--- conflicted
+++ resolved
@@ -7,6 +7,7 @@
 //
 
 #import "SUBinaryDeltaUnarchiver.h"
+#import "SUUnarchiverNotifier.h"
 #import "SUBinaryDeltaCommon.h"
 #import "SUBinaryDeltaApply.h"
 #import "SULog.h"
@@ -16,7 +17,6 @@
 
 @property (nonatomic, copy, readonly) NSString *archivePath;
 @property (nonatomic, copy, readonly) NSString *updateHostBundlePath;
-@property (nonatomic, weak, readonly) id <SUUnarchiverDelegate> delegate;
 
 @end
 
@@ -24,7 +24,6 @@
 
 @synthesize archivePath = _archivePath;
 @synthesize updateHostBundlePath = _updateHostBundlePath;
-@synthesize delegate = _delegate;
 
 + (BOOL)canUnarchivePath:(NSString *)path
 {
@@ -71,61 +70,44 @@
     }
 }
 
-- (instancetype)initWithArchivePath:(NSString *)archivePath updateHostBundlePath:(NSString *)updateHostBundlePath delegate:(id <SUUnarchiverDelegate>)delegate
+- (instancetype)initWithArchivePath:(NSString *)archivePath updateHostBundlePath:(NSString *)updateHostBundlePath
 {
-<<<<<<< HEAD
     self = [super init];
     if (self != nil) {
         _archivePath = [archivePath copy];
         _updateHostBundlePath = [updateHostBundlePath copy];
-        _delegate = delegate;
-=======
-    @autoreleasepool {
-        NSString *sourcePath = self.updateHostBundlePath;
-        NSString *targetPath = [[self.archivePath stringByDeletingLastPathComponent] stringByAppendingPathComponent:[sourcePath lastPathComponent]];
-
-        NSError *applyDiffError = nil;
-        BOOL success = applyBinaryDelta(sourcePath, targetPath, self.archivePath, NO, ^(double progress){
-            [self notifyProgress:progress];
-        }, &applyDiffError);
-        if (success) {
-            [[self class] updateSpotlightImportersAtBundlePath:targetPath];
-            [self unarchiverDidFinish];
-        }
-        else {
-            [self unarchiverDidFailWithError:applyDiffError];
-        }
->>>>>>> 301af712
     }
     return self;
 }
 
-- (void)unarchiveWithCompletionBlock:(void (^)(NSError * _Nullable))block progressBlock:(void (^ _Nullable)(double progress))progress
+- (void)unarchiveWithCompletionBlock:(void (^)(NSError * _Nullable))completionBlock progressBlock:(void (^ _Nullable)(double))progressBlock
 {
-    [super unarchiveWithCompletionBlock:block progressBlock:progress];
     dispatch_async(dispatch_get_global_queue(DISPATCH_QUEUE_PRIORITY_DEFAULT, 0), ^{
         @autoreleasepool {
-            NSString *sourcePath = self.updateHostBundlePath;
-            NSString *targetPath = [[self.archivePath stringByDeletingLastPathComponent] stringByAppendingPathComponent:[sourcePath lastPathComponent]];
-            
-            NSError *applyDiffError = nil;
-            BOOL success = applyBinaryDelta(sourcePath, targetPath, self.archivePath, NO, &applyDiffError);
-            
-            if (success) {
-                [[self class] updateSpotlightImportersAtBundlePath:targetPath];
-                
-                dispatch_async(dispatch_get_main_queue(), ^{
-                    [self.delegate unarchiverDidFinish];
-                });
-            }
-            else {
-                SULog(@"Applying delta patch failed with error: %@", applyDiffError);
-                dispatch_async(dispatch_get_main_queue(), ^{
-                    [self.delegate unarchiverDidFail];
-                });
-            }
+            SUUnarchiverNotifier *notifier = [[SUUnarchiverNotifier alloc] initWithCompletionBlock:completionBlock progressBlock:progressBlock];
+            [self extractDeltaWithNotifier:notifier];
         }
     });
+}
+
+- (void)extractDeltaWithNotifier:(SUUnarchiverNotifier *)notifier
+{
+    NSString *sourcePath = self.updateHostBundlePath;
+    NSString *targetPath = [[self.archivePath stringByDeletingLastPathComponent] stringByAppendingPathComponent:[sourcePath lastPathComponent]];
+    
+    NSError *applyDiffError = nil;
+    BOOL success = applyBinaryDelta(sourcePath, targetPath, self.archivePath, NO, ^(double progress){
+        [notifier notifyProgress:progress];
+
+    }, &applyDiffError);
+    
+    if (success) {
+        [[self class] updateSpotlightImportersAtBundlePath:targetPath];
+        [notifier notifySuccess];
+    }
+    else {
+        [notifier notifyFailureWithError:applyDiffError];
+    }
 }
 
 - (NSString *)description { return [NSString stringWithFormat:@"%@ <%@>", [self class], self.archivePath]; }
