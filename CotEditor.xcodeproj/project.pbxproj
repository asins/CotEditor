// !$*UTF8*$!
{
	archiveVersion = 1;
	classes = {
	};
	objectVersion = 46;
	objects = {

/* Begin PBXBuildFile section */
		2582260107794C2A00A0F8D3 /* CESyntax.m in Sources */ = {isa = PBXBuildFile; fileRef = 258225FF07794C2A00A0F8D3 /* CESyntax.m */; };
		2585914C080F503A0038F387 /* _aboutScriptFolder.rtf in Resources */ = {isa = PBXBuildFile; fileRef = 2585914A080F503A0038F387 /* _aboutScriptFolder.rtf */; };
		2585914D080F503A0038F387 /* openDictionary.applescript in Resources */ = {isa = PBXBuildFile; fileRef = 2585914B080F503A0038F387 /* openDictionary.applescript */; };
		25859DB3076D65310020F779 /* CEAppController.m in Sources */ = {isa = PBXBuildFile; fileRef = 25859DB1076D65310020F779 /* CEAppController.m */; };
		25859DEE076D75BC0020F779 /* CEWindowController.m in Sources */ = {isa = PBXBuildFile; fileRef = 25859DEC076D75BC0020F779 /* CEWindowController.m */; };
		25859EA7076D8EE80020F779 /* Preferences.xib in Resources */ = {isa = PBXBuildFile; fileRef = 25859EA5076D8EE80020F779 /* Preferences.xib */; };
		25859EC1076D92D60020F779 /* CEPreferencesController.m in Sources */ = {isa = PBXBuildFile; fileRef = 25859EBF076D92D60020F779 /* CEPreferencesController.m */; };
		258700E6077BAD2200E541BB /* CESyntaxManager.m in Sources */ = {isa = PBXBuildFile; fileRef = 258700E4077BAD2200E541BB /* CESyntaxManager.m */; };
		2588E9C007C47ACC0060021D /* CEEditorView.m in Sources */ = {isa = PBXBuildFile; fileRef = 2588E9BE07C47ACC0060021D /* CEEditorView.m */; };
		2588E9CE07C4851C0060021D /* Indicator.xib in Resources */ = {isa = PBXBuildFile; fileRef = 2588E9CC07C4851C0060021D /* Indicator.xib */; };
		258A14D107F3C6BC008E5FA1 /* CEFlippedView.m in Sources */ = {isa = PBXBuildFile; fileRef = 258A14CF07F3C6BC008E5FA1 /* CEFlippedView.m */; };
		258D708A07D456DF0062A3E5 /* CETextSelection.m in Sources */ = {isa = PBXBuildFile; fileRef = 258D708807D456DF0062A3E5 /* CETextSelection.m */; };
		258EF2FA077FEDD000011E52 /* SyntaxEditSheet.xib in Resources */ = {isa = PBXBuildFile; fileRef = 258EF2F8077FEDD000011E52 /* SyntaxEditSheet.xib */; };
		259BFDCE076EBF7E00A5A6D0 /* CEDocumentController.m in Sources */ = {isa = PBXBuildFile; fileRef = 259BFDCC076EBF7E00A5A6D0 /* CEDocumentController.m */; };
		259C2318077678DE00BA61C5 /* Localizable.strings in Resources */ = {isa = PBXBuildFile; fileRef = 259C2316077678DE00BA61C5 /* Localizable.strings */; };
		25AC091C077190EB00B0C91C /* CEPrefEncodingDataSource.m in Sources */ = {isa = PBXBuildFile; fileRef = 25AC091A077190EB00B0C91C /* CEPrefEncodingDataSource.m */; };
		25B2C23707FA667400F4EFC7 /* CELineNumView.m in Sources */ = {isa = PBXBuildFile; fileRef = 25B2C23507FA667400F4EFC7 /* CELineNumView.m */; };
		25B2C24407FA68D100F4EFC7 /* CEStatusBarView.m in Sources */ = {isa = PBXBuildFile; fileRef = 25B2C24207FA68D100F4EFC7 /* CEStatusBarView.m */; };
		25B2C24D07FA6BC400F4EFC7 /* CETextViewCore.m in Sources */ = {isa = PBXBuildFile; fileRef = 25B2C24B07FA6BC400F4EFC7 /* CETextViewCore.m */; };
		2A067B9A18D52F5200546280 /* Acknowledgements.rtf in Resources */ = {isa = PBXBuildFile; fileRef = 2A067B9818D52F5200546280 /* Acknowledgements.rtf */; };
		2A07202B18E0E1C2006F3A43 /* CEPrintPanelAccessoryController.m in Sources */ = {isa = PBXBuildFile; fileRef = 2A07202A18E0E1C2006F3A43 /* CEPrintPanelAccessoryController.m */; };
		2A07202E18E0E421006F3A43 /* PrintPanelAccessory.xib in Resources */ = {isa = PBXBuildFile; fileRef = 2A07202C18E0E421006F3A43 /* PrintPanelAccessory.xib */; };
		2A0722F316D3CF2E00F49864 /* scriptMenuIcon.pdf in Resources */ = {isa = PBXBuildFile; fileRef = 2A0722F216D3CF2E00F49864 /* scriptMenuIcon.pdf */; };
		2A07230716D3CF4F00F49864 /* centerAlignTemplate.pdf in Resources */ = {isa = PBXBuildFile; fileRef = 2A0722F516D3CF4F00F49864 /* centerAlignTemplate.pdf */; };
		2A07230816D3CF4F00F49864 /* clearButtonImg.pdf in Resources */ = {isa = PBXBuildFile; fileRef = 2A0722F616D3CF4F00F49864 /* clearButtonImg.pdf */; };
		2A07230916D3CF4F00F49864 /* closeSplitButtonImg.pdf in Resources */ = {isa = PBXBuildFile; fileRef = 2A0722F716D3CF4F00F49864 /* closeSplitButtonImg.pdf */; };
		2A07230A16D3CF4F00F49864 /* editButtonImg.pdf in Resources */ = {isa = PBXBuildFile; fileRef = 2A0722F816D3CF4F00F49864 /* editButtonImg.pdf */; };
		2A07230B16D3CF4F00F49864 /* leftAlignTemplate.pdf in Resources */ = {isa = PBXBuildFile; fileRef = 2A0722F916D3CF4F00F49864 /* leftAlignTemplate.pdf */; };
		2A07230C16D3CF4F00F49864 /* lockOnImg.pdf in Resources */ = {isa = PBXBuildFile; fileRef = 2A0722FA16D3CF4F00F49864 /* lockOnImg.pdf */; };
		2A07230D16D3CF4F00F49864 /* nextButtonImg.pdf in Resources */ = {isa = PBXBuildFile; fileRef = 2A0722FB16D3CF4F00F49864 /* nextButtonImg.pdf */; };
		2A07230E16D3CF4F00F49864 /* openSplitButtonImg.pdf in Resources */ = {isa = PBXBuildFile; fileRef = 2A0722FC16D3CF4F00F49864 /* openSplitButtonImg.pdf */; };
		2A07230F16D3CF4F00F49864 /* pageGuide.pdf in Resources */ = {isa = PBXBuildFile; fileRef = 2A0722FD16D3CF4F00F49864 /* pageGuide.pdf */; };
		2A07231016D3CF4F00F49864 /* popUpButtonArrow.pdf in Resources */ = {isa = PBXBuildFile; fileRef = 2A0722FE16D3CF4F00F49864 /* popUpButtonArrow.pdf */; };
		2A07231116D3CF4F00F49864 /* popUpButtonBG_center.pdf in Resources */ = {isa = PBXBuildFile; fileRef = 2A0722FF16D3CF4F00F49864 /* popUpButtonBG_center.pdf */; };
		2A07231216D3CF4F00F49864 /* popUpButtonBG_left.pdf in Resources */ = {isa = PBXBuildFile; fileRef = 2A07230016D3CF4F00F49864 /* popUpButtonBG_left.pdf */; };
		2A07231316D3CF4F00F49864 /* prevButtonImg.pdf in Resources */ = {isa = PBXBuildFile; fileRef = 2A07230116D3CF4F00F49864 /* prevButtonImg.pdf */; };
<<<<<<< HEAD
		2A07231516D3CF4F00F49864 /* rightAlignTemplate.pdf in Resources */ = {isa = PBXBuildFile; fileRef = 2A07230316D3CF4F00F49864 /* rightAlignTemplate.pdf */; };
		2A07231616D3CF4F00F49864 /* swapArrow.pdf in Resources */ = {isa = PBXBuildFile; fileRef = 2A07230416D3CF4F00F49864 /* swapArrow.pdf */; };
=======
		2A07231416D3CF4F00F49864 /* removeButtonImg.pdf in Resources */ = {isa = PBXBuildFile; fileRef = 2A07230216D3CF4F00F49864 /* removeButtonImg.pdf */; };
		2A07231516D3CF4F00F49864 /* rightButtonImg.pdf in Resources */ = {isa = PBXBuildFile; fileRef = 2A07230316D3CF4F00F49864 /* rightButtonImg.pdf */; };
		2A07231616D3CF4F00F49864 /* swapArrowTemplate.pdf in Resources */ = {isa = PBXBuildFile; fileRef = 2A07230416D3CF4F00F49864 /* swapArrowTemplate.pdf */; };
>>>>>>> 86b5151f
		2A07231716D3CF4F00F49864 /* opacityGuide.pdf in Resources */ = {isa = PBXBuildFile; fileRef = 2A07230516D3CF4F00F49864 /* opacityGuide.pdf */; };
		2A15831718E3688300601026 /* EncodingListSheet.xib in Resources */ = {isa = PBXBuildFile; fileRef = 2A15831518E3688300601026 /* EncodingListSheet.xib */; };
		2A15831A18E368CE00601026 /* CEEncodingListSheetController.m in Sources */ = {isa = PBXBuildFile; fileRef = 2A15831918E368CE00601026 /* CEEncodingListSheetController.m */; };
		2A15832118E3814200601026 /* SizeSampleWindow.xib in Resources */ = {isa = PBXBuildFile; fileRef = 2A15831F18E3814200601026 /* SizeSampleWindow.xib */; };
		2A15832418E383C300601026 /* CESizeSampleWindowController.m in Sources */ = {isa = PBXBuildFile; fileRef = 2A15832318E383C300601026 /* CESizeSampleWindowController.m */; };
		2A15832818E39B7400601026 /* TextKeyBindingEditSheet.xib in Resources */ = {isa = PBXBuildFile; fileRef = 2A15832618E39B7400601026 /* TextKeyBindingEditSheet.xib */; };
		2A15833518E3B83F00601026 /* CEScriptErrorPanelController.m in Sources */ = {isa = PBXBuildFile; fileRef = 2A15833418E3B83F00601026 /* CEScriptErrorPanelController.m */; };
		2A1CFD0D18E5B64F00A5B664 /* print.strings in Resources */ = {isa = PBXBuildFile; fileRef = 2A1CFD0B18E5B64F00A5B664 /* print.strings */; };
		2A3FB2A418EC473A00D9CB2C /* SyntaxColorings in Resources */ = {isa = PBXBuildFile; fileRef = 2A3FB2A318EC473A00D9CB2C /* SyntaxColorings */; };
		2A3FB2AD18ECEFF200D9CB2C /* CESyntaxEditSheetController.m in Sources */ = {isa = PBXBuildFile; fileRef = 2A3FB2AC18ECEFF200D9CB2C /* CESyntaxEditSheetController.m */; };
		2A5B998718D61421009C2F4F /* CELineSpacingPanelController.m in Sources */ = {isa = PBXBuildFile; fileRef = 2A5B998518D61421009C2F4F /* CELineSpacingPanelController.m */; };
		2A5B998918D61443009C2F4F /* LineSpacingPanel.xib in Resources */ = {isa = PBXBuildFile; fileRef = 2A5B998B18D61443009C2F4F /* LineSpacingPanel.xib */; };
		2A5D2B9118E1EC790020AA1F /* CESyntaxExtensionErrorSheetController.m in Sources */ = {isa = PBXBuildFile; fileRef = 2A5D2B9018E1EC790020AA1F /* CESyntaxExtensionErrorSheetController.m */; };
		2A5D2B9418E1ED420020AA1F /* SyntaxExtensionErrorSheet.xib in Resources */ = {isa = PBXBuildFile; fileRef = 2A5D2B9218E1ED420020AA1F /* SyntaxExtensionErrorSheet.xib */; };
		2A7572BF18B3BBAE00878F66 /* CotEditor.help in Resources */ = {isa = PBXBuildFile; fileRef = 2A7572BE18B3BBAE00878F66 /* CotEditor.help */; };
		2A789AD318EB0A750014C037 /* OgreKit.framework in Frameworks */ = {isa = PBXBuildFile; fileRef = 8C3289EF07A21422001CA481 /* OgreKit.framework */; };
		2A8663AE18C93D2200A6F9CC /* ReadMe.rtf in Resources */ = {isa = PBXBuildFile; fileRef = 2A8663B018C93D2200A6F9CC /* ReadMe.rtf */; };
		2A8663C918C93FEB00A6F9CC /* Version History.rtf in Resources */ = {isa = PBXBuildFile; fileRef = 2A8663CB18C93FEB00A6F9CC /* Version History.rtf */; };
		2A8663DD18C9F6B700A6F9CC /* NSData+MD5.m in Sources */ = {isa = PBXBuildFile; fileRef = 2A8663DC18C9F6B700A6F9CC /* NSData+MD5.m */; };
		2A94A45A18D08D52009FA90D /* NSWindow+ScriptingSupport.m in Sources */ = {isa = PBXBuildFile; fileRef = 2A94A45918D08D52009FA90D /* NSWindow+ScriptingSupport.m */; };
		2A94A45E18D0B562009FA90D /* CEOpacityPanelController.m in Sources */ = {isa = PBXBuildFile; fileRef = 2A94A45C18D0B562009FA90D /* CEOpacityPanelController.m */; };
		2A94A46018D0F166009FA90D /* (null) in Resources */ = {isa = PBXBuildFile; };
		2A9A144B18B67846001080D6 /* Images.xcassets in Resources */ = {isa = PBXBuildFile; fileRef = 2A9A144A18B67846001080D6 /* Images.xcassets */; };
		2AFFB70718D7BC9300118477 /* OpacityPanel.xib in Resources */ = {isa = PBXBuildFile; fileRef = 2AFFB70518D7BC9300118477 /* OpacityPanel.xib */; };
		2AFFB71618D7DCC000118477 /* CEPanelController.m in Sources */ = {isa = PBXBuildFile; fileRef = 2AFFB71518D7DCC000118477 /* CEPanelController.m */; };
		2AFFB71B18D7F18300118477 /* CEGoToPanelController.m in Sources */ = {isa = PBXBuildFile; fileRef = 2AFFB71918D7F18300118477 /* CEGoToPanelController.m */; };
		2AFFB71D18D7F22E00118477 /* GoToPanel.xib in Resources */ = {isa = PBXBuildFile; fileRef = 2AFFB71F18D7F22E00118477 /* GoToPanel.xib */; };
		2AFFB72818D8C7DE00118477 /* OpenDocumentAccessory.xib in Resources */ = {isa = PBXBuildFile; fileRef = 2AFFB72A18D8C7DE00118477 /* OpenDocumentAccessory.xib */; };
		6C6DAE3E13833C0E007F2326 /* dsa_pub.pem in Resources */ = {isa = PBXBuildFile; fileRef = 6C6DAE3D13833C0E007F2326 /* dsa_pub.pem */; };
		6CA3B3E312E3B59B0019AB2E /* Script in Resources */ = {isa = PBXBuildFile; fileRef = 6CA3B36012E3B59B0019AB2E /* Script */; };
		6CB074A21373A03B001D0243 /* Sparkle.framework in Frameworks */ = {isa = PBXBuildFile; fileRef = 6CB074A11373A03B001D0243 /* Sparkle.framework */; };
		6CB074B11373A0C3001D0243 /* Sparkle.framework in CopyFiles */ = {isa = PBXBuildFile; fileRef = 6CB074A11373A03B001D0243 /* Sparkle.framework */; };
		8C081B4B07D0A85A0060191A /* getInfo.tiff in Resources */ = {isa = PBXBuildFile; fileRef = 8C081B4A07D0A85A0060191A /* getInfo.tiff */; };
		8C0F52610871861C00ABD124 /* openScriptMenu.applescript in Resources */ = {isa = PBXBuildFile; fileRef = 8C0F52600871861C00ABD124 /* openScriptMenu.applescript */; };
		8C0FE15A08D7FDAA00B2B71B /* DefaultTextKeyBindings.plist in Resources */ = {isa = PBXBuildFile; fileRef = 8C0FE15908D7FDAA00B2B71B /* DefaultTextKeyBindings.plist */; };
		8C1305AF0DC4B71D00975AC6 /* RegexKitLite.m in Sources */ = {isa = PBXBuildFile; fileRef = 8C1305AE0DC4B71D00975AC6 /* RegexKitLite.m */; settings = {COMPILER_FLAGS = "-fno-objc-arc"; }; };
		8C1305B20DC4B83000975AC6 /* RKLMatchEnumerator.m in Sources */ = {isa = PBXBuildFile; fileRef = 8C1305B10DC4B83000975AC6 /* RKLMatchEnumerator.m */; settings = {COMPILER_FLAGS = "-fno-objc-arc"; }; };
		8C2790FC07D18A6700103A53 /* CotEditor.scriptTerminology in Resources */ = {isa = PBXBuildFile; fileRef = 8C2790FB07D18A6700103A53 /* CotEditor.scriptTerminology */; };
		8C27910007D18AC300103A53 /* CotEditor.scriptSuite in Resources */ = {isa = PBXBuildFile; fileRef = 8C2790FF07D18AC300103A53 /* CotEditor.scriptSuite */; };
		8C28CD2E081101A300733DA7 /* ScriptErrorPanel.xib in Resources */ = {isa = PBXBuildFile; fileRef = 8C28CD2C081101A300733DA7 /* ScriptErrorPanel.xib */; };
		8C28CD7808110E4A00733DA7 /* Script_CleanButton.tiff in Resources */ = {isa = PBXBuildFile; fileRef = 8C28CD7708110E4A00733DA7 /* Script_CleanButton.tiff */; };
		8C3289F207A2146B001CA481 /* OgreKit.framework in CopyFiles */ = {isa = PBXBuildFile; fileRef = 8C3289EF07A21422001CA481 /* OgreKit.framework */; };
		8C3840930D16B75C00F76A4C /* UKXattrMetadataStore.m in Sources */ = {isa = PBXBuildFile; fileRef = 8C3840920D16B75C00F76A4C /* UKXattrMetadataStore.m */; settings = {COMPILER_FLAGS = "-fno-objc-arc"; }; };
		8C38409B0D16B7AC00F76A4C /* UKXattrMetadataStore.h in CopyFiles */ = {isa = PBXBuildFile; fileRef = 8C3840910D16B75C00F76A4C /* UKXattrMetadataStore.h */; };
		8C3A7DEA0867EC9C00ECE052 /* startup.applescript in Resources */ = {isa = PBXBuildFile; fileRef = 8C3A7DD80867EA9A00ECE052 /* startup.applescript */; };
		8C3BEA2808BDBCA800BC2067 /* CEOutlineMenuButton.m in Sources */ = {isa = PBXBuildFile; fileRef = 8C3BEA2608BDBCA800BC2067 /* CEOutlineMenuButton.m */; };
		8C3E2D500808E203009894D1 /* LineNumber_Hide.tiff in Resources */ = {isa = PBXBuildFile; fileRef = 8C3E2D480808E203009894D1 /* LineNumber_Hide.tiff */; };
		8C3E2D510808E203009894D1 /* LineNumber_Show.tiff in Resources */ = {isa = PBXBuildFile; fileRef = 8C3E2D490808E203009894D1 /* LineNumber_Show.tiff */; };
		8C3E2D560808E203009894D1 /* Shift_Left.tiff in Resources */ = {isa = PBXBuildFile; fileRef = 8C3E2D4E0808E203009894D1 /* Shift_Left.tiff */; };
		8C3E2D570808E203009894D1 /* Shift_Right.tiff in Resources */ = {isa = PBXBuildFile; fileRef = 8C3E2D4F0808E203009894D1 /* Shift_Right.tiff */; };
		8C3E2D5E0808E210009894D1 /* StatusArea_Hide.tiff in Resources */ = {isa = PBXBuildFile; fileRef = 8C3E2D590808E210009894D1 /* StatusArea_Hide.tiff */; };
		8C3E2D5F0808E210009894D1 /* StatusArea_Show.tiff in Resources */ = {isa = PBXBuildFile; fileRef = 8C3E2D5A0808E210009894D1 /* StatusArea_Show.tiff */; };
		8C3E2D610808E210009894D1 /* WrapLines_Off.tiff in Resources */ = {isa = PBXBuildFile; fileRef = 8C3E2D5C0808E210009894D1 /* WrapLines_Off.tiff */; };
		8C3E2D620808E210009894D1 /* WrapLines_On.tiff in Resources */ = {isa = PBXBuildFile; fileRef = 8C3E2D5D0808E210009894D1 /* WrapLines_On.tiff */; };
		8C4186C0088648CA0039FBFC /* CEColorCodePanelController.m in Sources */ = {isa = PBXBuildFile; fileRef = 8C4186BE088648CA0039FBFC /* CEColorCodePanelController.m */; };
		8C4186D008864B3E0039FBFC /* ColorCodePanel.xib in Resources */ = {isa = PBXBuildFile; fileRef = 8C4186CE08864B3E0039FBFC /* ColorCodePanel.xib */; };
		8C418721088655E00039FBFC /* CEHexColorTransformer.m in Sources */ = {isa = PBXBuildFile; fileRef = 8C41871F088655E00039FBFC /* CEHexColorTransformer.m */; };
		8C4BC92F0895BD3C00F5263E /* EditHexAsBG.tiff in Resources */ = {isa = PBXBuildFile; fileRef = 8C4BC92D0895BD3C00F5263E /* EditHexAsBG.tiff */; };
		8C4BC9300895BD3C00F5263E /* EditHexAsFore.tiff in Resources */ = {isa = PBXBuildFile; fileRef = 8C4BC92E0895BD3C00F5263E /* EditHexAsFore.tiff */; };
		8C52080A0880BAAF005734F2 /* RecolorAll.tiff in Resources */ = {isa = PBXBuildFile; fileRef = 8C5208090880BAAF005734F2 /* RecolorAll.tiff */; };
<<<<<<< HEAD
		8C5684CA0C48A36200346FB0 /* defaultSyntaxStyle_Python.plist in Resources */ = {isa = PBXBuildFile; fileRef = 8C5684C90C48A36200346FB0 /* defaultSyntaxStyle_Python.plist */; };
=======
		8C5853360903C1ED0085BC4F /* CETabItemView.m in Sources */ = {isa = PBXBuildFile; fileRef = 8C5853340903C1ED0085BC4F /* CETabItemView.m */; };
>>>>>>> 86b5151f
		8C65C0E807927D0F0028D94A /* CELayoutManager.m in Sources */ = {isa = PBXBuildFile; fileRef = 8C65C0E607927D0F0028D94A /* CELayoutManager.m */; };
		8C7400A408C6D93900683672 /* MenuKeyBindingEditSheet.xib in Resources */ = {isa = PBXBuildFile; fileRef = 8C7400A208C6D93900683672 /* MenuKeyBindingEditSheet.xib */; };
		8C7400A908C6D96D00683672 /* CEKeyBindingManager.m in Sources */ = {isa = PBXBuildFile; fileRef = 8C7400A708C6D96D00683672 /* CEKeyBindingManager.m */; };
		8C7F74EC091C738C005C7598 /* ODBEditorSuite.h in CopyFiles */ = {isa = PBXBuildFile; fileRef = 8C7F74EB091C738C005C7598 /* ODBEditorSuite.h */; };
		8C83A48309485F27004E48A8 /* CEATSTypesetter.m in Sources */ = {isa = PBXBuildFile; fileRef = 8C83A48109485F27004E48A8 /* CEATSTypesetter.m */; };
		8C89772B0DCD8B4000DC32FF /* libicucore.dylib in Frameworks */ = {isa = PBXBuildFile; fileRef = 8C8977240DCD8AD000DC32FF /* libicucore.dylib */; };
		8C8CCCB109D6803400A008E5 /* CESplitView.m in Sources */ = {isa = PBXBuildFile; fileRef = 8C8CCCAF09D6803400A008E5 /* CESplitView.m */; };
		8C98366708C0211D00746F92 /* IncompatibleChar.tiff in Resources */ = {isa = PBXBuildFile; fileRef = 8C98366608C0211D00746F92 /* IncompatibleChar.tiff */; };
		8C99DD5108BD561B001F618C /* NaviBar_Hide.tiff in Resources */ = {isa = PBXBuildFile; fileRef = 8C99DD4F08BD561B001F618C /* NaviBar_Hide.tiff */; };
		8C99DD5208BD561B001F618C /* NaviBar_Show.tiff in Resources */ = {isa = PBXBuildFile; fileRef = 8C99DD5008BD561B001F618C /* NaviBar_Show.tiff */; };
		8C99DDFB08BD8940001F618C /* CEOutlineMenuButtonCell.m in Sources */ = {isa = PBXBuildFile; fileRef = 8C99DDF908BD8940001F618C /* CEOutlineMenuButtonCell.m */; };
		8CA71BCE07D2A79100C146B0 /* biggerFont.tiff in Resources */ = {isa = PBXBuildFile; fileRef = 8CA71BCC07D2A79100C146B0 /* biggerFont.tiff */; };
		8CA71BCF07D2A79100C146B0 /* smallerFont.tiff in Resources */ = {isa = PBXBuildFile; fileRef = 8CA71BCD07D2A79100C146B0 /* smallerFont.tiff */; };
		8CB0122E07CA0EFA00221EDC /* CEToolbarController.m in Sources */ = {isa = PBXBuildFile; fileRef = 8CB0122C07CA0EFA00221EDC /* CEToolbarController.m */; };
		8CBFD5F40DC42B1200EC093D /* CEPrivateMutableArray.m in Sources */ = {isa = PBXBuildFile; fileRef = 8CBFD5F30DC42B1200EC093D /* CEPrivateMutableArray.m */; settings = {COMPILER_FLAGS = "-fno-objc-arc"; }; };
		8CC1925707E2D84500B54AE4 /* CEDocument+ScriptingSupport.m in Sources */ = {isa = PBXBuildFile; fileRef = 8CC1925507E2D84500B54AE4 /* CEDocument+ScriptingSupport.m */; };
		8CC1961D07E2E54E00B54AE4 /* CEScriptManager.m in Sources */ = {isa = PBXBuildFile; fileRef = 8CC1961B07E2E54E00B54AE4 /* CEScriptManager.m */; };
		8CC5044508EE829500A525A6 /* CEPrintView.m in Sources */ = {isa = PBXBuildFile; fileRef = 8CC5044308EE829500A525A6 /* CEPrintView.m */; };
		8CC6EBB108CED0F700508369 /* DefaultMenuKeyBindings.plist in Resources */ = {isa = PBXBuildFile; fileRef = 8CC6EBB008CED0F700508369 /* DefaultMenuKeyBindings.plist */; };
		8CD7A93C09CBDDDC00739513 /* CESubSplitView.m in Sources */ = {isa = PBXBuildFile; fileRef = 8CD7A93A09CBDDDC00739513 /* CESubSplitView.m */; };
		8CE4859908CD617B004817E1 /* CEApplication.m in Sources */ = {isa = PBXBuildFile; fileRef = 8CE4859708CD617B004817E1 /* CEApplication.m */; };
		8CE5D6C80AC80A31005F5FDB /* Pref_Print.tiff in Resources */ = {isa = PBXBuildFile; fileRef = 8CE5D6C70AC80A31005F5FDB /* Pref_Print.tiff */; };
		8CE68107090A1C6900D50390 /* Pref_View.tiff in Resources */ = {isa = PBXBuildFile; fileRef = 8CE68100090A1C6900D50390 /* Pref_View.tiff */; };
		8CE68108090A1C6900D50390 /* Pref_FileDrop.tiff in Resources */ = {isa = PBXBuildFile; fileRef = 8CE68101090A1C6900D50390 /* Pref_FileDrop.tiff */; };
		8CE68109090A1C6900D50390 /* Pref_Format.tiff in Resources */ = {isa = PBXBuildFile; fileRef = 8CE68102090A1C6900D50390 /* Pref_Format.tiff */; };
		8CE6810A090A1C6900D50390 /* Pref_General.tiff in Resources */ = {isa = PBXBuildFile; fileRef = 8CE68103090A1C6900D50390 /* Pref_General.tiff */; };
		8CE6810B090A1C6900D50390 /* Pref_KeyBinding.tiff in Resources */ = {isa = PBXBuildFile; fileRef = 8CE68104090A1C6900D50390 /* Pref_KeyBinding.tiff */; };
		8CE6810C090A1C6900D50390 /* Pref_Syntax.tiff in Resources */ = {isa = PBXBuildFile; fileRef = 8CE68105090A1C6900D50390 /* Pref_Syntax.tiff */; };
		8CE6810D090A1C6900D50390 /* Pref_Window.tiff in Resources */ = {isa = PBXBuildFile; fileRef = 8CE68106090A1C6900D50390 /* Pref_Window.tiff */; };
		8CEF66C20995E47F00C65A84 /* InvisibleChar_Hide.tiff in Resources */ = {isa = PBXBuildFile; fileRef = 8CEF66C00995E47F00C65A84 /* InvisibleChar_Hide.tiff */; };
		8CEF66C30995E47F00C65A84 /* InvisibleChar_Show.tiff in Resources */ = {isa = PBXBuildFile; fileRef = 8CEF66C10995E47F00C65A84 /* InvisibleChar_Show.tiff */; };
		8CEF66C60995E4A700C65A84 /* PageGuide_Hide.tiff in Resources */ = {isa = PBXBuildFile; fileRef = 8CEF66C40995E4A700C65A84 /* PageGuide_Hide.tiff */; };
		8CEF66C70995E4A700C65A84 /* PageGuide_Show.tiff in Resources */ = {isa = PBXBuildFile; fileRef = 8CEF66C50995E4A700C65A84 /* PageGuide_Show.tiff */; };
		8CF02E1608B9B9F8004044EB /* CENavigationBarView.m in Sources */ = {isa = PBXBuildFile; fileRef = 8CF02E1408B9B9F8004044EB /* CENavigationBarView.m */; };
		8D15AC2D0486D014006FF6A4 /* MainMenu.xib in Resources */ = {isa = PBXBuildFile; fileRef = 2A37F4B6FDCFA73011CA2CEA /* MainMenu.xib */; };
		8D15AC2E0486D014006FF6A4 /* DocWindow.xib in Resources */ = {isa = PBXBuildFile; fileRef = 2A37F4B4FDCFA73011CA2CEA /* DocWindow.xib */; };
		8D15AC2F0486D014006FF6A4 /* InfoPlist.strings in Resources */ = {isa = PBXBuildFile; fileRef = 089C165FFE840EACC02AAC07 /* InfoPlist.strings */; };
		8D15AC310486D014006FF6A4 /* CEDocument.m in Sources */ = {isa = PBXBuildFile; fileRef = 2A37F4ACFDCFA73011CA2CEA /* CEDocument.m */; settings = {ATTRIBUTES = (); }; };
		8D15AC320486D014006FF6A4 /* main.m in Sources */ = {isa = PBXBuildFile; fileRef = 2A37F4B0FDCFA73011CA2CEA /* main.m */; settings = {ATTRIBUTES = (); }; };
		8D15AC340486D014006FF6A4 /* Cocoa.framework in Frameworks */ = {isa = PBXBuildFile; fileRef = 1058C7A7FEA54F5311CA2CBB /* Cocoa.framework */; };
/* End PBXBuildFile section */

/* Begin PBXCopyFilesBuildPhase section */
		8C3996C0076ACBD100F6FF8D /* CopyFiles */ = {
			isa = PBXCopyFilesBuildPhase;
			buildActionMask = 2147483647;
			dstPath = "";
			dstSubfolderSpec = 10;
			files = (
				8C3289F207A2146B001CA481 /* OgreKit.framework in CopyFiles */,
				8C7F74EC091C738C005C7598 /* ODBEditorSuite.h in CopyFiles */,
				8C38409B0D16B7AC00F76A4C /* UKXattrMetadataStore.h in CopyFiles */,
				6CB074B11373A0C3001D0243 /* Sparkle.framework in CopyFiles */,
			);
			runOnlyForDeploymentPostprocessing = 0;
		};
/* End PBXCopyFilesBuildPhase section */

/* Begin PBXFileReference section */
		089C1660FE840EACC02AAC07 /* en */ = {isa = PBXFileReference; fileEncoding = 10; lastKnownFileType = text.plist.strings; name = en; path = en.lproj/InfoPlist.strings; sourceTree = "<group>"; };
		1058C7A7FEA54F5311CA2CBB /* Cocoa.framework */ = {isa = PBXFileReference; lastKnownFileType = wrapper.framework; name = Cocoa.framework; path = /System/Library/Frameworks/Cocoa.framework; sourceTree = "<absolute>"; };
		258225FE07794C2A00A0F8D3 /* CESyntax.h */ = {isa = PBXFileReference; fileEncoding = 4; lastKnownFileType = sourcecode.c.h; path = CESyntax.h; sourceTree = "<group>"; };
		258225FF07794C2A00A0F8D3 /* CESyntax.m */ = {isa = PBXFileReference; fileEncoding = 4; lastKnownFileType = sourcecode.c.objc; path = CESyntax.m; sourceTree = "<group>"; };
		2585914A080F503A0038F387 /* _aboutScriptFolder.rtf */ = {isa = PBXFileReference; lastKnownFileType = text.rtf; name = _aboutScriptFolder.rtf; path = internalScript/_aboutScriptFolder.rtf; sourceTree = "<group>"; };
		2585914B080F503A0038F387 /* openDictionary.applescript */ = {isa = PBXFileReference; fileEncoding = 4; lastKnownFileType = sourcecode.applescript; name = openDictionary.applescript; path = internalScript/openDictionary.applescript; sourceTree = "<group>"; };
		25859DB1076D65310020F779 /* CEAppController.m */ = {isa = PBXFileReference; fileEncoding = 4; lastKnownFileType = sourcecode.c.objc; lineEnding = 0; path = CEAppController.m; sourceTree = "<group>"; };
		25859DB2076D65310020F779 /* CEAppController.h */ = {isa = PBXFileReference; fileEncoding = 4; lastKnownFileType = sourcecode.c.h; path = CEAppController.h; sourceTree = "<group>"; };
		25859DEB076D75BC0020F779 /* CEWindowController.h */ = {isa = PBXFileReference; fileEncoding = 4; lastKnownFileType = sourcecode.c.h; path = CEWindowController.h; sourceTree = "<group>"; };
		25859DEC076D75BC0020F779 /* CEWindowController.m */ = {isa = PBXFileReference; fileEncoding = 4; lastKnownFileType = sourcecode.c.objc; path = CEWindowController.m; sourceTree = "<group>"; };
		25859E90076D88ED0020F779 /* constants.h */ = {isa = PBXFileReference; fileEncoding = 4; lastKnownFileType = sourcecode.c.h; name = constants.h; path = CotEditor/Sources/constants.h; sourceTree = SOURCE_ROOT; };
		25859EA6076D8EE80020F779 /* en */ = {isa = PBXFileReference; lastKnownFileType = wrapper.xib; name = en; path = en.lproj/Preferences.xib; sourceTree = "<group>"; };
		25859EBE076D92D60020F779 /* CEPreferencesController.h */ = {isa = PBXFileReference; fileEncoding = 4; lastKnownFileType = sourcecode.c.h; path = CEPreferencesController.h; sourceTree = "<group>"; };
		25859EBF076D92D60020F779 /* CEPreferencesController.m */ = {isa = PBXFileReference; fileEncoding = 4; lastKnownFileType = sourcecode.c.objc; path = CEPreferencesController.m; sourceTree = "<group>"; };
		258700E3077BAD2200E541BB /* CESyntaxManager.h */ = {isa = PBXFileReference; fileEncoding = 4; lastKnownFileType = sourcecode.c.h; path = CESyntaxManager.h; sourceTree = "<group>"; };
		258700E4077BAD2200E541BB /* CESyntaxManager.m */ = {isa = PBXFileReference; fileEncoding = 4; lastKnownFileType = sourcecode.c.objc; path = CESyntaxManager.m; sourceTree = "<group>"; };
		2588E9BD07C47ACC0060021D /* CEEditorView.h */ = {isa = PBXFileReference; fileEncoding = 4; lastKnownFileType = sourcecode.c.h; path = CEEditorView.h; sourceTree = "<group>"; };
		2588E9BE07C47ACC0060021D /* CEEditorView.m */ = {isa = PBXFileReference; fileEncoding = 4; lastKnownFileType = sourcecode.c.objc; lineEnding = 0; path = CEEditorView.m; sourceTree = "<group>"; };
		2588E9CD07C4851C0060021D /* en */ = {isa = PBXFileReference; lastKnownFileType = wrapper.xib; name = en; path = en.lproj/Indicator.xib; sourceTree = "<group>"; };
		258A14CE07F3C6BC008E5FA1 /* CEFlippedView.h */ = {isa = PBXFileReference; fileEncoding = 4; lastKnownFileType = sourcecode.c.h; path = CEFlippedView.h; sourceTree = "<group>"; };
		258A14CF07F3C6BC008E5FA1 /* CEFlippedView.m */ = {isa = PBXFileReference; fileEncoding = 4; lastKnownFileType = sourcecode.c.objc; path = CEFlippedView.m; sourceTree = "<group>"; };
		258D708707D456DF0062A3E5 /* CETextSelection.h */ = {isa = PBXFileReference; fileEncoding = 4; lastKnownFileType = sourcecode.c.h; path = CETextSelection.h; sourceTree = "<group>"; };
		258D708807D456DF0062A3E5 /* CETextSelection.m */ = {isa = PBXFileReference; fileEncoding = 4; lastKnownFileType = sourcecode.c.objc; path = CETextSelection.m; sourceTree = "<group>"; };
		258EF2F9077FEDD000011E52 /* en */ = {isa = PBXFileReference; lastKnownFileType = file.xib; name = en; path = en.lproj/SyntaxEditSheet.xib; sourceTree = "<group>"; };
		259BFDCB076EBF7E00A5A6D0 /* CEDocumentController.h */ = {isa = PBXFileReference; fileEncoding = 4; lastKnownFileType = sourcecode.c.h; path = CEDocumentController.h; sourceTree = "<group>"; };
		259BFDCC076EBF7E00A5A6D0 /* CEDocumentController.m */ = {isa = PBXFileReference; fileEncoding = 4; lastKnownFileType = sourcecode.c.objc; path = CEDocumentController.m; sourceTree = "<group>"; };
		259C2317077678DE00BA61C5 /* en */ = {isa = PBXFileReference; fileEncoding = 4; lastKnownFileType = text.plist.strings; name = en; path = en.lproj/Localizable.strings; sourceTree = "<group>"; };
		25AC0919077190EB00B0C91C /* CEPrefEncodingDataSource.h */ = {isa = PBXFileReference; fileEncoding = 4; lastKnownFileType = sourcecode.c.h; path = CEPrefEncodingDataSource.h; sourceTree = "<group>"; };
		25AC091A077190EB00B0C91C /* CEPrefEncodingDataSource.m */ = {isa = PBXFileReference; fileEncoding = 4; lastKnownFileType = sourcecode.c.objc; path = CEPrefEncodingDataSource.m; sourceTree = "<group>"; };
		25B2C23407FA667400F4EFC7 /* CELineNumView.h */ = {isa = PBXFileReference; fileEncoding = 4; lastKnownFileType = sourcecode.c.h; path = CELineNumView.h; sourceTree = "<group>"; };
		25B2C23507FA667400F4EFC7 /* CELineNumView.m */ = {isa = PBXFileReference; fileEncoding = 4; lastKnownFileType = sourcecode.c.objc; path = CELineNumView.m; sourceTree = "<group>"; };
		25B2C24107FA68D100F4EFC7 /* CEStatusBarView.h */ = {isa = PBXFileReference; fileEncoding = 4; lastKnownFileType = sourcecode.c.h; path = CEStatusBarView.h; sourceTree = "<group>"; };
		25B2C24207FA68D100F4EFC7 /* CEStatusBarView.m */ = {isa = PBXFileReference; fileEncoding = 4; lastKnownFileType = sourcecode.c.objc; path = CEStatusBarView.m; sourceTree = "<group>"; };
		25B2C24A07FA6BC400F4EFC7 /* CETextViewCore.h */ = {isa = PBXFileReference; fileEncoding = 4; lastKnownFileType = sourcecode.c.h; path = CETextViewCore.h; sourceTree = "<group>"; };
		25B2C24B07FA6BC400F4EFC7 /* CETextViewCore.m */ = {isa = PBXFileReference; fileEncoding = 4; lastKnownFileType = sourcecode.c.objc; lineEnding = 0; path = CETextViewCore.m; sourceTree = "<group>"; };
		2A067B9918D52F5200546280 /* en */ = {isa = PBXFileReference; lastKnownFileType = text.rtf; name = en; path = en.lproj/Acknowledgements.rtf; sourceTree = "<group>"; };
		2A067B9B18D52F5700546280 /* ja */ = {isa = PBXFileReference; lastKnownFileType = text.rtf; name = ja; path = ja.lproj/Acknowledgements.rtf; sourceTree = "<group>"; };
		2A07202918E0E1C2006F3A43 /* CEPrintPanelAccessoryController.h */ = {isa = PBXFileReference; fileEncoding = 4; lastKnownFileType = sourcecode.c.h; path = CEPrintPanelAccessoryController.h; sourceTree = "<group>"; };
		2A07202A18E0E1C2006F3A43 /* CEPrintPanelAccessoryController.m */ = {isa = PBXFileReference; fileEncoding = 4; lastKnownFileType = sourcecode.c.objc; path = CEPrintPanelAccessoryController.m; sourceTree = "<group>"; };
		2A07202D18E0E421006F3A43 /* en */ = {isa = PBXFileReference; lastKnownFileType = file.xib; name = en; path = en.lproj/PrintPanelAccessory.xib; sourceTree = "<group>"; };
		2A0722F216D3CF2E00F49864 /* scriptMenuIcon.pdf */ = {isa = PBXFileReference; lastKnownFileType = image.pdf; name = scriptMenuIcon.pdf; path = images/scriptMenuIcon.pdf; sourceTree = "<group>"; };
		2A0722F516D3CF4F00F49864 /* centerAlignTemplate.pdf */ = {isa = PBXFileReference; lastKnownFileType = image.pdf; name = centerAlignTemplate.pdf; path = images/centerAlignTemplate.pdf; sourceTree = "<group>"; };
		2A0722F616D3CF4F00F49864 /* clearButtonImg.pdf */ = {isa = PBXFileReference; lastKnownFileType = image.pdf; name = clearButtonImg.pdf; path = images/clearButtonImg.pdf; sourceTree = "<group>"; };
		2A0722F716D3CF4F00F49864 /* closeSplitButtonImg.pdf */ = {isa = PBXFileReference; lastKnownFileType = image.pdf; name = closeSplitButtonImg.pdf; path = images/closeSplitButtonImg.pdf; sourceTree = "<group>"; };
		2A0722F816D3CF4F00F49864 /* editButtonImg.pdf */ = {isa = PBXFileReference; lastKnownFileType = image.pdf; name = editButtonImg.pdf; path = images/editButtonImg.pdf; sourceTree = "<group>"; };
		2A0722F916D3CF4F00F49864 /* leftAlignTemplate.pdf */ = {isa = PBXFileReference; lastKnownFileType = image.pdf; name = leftAlignTemplate.pdf; path = images/leftAlignTemplate.pdf; sourceTree = "<group>"; };
		2A0722FA16D3CF4F00F49864 /* lockOnImg.pdf */ = {isa = PBXFileReference; lastKnownFileType = image.pdf; name = lockOnImg.pdf; path = images/lockOnImg.pdf; sourceTree = "<group>"; };
		2A0722FB16D3CF4F00F49864 /* nextButtonImg.pdf */ = {isa = PBXFileReference; lastKnownFileType = image.pdf; name = nextButtonImg.pdf; path = images/nextButtonImg.pdf; sourceTree = "<group>"; };
		2A0722FC16D3CF4F00F49864 /* openSplitButtonImg.pdf */ = {isa = PBXFileReference; lastKnownFileType = image.pdf; name = openSplitButtonImg.pdf; path = images/openSplitButtonImg.pdf; sourceTree = "<group>"; };
		2A0722FD16D3CF4F00F49864 /* pageGuide.pdf */ = {isa = PBXFileReference; lastKnownFileType = image.pdf; name = pageGuide.pdf; path = images/pageGuide.pdf; sourceTree = "<group>"; };
		2A0722FE16D3CF4F00F49864 /* popUpButtonArrow.pdf */ = {isa = PBXFileReference; lastKnownFileType = image.pdf; name = popUpButtonArrow.pdf; path = images/popUpButtonArrow.pdf; sourceTree = "<group>"; };
		2A0722FF16D3CF4F00F49864 /* popUpButtonBG_center.pdf */ = {isa = PBXFileReference; lastKnownFileType = image.pdf; name = popUpButtonBG_center.pdf; path = images/popUpButtonBG_center.pdf; sourceTree = "<group>"; };
		2A07230016D3CF4F00F49864 /* popUpButtonBG_left.pdf */ = {isa = PBXFileReference; lastKnownFileType = image.pdf; name = popUpButtonBG_left.pdf; path = images/popUpButtonBG_left.pdf; sourceTree = "<group>"; };
		2A07230116D3CF4F00F49864 /* prevButtonImg.pdf */ = {isa = PBXFileReference; lastKnownFileType = image.pdf; name = prevButtonImg.pdf; path = images/prevButtonImg.pdf; sourceTree = "<group>"; };
<<<<<<< HEAD
		2A07230316D3CF4F00F49864 /* rightAlignTemplate.pdf */ = {isa = PBXFileReference; lastKnownFileType = image.pdf; name = rightAlignTemplate.pdf; path = images/rightAlignTemplate.pdf; sourceTree = "<group>"; };
		2A07230416D3CF4F00F49864 /* swapArrow.pdf */ = {isa = PBXFileReference; lastKnownFileType = image.pdf; name = swapArrow.pdf; path = images/swapArrow.pdf; sourceTree = "<group>"; };
=======
		2A07230216D3CF4F00F49864 /* removeButtonImg.pdf */ = {isa = PBXFileReference; lastKnownFileType = image.pdf; name = removeButtonImg.pdf; path = images/removeButtonImg.pdf; sourceTree = "<group>"; };
		2A07230316D3CF4F00F49864 /* rightButtonImg.pdf */ = {isa = PBXFileReference; lastKnownFileType = image.pdf; name = rightButtonImg.pdf; path = images/rightButtonImg.pdf; sourceTree = "<group>"; };
		2A07230416D3CF4F00F49864 /* swapArrowTemplate.pdf */ = {isa = PBXFileReference; lastKnownFileType = image.pdf; name = swapArrowTemplate.pdf; path = images/swapArrowTemplate.pdf; sourceTree = "<group>"; };
>>>>>>> 86b5151f
		2A07230516D3CF4F00F49864 /* opacityGuide.pdf */ = {isa = PBXFileReference; lastKnownFileType = image.pdf; name = opacityGuide.pdf; path = images/opacityGuide.pdf; sourceTree = "<group>"; };
		2A0E160F18E79FFA00AAD872 /* ja */ = {isa = PBXFileReference; lastKnownFileType = file.xib; name = ja; path = ja.lproj/MenuKeyBindingEditSheet.xib; sourceTree = "<group>"; };
		2A0E161018E7A17600AAD872 /* ja */ = {isa = PBXFileReference; lastKnownFileType = file.xib; name = ja; path = ja.lproj/TextKeyBindingEditSheet.xib; sourceTree = "<group>"; };
		2A0E161318E7BE7B00AAD872 /* ja */ = {isa = PBXFileReference; lastKnownFileType = file.xib; name = ja; path = ja.lproj/SyntaxEditSheet.xib; sourceTree = "<group>"; };
		2A15830518E24CB300601026 /* en */ = {isa = PBXFileReference; lastKnownFileType = file.xib; name = en; path = en.lproj/SyntaxExtensionErrorSheet.xib; sourceTree = "<group>"; };
		2A15831618E3688300601026 /* en */ = {isa = PBXFileReference; lastKnownFileType = file.xib; name = en; path = en.lproj/EncodingListSheet.xib; sourceTree = "<group>"; };
		2A15831818E368CE00601026 /* CEEncodingListSheetController.h */ = {isa = PBXFileReference; fileEncoding = 4; lastKnownFileType = sourcecode.c.h; path = CEEncodingListSheetController.h; sourceTree = "<group>"; };
		2A15831918E368CE00601026 /* CEEncodingListSheetController.m */ = {isa = PBXFileReference; fileEncoding = 4; lastKnownFileType = sourcecode.c.objc; path = CEEncodingListSheetController.m; sourceTree = "<group>"; };
		2A15831E18E3739A00601026 /* ja */ = {isa = PBXFileReference; lastKnownFileType = file.xib; name = ja; path = ja.lproj/EncodingListSheet.xib; sourceTree = "<group>"; };
		2A15832018E3814200601026 /* en */ = {isa = PBXFileReference; lastKnownFileType = file.xib; name = en; path = en.lproj/SizeSampleWindow.xib; sourceTree = "<group>"; };
		2A15832218E383C300601026 /* CESizeSampleWindowController.h */ = {isa = PBXFileReference; fileEncoding = 4; lastKnownFileType = sourcecode.c.h; path = CESizeSampleWindowController.h; sourceTree = "<group>"; };
		2A15832318E383C300601026 /* CESizeSampleWindowController.m */ = {isa = PBXFileReference; fileEncoding = 4; lastKnownFileType = sourcecode.c.objc; path = CESizeSampleWindowController.m; sourceTree = "<group>"; };
		2A15832518E38F3400601026 /* ja */ = {isa = PBXFileReference; lastKnownFileType = file.xib; name = ja; path = ja.lproj/SizeSampleWindow.xib; sourceTree = "<group>"; };
		2A15832718E39B7400601026 /* en */ = {isa = PBXFileReference; lastKnownFileType = file.xib; name = en; path = en.lproj/TextKeyBindingEditSheet.xib; sourceTree = "<group>"; };
		2A15833318E3B83F00601026 /* CEScriptErrorPanelController.h */ = {isa = PBXFileReference; fileEncoding = 4; lastKnownFileType = sourcecode.c.h; path = CEScriptErrorPanelController.h; sourceTree = "<group>"; };
		2A15833418E3B83F00601026 /* CEScriptErrorPanelController.m */ = {isa = PBXFileReference; fileEncoding = 4; lastKnownFileType = sourcecode.c.objc; path = CEScriptErrorPanelController.m; sourceTree = "<group>"; };
		2A1CFD0C18E5B64F00A5B664 /* ja */ = {isa = PBXFileReference; lastKnownFileType = text.plist.strings; name = ja; path = ja.lproj/print.strings; sourceTree = "<group>"; };
		2A37F4ACFDCFA73011CA2CEA /* CEDocument.m */ = {isa = PBXFileReference; fileEncoding = 4; lastKnownFileType = sourcecode.c.objc; lineEnding = 0; path = CEDocument.m; sourceTree = "<group>"; };
		2A37F4AEFDCFA73011CA2CEA /* CEDocument.h */ = {isa = PBXFileReference; fileEncoding = 4; lastKnownFileType = sourcecode.c.h; path = CEDocument.h; sourceTree = "<group>"; };
		2A37F4B0FDCFA73011CA2CEA /* main.m */ = {isa = PBXFileReference; fileEncoding = 4; lastKnownFileType = sourcecode.c.objc; path = main.m; sourceTree = "<group>"; };
		2A37F4B5FDCFA73011CA2CEA /* en */ = {isa = PBXFileReference; lastKnownFileType = wrapper.xib; name = en; path = en.lproj/DocWindow.xib; sourceTree = "<group>"; };
		2A37F4B7FDCFA73011CA2CEA /* en */ = {isa = PBXFileReference; lastKnownFileType = wrapper.xib; name = en; path = en.lproj/MainMenu.xib; sourceTree = "<group>"; };
		2A37F4C4FDCFA73011CA2CEA /* AppKit.framework */ = {isa = PBXFileReference; lastKnownFileType = wrapper.framework; name = AppKit.framework; path = /System/Library/Frameworks/AppKit.framework; sourceTree = "<absolute>"; };
		2A37F4C5FDCFA73011CA2CEA /* Foundation.framework */ = {isa = PBXFileReference; lastKnownFileType = wrapper.framework; name = Foundation.framework; path = /System/Library/Frameworks/Foundation.framework; sourceTree = "<absolute>"; };
		2A3FB2A318EC473A00D9CB2C /* SyntaxColorings */ = {isa = PBXFileReference; lastKnownFileType = folder; path = SyntaxColorings; sourceTree = "<group>"; };
		2A3FB2AB18ECEFF200D9CB2C /* CESyntaxEditSheetController.h */ = {isa = PBXFileReference; fileEncoding = 4; lastKnownFileType = sourcecode.c.h; path = CESyntaxEditSheetController.h; sourceTree = "<group>"; };
		2A3FB2AC18ECEFF200D9CB2C /* CESyntaxEditSheetController.m */ = {isa = PBXFileReference; fileEncoding = 4; lastKnownFileType = sourcecode.c.objc; path = CESyntaxEditSheetController.m; sourceTree = "<group>"; };
		2A47A70B18CC8A7C0076B49A /* ja */ = {isa = PBXFileReference; lastKnownFileType = file.xib; name = ja; path = ja.lproj/ScriptErrorPanel.xib; sourceTree = "<group>"; };
		2A5B998418D61421009C2F4F /* CELineSpacingPanelController.h */ = {isa = PBXFileReference; fileEncoding = 4; lastKnownFileType = sourcecode.c.h; path = CELineSpacingPanelController.h; sourceTree = "<group>"; };
		2A5B998518D61421009C2F4F /* CELineSpacingPanelController.m */ = {isa = PBXFileReference; fileEncoding = 4; lastKnownFileType = sourcecode.c.objc; path = CELineSpacingPanelController.m; sourceTree = "<group>"; };
		2A5B998A18D61443009C2F4F /* en */ = {isa = PBXFileReference; lastKnownFileType = file.xib; name = en; path = en.lproj/LineSpacingPanel.xib; sourceTree = "<group>"; };
		2A5B998C18D634A3009C2F4F /* ja */ = {isa = PBXFileReference; lastKnownFileType = file.xib; name = ja; path = ja.lproj/LineSpacingPanel.xib; sourceTree = "<group>"; };
		2A5D2B8F18E1EC790020AA1F /* CESyntaxExtensionErrorSheetController.h */ = {isa = PBXFileReference; fileEncoding = 4; lastKnownFileType = sourcecode.c.h; path = CESyntaxExtensionErrorSheetController.h; sourceTree = "<group>"; };
		2A5D2B9018E1EC790020AA1F /* CESyntaxExtensionErrorSheetController.m */ = {isa = PBXFileReference; fileEncoding = 4; lastKnownFileType = sourcecode.c.objc; path = CESyntaxExtensionErrorSheetController.m; sourceTree = "<group>"; };
		2A5D2B9518E1F5AA0020AA1F /* ja */ = {isa = PBXFileReference; lastKnownFileType = file.xib; name = ja; path = ja.lproj/SyntaxExtensionErrorSheet.xib; sourceTree = "<group>"; };
		2A7572BE18B3BBAE00878F66 /* CotEditor.help */ = {isa = PBXFileReference; lastKnownFileType = folder; path = CotEditor.help; sourceTree = "<group>"; };
		2A8663AF18C93D2200A6F9CC /* en */ = {isa = PBXFileReference; lastKnownFileType = text.rtf; name = en; path = en.lproj/ReadMe.rtf; sourceTree = "<group>"; };
		2A8663B118C93D2500A6F9CC /* ja */ = {isa = PBXFileReference; lastKnownFileType = text.rtf; name = ja; path = ja.lproj/ReadMe.rtf; sourceTree = "<group>"; };
		2A8663CA18C93FEB00A6F9CC /* en */ = {isa = PBXFileReference; lastKnownFileType = text.rtf; name = en; path = "en.lproj/Version History.rtf"; sourceTree = "<group>"; };
		2A8663CF18C93FF200A6F9CC /* ja */ = {isa = PBXFileReference; lastKnownFileType = text.rtf; name = ja; path = "ja.lproj/Version History.rtf"; sourceTree = "<group>"; };
		2A8663DB18C9F6B600A6F9CC /* NSData+MD5.h */ = {isa = PBXFileReference; fileEncoding = 4; lastKnownFileType = sourcecode.c.h; path = "NSData+MD5.h"; sourceTree = "<group>"; };
		2A8663DC18C9F6B700A6F9CC /* NSData+MD5.m */ = {isa = PBXFileReference; fileEncoding = 4; lastKnownFileType = sourcecode.c.objc; path = "NSData+MD5.m"; sourceTree = "<group>"; };
		2A94A45818D08D51009FA90D /* NSWindow+ScriptingSupport.h */ = {isa = PBXFileReference; fileEncoding = 4; lastKnownFileType = sourcecode.c.h; path = "NSWindow+ScriptingSupport.h"; sourceTree = "<group>"; };
		2A94A45918D08D52009FA90D /* NSWindow+ScriptingSupport.m */ = {isa = PBXFileReference; fileEncoding = 4; lastKnownFileType = sourcecode.c.objc; path = "NSWindow+ScriptingSupport.m"; sourceTree = "<group>"; };
		2A94A45B18D0B562009FA90D /* CEOpacityPanelController.h */ = {isa = PBXFileReference; fileEncoding = 4; lastKnownFileType = sourcecode.c.h; path = CEOpacityPanelController.h; sourceTree = "<group>"; };
		2A94A45C18D0B562009FA90D /* CEOpacityPanelController.m */ = {isa = PBXFileReference; fileEncoding = 4; lastKnownFileType = sourcecode.c.objc; path = CEOpacityPanelController.m; sourceTree = "<group>"; };
		2A9A144A18B67846001080D6 /* Images.xcassets */ = {isa = PBXFileReference; lastKnownFileType = folder.assetcatalog; path = Images.xcassets; sourceTree = "<group>"; };
		2AA562A818E8F630009CD7A2 /* ja */ = {isa = PBXFileReference; lastKnownFileType = file.xib; name = ja; path = ja.lproj/PrintPanelAccessory.xib; sourceTree = "<group>"; };
		2AFFB70618D7BC9300118477 /* en */ = {isa = PBXFileReference; lastKnownFileType = file.xib; name = en; path = en.lproj/OpacityPanel.xib; sourceTree = "<group>"; };
		2AFFB70818D7BCB300118477 /* ja */ = {isa = PBXFileReference; lastKnownFileType = file.xib; name = ja; path = ja.lproj/OpacityPanel.xib; sourceTree = "<group>"; };
		2AFFB71418D7DCC000118477 /* CEPanelController.h */ = {isa = PBXFileReference; fileEncoding = 4; lastKnownFileType = sourcecode.c.h; path = CEPanelController.h; sourceTree = "<group>"; };
		2AFFB71518D7DCC000118477 /* CEPanelController.m */ = {isa = PBXFileReference; fileEncoding = 4; lastKnownFileType = sourcecode.c.objc; path = CEPanelController.m; sourceTree = "<group>"; };
		2AFFB71818D7F18200118477 /* CEGoToPanelController.h */ = {isa = PBXFileReference; fileEncoding = 4; lastKnownFileType = sourcecode.c.h; path = CEGoToPanelController.h; sourceTree = "<group>"; };
		2AFFB71918D7F18300118477 /* CEGoToPanelController.m */ = {isa = PBXFileReference; fileEncoding = 4; lastKnownFileType = sourcecode.c.objc; path = CEGoToPanelController.m; sourceTree = "<group>"; };
		2AFFB71E18D7F22E00118477 /* en */ = {isa = PBXFileReference; lastKnownFileType = file.xib; name = en; path = en.lproj/GoToPanel.xib; sourceTree = "<group>"; };
		2AFFB72018D7FC6000118477 /* ja */ = {isa = PBXFileReference; lastKnownFileType = file.xib; name = ja; path = ja.lproj/GoToPanel.xib; sourceTree = "<group>"; };
		2AFFB72918D8C7DE00118477 /* en */ = {isa = PBXFileReference; lastKnownFileType = file.xib; name = en; path = en.lproj/OpenDocumentAccessory.xib; sourceTree = "<group>"; };
		2AFFB72B18D8CB7D00118477 /* ja */ = {isa = PBXFileReference; lastKnownFileType = file.xib; name = ja; path = ja.lproj/OpenDocumentAccessory.xib; sourceTree = "<group>"; };
		2AFFB72C18D8DB6A00118477 /* changelog.md */ = {isa = PBXFileReference; lastKnownFileType = text; path = changelog.md; sourceTree = "<group>"; };
		32DBCF750370BD2300C91783 /* CotEditor_Prefix.pch */ = {isa = PBXFileReference; fileEncoding = 4; lastKnownFileType = sourcecode.c.h; path = CotEditor_Prefix.pch; sourceTree = "<group>"; };
		6C1E211F12C9E65600194313 /* ja */ = {isa = PBXFileReference; lastKnownFileType = wrapper.xib; name = ja; path = ja.lproj/DocWindow.xib; sourceTree = "<group>"; };
		6C1E212012C9E65600194313 /* ja */ = {isa = PBXFileReference; lastKnownFileType = file.xib; name = ja; path = ja.lproj/ColorCodePanel.xib; sourceTree = "<group>"; };
		6C1E212112C9E65600194313 /* ja */ = {isa = PBXFileReference; lastKnownFileType = wrapper.xib; name = ja; path = ja.lproj/Indicator.xib; sourceTree = "<group>"; };
		6C1E212212C9E65600194313 /* ja */ = {isa = PBXFileReference; lastKnownFileType = text.plist.strings; name = ja; path = ja.lproj/InfoPlist.strings; sourceTree = "<group>"; };
		6C1E212412C9E65600194313 /* ja */ = {isa = PBXFileReference; lastKnownFileType = text.plist.strings; name = ja; path = ja.lproj/Localizable.strings; sourceTree = "<group>"; };
		6C1E212512C9E65600194313 /* ja */ = {isa = PBXFileReference; lastKnownFileType = wrapper.xib; name = ja; path = ja.lproj/MainMenu.xib; sourceTree = "<group>"; };
		6C6DAE3D13833C0E007F2326 /* dsa_pub.pem */ = {isa = PBXFileReference; fileEncoding = 4; lastKnownFileType = text; path = dsa_pub.pem; sourceTree = "<group>"; };
		6CA3B36012E3B59B0019AB2E /* Script */ = {isa = PBXFileReference; lastKnownFileType = folder; path = Script; sourceTree = "<group>"; };
		6CB074A11373A03B001D0243 /* Sparkle.framework */ = {isa = PBXFileReference; lastKnownFileType = wrapper.framework; name = Sparkle.framework; path = frameworks/Sparkle.framework; sourceTree = "<group>"; };
		8C081B4A07D0A85A0060191A /* getInfo.tiff */ = {isa = PBXFileReference; lastKnownFileType = image.tiff; name = getInfo.tiff; path = toolbarIcons/getInfo.tiff; sourceTree = "<group>"; };
		8C0F52600871861C00ABD124 /* openScriptMenu.applescript */ = {isa = PBXFileReference; fileEncoding = 4; lastKnownFileType = sourcecode.applescript; name = openScriptMenu.applescript; path = internalScript/openScriptMenu.applescript; sourceTree = "<group>"; };
		8C0FE15908D7FDAA00B2B71B /* DefaultTextKeyBindings.plist */ = {isa = PBXFileReference; fileEncoding = 4; lastKnownFileType = text.plist.xml; name = DefaultTextKeyBindings.plist; path = KeyBindings/DefaultTextKeyBindings.plist; sourceTree = "<group>"; };
		8C1305AD0DC4B71D00975AC6 /* RegexKitLite.h */ = {isa = PBXFileReference; fileEncoding = 4; lastKnownFileType = sourcecode.c.h; name = RegexKitLite.h; path = ImportSources/RegexKitLite.h; sourceTree = "<group>"; };
		8C1305AE0DC4B71D00975AC6 /* RegexKitLite.m */ = {isa = PBXFileReference; fileEncoding = 4; lastKnownFileType = sourcecode.c.objc; name = RegexKitLite.m; path = ImportSources/RegexKitLite.m; sourceTree = "<group>"; };
		8C1305B00DC4B83000975AC6 /* RKLMatchEnumerator.h */ = {isa = PBXFileReference; fileEncoding = 4; lastKnownFileType = sourcecode.c.h; name = RKLMatchEnumerator.h; path = ImportSources/RKLMatchEnumerator.h; sourceTree = "<group>"; };
		8C1305B10DC4B83000975AC6 /* RKLMatchEnumerator.m */ = {isa = PBXFileReference; fileEncoding = 4; lastKnownFileType = sourcecode.c.objc; name = RKLMatchEnumerator.m; path = ImportSources/RKLMatchEnumerator.m; sourceTree = "<group>"; };
		8C2790FB07D18A6700103A53 /* CotEditor.scriptTerminology */ = {isa = PBXFileReference; fileEncoding = 4; lastKnownFileType = text.plist.scriptTerminology; path = CotEditor.scriptTerminology; sourceTree = "<group>"; };
		8C2790FF07D18AC300103A53 /* CotEditor.scriptSuite */ = {isa = PBXFileReference; fileEncoding = 4; lastKnownFileType = text.plist.scriptSuite; path = CotEditor.scriptSuite; sourceTree = "<group>"; };
		8C28CD2D081101A300733DA7 /* en */ = {isa = PBXFileReference; lastKnownFileType = file.xib; name = en; path = en.lproj/ScriptErrorPanel.xib; sourceTree = "<group>"; };
		8C28CD7708110E4A00733DA7 /* Script_CleanButton.tiff */ = {isa = PBXFileReference; lastKnownFileType = image.tiff; name = Script_CleanButton.tiff; path = toolbarIcons/Script_CleanButton.tiff; sourceTree = "<group>"; };
		8C3289EF07A21422001CA481 /* OgreKit.framework */ = {isa = PBXFileReference; lastKnownFileType = wrapper.framework; name = OgreKit.framework; path = frameworks/OgreKit.framework; sourceTree = "<group>"; };
		8C3840910D16B75C00F76A4C /* UKXattrMetadataStore.h */ = {isa = PBXFileReference; fileEncoding = 4; lastKnownFileType = sourcecode.c.h; name = UKXattrMetadataStore.h; path = ImportSources/UKXattrMetadataStore.h; sourceTree = "<group>"; };
		8C3840920D16B75C00F76A4C /* UKXattrMetadataStore.m */ = {isa = PBXFileReference; fileEncoding = 4; lastKnownFileType = sourcecode.c.objc; name = UKXattrMetadataStore.m; path = ImportSources/UKXattrMetadataStore.m; sourceTree = "<group>"; };
		8C3A7DD80867EA9A00ECE052 /* startup.applescript */ = {isa = PBXFileReference; fileEncoding = 4; lastKnownFileType = sourcecode.applescript; name = startup.applescript; path = internalScript/startup.applescript; sourceTree = "<group>"; };
		8C3BEA2508BDBCA800BC2067 /* CEOutlineMenuButton.h */ = {isa = PBXFileReference; fileEncoding = 4; lastKnownFileType = sourcecode.c.h; path = CEOutlineMenuButton.h; sourceTree = "<group>"; };
		8C3BEA2608BDBCA800BC2067 /* CEOutlineMenuButton.m */ = {isa = PBXFileReference; fileEncoding = 4; lastKnownFileType = sourcecode.c.objc; path = CEOutlineMenuButton.m; sourceTree = "<group>"; };
		8C3E2D480808E203009894D1 /* LineNumber_Hide.tiff */ = {isa = PBXFileReference; lastKnownFileType = image.tiff; name = LineNumber_Hide.tiff; path = toolbarIcons/LineNumber_Hide.tiff; sourceTree = "<group>"; };
		8C3E2D490808E203009894D1 /* LineNumber_Show.tiff */ = {isa = PBXFileReference; lastKnownFileType = image.tiff; name = LineNumber_Show.tiff; path = toolbarIcons/LineNumber_Show.tiff; sourceTree = "<group>"; };
		8C3E2D4E0808E203009894D1 /* Shift_Left.tiff */ = {isa = PBXFileReference; lastKnownFileType = image.tiff; name = Shift_Left.tiff; path = toolbarIcons/Shift_Left.tiff; sourceTree = "<group>"; };
		8C3E2D4F0808E203009894D1 /* Shift_Right.tiff */ = {isa = PBXFileReference; lastKnownFileType = image.tiff; name = Shift_Right.tiff; path = toolbarIcons/Shift_Right.tiff; sourceTree = "<group>"; };
		8C3E2D590808E210009894D1 /* StatusArea_Hide.tiff */ = {isa = PBXFileReference; lastKnownFileType = image.tiff; name = StatusArea_Hide.tiff; path = toolbarIcons/StatusArea_Hide.tiff; sourceTree = "<group>"; };
		8C3E2D5A0808E210009894D1 /* StatusArea_Show.tiff */ = {isa = PBXFileReference; lastKnownFileType = image.tiff; name = StatusArea_Show.tiff; path = toolbarIcons/StatusArea_Show.tiff; sourceTree = "<group>"; };
		8C3E2D5C0808E210009894D1 /* WrapLines_Off.tiff */ = {isa = PBXFileReference; lastKnownFileType = image.tiff; name = WrapLines_Off.tiff; path = toolbarIcons/WrapLines_Off.tiff; sourceTree = "<group>"; };
		8C3E2D5D0808E210009894D1 /* WrapLines_On.tiff */ = {isa = PBXFileReference; lastKnownFileType = image.tiff; name = WrapLines_On.tiff; path = toolbarIcons/WrapLines_On.tiff; sourceTree = "<group>"; };
		8C4186BD088648CA0039FBFC /* CEColorCodePanelController.h */ = {isa = PBXFileReference; fileEncoding = 4; lastKnownFileType = sourcecode.c.h; path = CEColorCodePanelController.h; sourceTree = "<group>"; };
		8C4186BE088648CA0039FBFC /* CEColorCodePanelController.m */ = {isa = PBXFileReference; fileEncoding = 4; lastKnownFileType = sourcecode.c.objc; path = CEColorCodePanelController.m; sourceTree = "<group>"; };
		8C4186CF08864B3E0039FBFC /* en */ = {isa = PBXFileReference; lastKnownFileType = file.xib; name = en; path = en.lproj/ColorCodePanel.xib; sourceTree = "<group>"; };
		8C41871E088655E00039FBFC /* CEHexColorTransformer.h */ = {isa = PBXFileReference; fileEncoding = 4; lastKnownFileType = sourcecode.c.h; path = CEHexColorTransformer.h; sourceTree = "<group>"; };
		8C41871F088655E00039FBFC /* CEHexColorTransformer.m */ = {isa = PBXFileReference; fileEncoding = 4; lastKnownFileType = sourcecode.c.objc; path = CEHexColorTransformer.m; sourceTree = "<group>"; };
		8C4BC92D0895BD3C00F5263E /* EditHexAsBG.tiff */ = {isa = PBXFileReference; lastKnownFileType = image.tiff; name = EditHexAsBG.tiff; path = toolbarIcons/EditHexAsBG.tiff; sourceTree = "<group>"; };
		8C4BC92E0895BD3C00F5263E /* EditHexAsFore.tiff */ = {isa = PBXFileReference; lastKnownFileType = image.tiff; name = EditHexAsFore.tiff; path = toolbarIcons/EditHexAsFore.tiff; sourceTree = "<group>"; };
		8C5208090880BAAF005734F2 /* RecolorAll.tiff */ = {isa = PBXFileReference; lastKnownFileType = image.tiff; name = RecolorAll.tiff; path = toolbarIcons/RecolorAll.tiff; sourceTree = "<group>"; };
<<<<<<< HEAD
		8C5684C90C48A36200346FB0 /* defaultSyntaxStyle_Python.plist */ = {isa = PBXFileReference; fileEncoding = 4; lastKnownFileType = text.plist.xml; name = defaultSyntaxStyle_Python.plist; path = SyntaxColorings/defaultSyntaxStyle_Python.plist; sourceTree = "<group>"; };
=======
		8C5853330903C1ED0085BC4F /* CETabItemView.h */ = {isa = PBXFileReference; fileEncoding = 4; lastKnownFileType = sourcecode.c.h; path = CETabItemView.h; sourceTree = "<group>"; };
		8C5853340903C1ED0085BC4F /* CETabItemView.m */ = {isa = PBXFileReference; fileEncoding = 4; lastKnownFileType = sourcecode.c.objc; path = CETabItemView.m; sourceTree = "<group>"; };
>>>>>>> 86b5151f
		8C65C0E507927D0F0028D94A /* CELayoutManager.h */ = {isa = PBXFileReference; fileEncoding = 4; lastKnownFileType = sourcecode.c.h; path = CELayoutManager.h; sourceTree = "<group>"; };
		8C65C0E607927D0F0028D94A /* CELayoutManager.m */ = {isa = PBXFileReference; fileEncoding = 4; lastKnownFileType = sourcecode.c.objc; lineEnding = 0; path = CELayoutManager.m; sourceTree = "<group>"; wrapsLines = 1; };
		8C7400A308C6D93900683672 /* en */ = {isa = PBXFileReference; lastKnownFileType = file.xib; name = en; path = en.lproj/MenuKeyBindingEditSheet.xib; sourceTree = "<group>"; };
		8C7400A608C6D96D00683672 /* CEKeyBindingManager.h */ = {isa = PBXFileReference; fileEncoding = 4; lastKnownFileType = sourcecode.c.h; path = CEKeyBindingManager.h; sourceTree = "<group>"; };
		8C7400A708C6D96D00683672 /* CEKeyBindingManager.m */ = {isa = PBXFileReference; fileEncoding = 4; lastKnownFileType = sourcecode.c.objc; path = CEKeyBindingManager.m; sourceTree = "<group>"; };
		8C7F74EB091C738C005C7598 /* ODBEditorSuite.h */ = {isa = PBXFileReference; fileEncoding = 4; lastKnownFileType = sourcecode.c.h; name = ODBEditorSuite.h; path = ImportSources/ODBEditorSuite.h; sourceTree = "<group>"; };
		8C83A48009485F27004E48A8 /* CEATSTypesetter.h */ = {isa = PBXFileReference; fileEncoding = 4; lastKnownFileType = sourcecode.c.h; lineEnding = 0; path = CEATSTypesetter.h; sourceTree = "<group>"; };
		8C83A48109485F27004E48A8 /* CEATSTypesetter.m */ = {isa = PBXFileReference; fileEncoding = 4; lastKnownFileType = sourcecode.c.objc; lineEnding = 0; path = CEATSTypesetter.m; sourceTree = "<group>"; };
		8C8977240DCD8AD000DC32FF /* libicucore.dylib */ = {isa = PBXFileReference; explicitFileType = "compiled.mach-o.dylib"; name = libicucore.dylib; path = usr/lib/libicucore.dylib; sourceTree = SDKROOT; };
		8C8CCCAE09D6803400A008E5 /* CESplitView.h */ = {isa = PBXFileReference; fileEncoding = 4; lastKnownFileType = sourcecode.c.h; lineEnding = 0; path = CESplitView.h; sourceTree = "<group>"; };
		8C8CCCAF09D6803400A008E5 /* CESplitView.m */ = {isa = PBXFileReference; fileEncoding = 4; lastKnownFileType = sourcecode.c.objc; lineEnding = 0; path = CESplitView.m; sourceTree = "<group>"; };
		8C98366608C0211D00746F92 /* IncompatibleChar.tiff */ = {isa = PBXFileReference; lastKnownFileType = image.tiff; name = IncompatibleChar.tiff; path = toolbarIcons/IncompatibleChar.tiff; sourceTree = "<group>"; };
		8C99DD4F08BD561B001F618C /* NaviBar_Hide.tiff */ = {isa = PBXFileReference; lastKnownFileType = image.tiff; name = NaviBar_Hide.tiff; path = toolbarIcons/NaviBar_Hide.tiff; sourceTree = "<group>"; };
		8C99DD5008BD561B001F618C /* NaviBar_Show.tiff */ = {isa = PBXFileReference; lastKnownFileType = image.tiff; name = NaviBar_Show.tiff; path = toolbarIcons/NaviBar_Show.tiff; sourceTree = "<group>"; };
		8C99DDF808BD8940001F618C /* CEOutlineMenuButtonCell.h */ = {isa = PBXFileReference; fileEncoding = 4; lastKnownFileType = sourcecode.c.h; path = CEOutlineMenuButtonCell.h; sourceTree = "<group>"; };
		8C99DDF908BD8940001F618C /* CEOutlineMenuButtonCell.m */ = {isa = PBXFileReference; fileEncoding = 4; lastKnownFileType = sourcecode.c.objc; path = CEOutlineMenuButtonCell.m; sourceTree = "<group>"; };
		8CA71BCC07D2A79100C146B0 /* biggerFont.tiff */ = {isa = PBXFileReference; lastKnownFileType = image.tiff; name = biggerFont.tiff; path = toolbarIcons/biggerFont.tiff; sourceTree = "<group>"; };
		8CA71BCD07D2A79100C146B0 /* smallerFont.tiff */ = {isa = PBXFileReference; lastKnownFileType = image.tiff; name = smallerFont.tiff; path = toolbarIcons/smallerFont.tiff; sourceTree = "<group>"; };
		8CB0122B07CA0EFA00221EDC /* CEToolbarController.h */ = {isa = PBXFileReference; fileEncoding = 4; lastKnownFileType = sourcecode.c.h; path = CEToolbarController.h; sourceTree = "<group>"; };
		8CB0122C07CA0EFA00221EDC /* CEToolbarController.m */ = {isa = PBXFileReference; fileEncoding = 4; lastKnownFileType = sourcecode.c.objc; path = CEToolbarController.m; sourceTree = "<group>"; };
		8CBFD5F20DC42B1200EC093D /* CEPrivateMutableArray.h */ = {isa = PBXFileReference; fileEncoding = 4; lastKnownFileType = sourcecode.c.h; path = CEPrivateMutableArray.h; sourceTree = "<group>"; };
		8CBFD5F30DC42B1200EC093D /* CEPrivateMutableArray.m */ = {isa = PBXFileReference; fileEncoding = 4; lastKnownFileType = sourcecode.c.objc; path = CEPrivateMutableArray.m; sourceTree = "<group>"; };
		8CC1925407E2D84500B54AE4 /* CEDocument+ScriptingSupport.h */ = {isa = PBXFileReference; fileEncoding = 4; lastKnownFileType = sourcecode.c.h; path = "CEDocument+ScriptingSupport.h"; sourceTree = "<group>"; };
		8CC1925507E2D84500B54AE4 /* CEDocument+ScriptingSupport.m */ = {isa = PBXFileReference; fileEncoding = 4; lastKnownFileType = sourcecode.c.objc; path = "CEDocument+ScriptingSupport.m"; sourceTree = "<group>"; };
		8CC1961A07E2E54E00B54AE4 /* CEScriptManager.h */ = {isa = PBXFileReference; fileEncoding = 4; lastKnownFileType = sourcecode.c.h; path = CEScriptManager.h; sourceTree = "<group>"; };
		8CC1961B07E2E54E00B54AE4 /* CEScriptManager.m */ = {isa = PBXFileReference; fileEncoding = 4; lastKnownFileType = sourcecode.c.objc; path = CEScriptManager.m; sourceTree = "<group>"; };
		8CC5044208EE829500A525A6 /* CEPrintView.h */ = {isa = PBXFileReference; fileEncoding = 4; lastKnownFileType = sourcecode.c.h; path = CEPrintView.h; sourceTree = "<group>"; };
		8CC5044308EE829500A525A6 /* CEPrintView.m */ = {isa = PBXFileReference; fileEncoding = 4; lastKnownFileType = sourcecode.c.objc; path = CEPrintView.m; sourceTree = "<group>"; };
		8CC6EBB008CED0F700508369 /* DefaultMenuKeyBindings.plist */ = {isa = PBXFileReference; fileEncoding = 4; lastKnownFileType = text.plist.xml; name = DefaultMenuKeyBindings.plist; path = KeyBindings/DefaultMenuKeyBindings.plist; sourceTree = "<group>"; };
		8CD7A93909CBDDDC00739513 /* CESubSplitView.h */ = {isa = PBXFileReference; fileEncoding = 4; lastKnownFileType = sourcecode.c.h; path = CESubSplitView.h; sourceTree = "<group>"; };
		8CD7A93A09CBDDDC00739513 /* CESubSplitView.m */ = {isa = PBXFileReference; fileEncoding = 4; lastKnownFileType = sourcecode.c.objc; path = CESubSplitView.m; sourceTree = "<group>"; };
		8CE4859608CD617B004817E1 /* CEApplication.h */ = {isa = PBXFileReference; fileEncoding = 4; lastKnownFileType = sourcecode.c.h; path = CEApplication.h; sourceTree = "<group>"; };
		8CE4859708CD617B004817E1 /* CEApplication.m */ = {isa = PBXFileReference; fileEncoding = 4; lastKnownFileType = sourcecode.c.objc; lineEnding = 0; path = CEApplication.m; sourceTree = "<group>"; };
		8CE5D6C70AC80A31005F5FDB /* Pref_Print.tiff */ = {isa = PBXFileReference; lastKnownFileType = image.tiff; name = Pref_Print.tiff; path = toolbarIcons/Pref_Print.tiff; sourceTree = "<group>"; };
		8CE68100090A1C6900D50390 /* Pref_View.tiff */ = {isa = PBXFileReference; lastKnownFileType = image.tiff; name = Pref_View.tiff; path = toolbarIcons/Pref_View.tiff; sourceTree = "<group>"; };
		8CE68101090A1C6900D50390 /* Pref_FileDrop.tiff */ = {isa = PBXFileReference; lastKnownFileType = image.tiff; name = Pref_FileDrop.tiff; path = toolbarIcons/Pref_FileDrop.tiff; sourceTree = "<group>"; };
		8CE68102090A1C6900D50390 /* Pref_Format.tiff */ = {isa = PBXFileReference; lastKnownFileType = image.tiff; name = Pref_Format.tiff; path = toolbarIcons/Pref_Format.tiff; sourceTree = "<group>"; };
		8CE68103090A1C6900D50390 /* Pref_General.tiff */ = {isa = PBXFileReference; lastKnownFileType = image.tiff; name = Pref_General.tiff; path = toolbarIcons/Pref_General.tiff; sourceTree = "<group>"; };
		8CE68104090A1C6900D50390 /* Pref_KeyBinding.tiff */ = {isa = PBXFileReference; lastKnownFileType = image.tiff; name = Pref_KeyBinding.tiff; path = toolbarIcons/Pref_KeyBinding.tiff; sourceTree = "<group>"; };
		8CE68105090A1C6900D50390 /* Pref_Syntax.tiff */ = {isa = PBXFileReference; lastKnownFileType = image.tiff; name = Pref_Syntax.tiff; path = toolbarIcons/Pref_Syntax.tiff; sourceTree = "<group>"; };
		8CE68106090A1C6900D50390 /* Pref_Window.tiff */ = {isa = PBXFileReference; lastKnownFileType = image.tiff; name = Pref_Window.tiff; path = toolbarIcons/Pref_Window.tiff; sourceTree = "<group>"; };
		8CEA5AC3086F9255002CDFAB /* DEBUG_macro.h */ = {isa = PBXFileReference; fileEncoding = 4; lastKnownFileType = sourcecode.c.h; path = DEBUG_macro.h; sourceTree = "<group>"; };
		8CEF66C00995E47F00C65A84 /* InvisibleChar_Hide.tiff */ = {isa = PBXFileReference; lastKnownFileType = image.tiff; name = InvisibleChar_Hide.tiff; path = toolbarIcons/InvisibleChar_Hide.tiff; sourceTree = "<group>"; };
		8CEF66C10995E47F00C65A84 /* InvisibleChar_Show.tiff */ = {isa = PBXFileReference; lastKnownFileType = image.tiff; name = InvisibleChar_Show.tiff; path = toolbarIcons/InvisibleChar_Show.tiff; sourceTree = "<group>"; };
		8CEF66C40995E4A700C65A84 /* PageGuide_Hide.tiff */ = {isa = PBXFileReference; lastKnownFileType = image.tiff; name = PageGuide_Hide.tiff; path = toolbarIcons/PageGuide_Hide.tiff; sourceTree = "<group>"; };
		8CEF66C50995E4A700C65A84 /* PageGuide_Show.tiff */ = {isa = PBXFileReference; lastKnownFileType = image.tiff; name = PageGuide_Show.tiff; path = toolbarIcons/PageGuide_Show.tiff; sourceTree = "<group>"; };
		8CF02E1308B9B9F8004044EB /* CENavigationBarView.h */ = {isa = PBXFileReference; fileEncoding = 4; lastKnownFileType = sourcecode.c.h; path = CENavigationBarView.h; sourceTree = "<group>"; };
		8CF02E1408B9B9F8004044EB /* CENavigationBarView.m */ = {isa = PBXFileReference; fileEncoding = 4; lastKnownFileType = sourcecode.c.objc; path = CENavigationBarView.m; sourceTree = "<group>"; };
		8D15AC360486D014006FF6A4 /* Info.plist */ = {isa = PBXFileReference; fileEncoding = 4; lastKnownFileType = text.plist; path = Info.plist; sourceTree = "<group>"; };
		8D15AC370486D014006FF6A4 /* CotEditor.app */ = {isa = PBXFileReference; explicitFileType = wrapper.application; includeInIndex = 0; path = CotEditor.app; sourceTree = BUILT_PRODUCTS_DIR; };
/* End PBXFileReference section */

/* Begin PBXFrameworksBuildPhase section */
		8D15AC330486D014006FF6A4 /* Frameworks */ = {
			isa = PBXFrameworksBuildPhase;
			buildActionMask = 2147483647;
			files = (
				8D15AC340486D014006FF6A4 /* Cocoa.framework in Frameworks */,
				2A789AD318EB0A750014C037 /* OgreKit.framework in Frameworks */,
				6CB074A21373A03B001D0243 /* Sparkle.framework in Frameworks */,
				8C89772B0DCD8B4000DC32FF /* libicucore.dylib in Frameworks */,
			);
			runOnlyForDeploymentPostprocessing = 0;
		};
/* End PBXFrameworksBuildPhase section */

/* Begin PBXGroup section */
		1058C7A6FEA54F5311CA2CBB /* Linked Frameworks */ = {
			isa = PBXGroup;
			children = (
				1058C7A7FEA54F5311CA2CBB /* Cocoa.framework */,
				6CB074A11373A03B001D0243 /* Sparkle.framework */,
			);
			name = "Linked Frameworks";
			sourceTree = "<group>";
		};
		1058C7A8FEA54F5311CA2CBB /* Other Frameworks */ = {
			isa = PBXGroup;
			children = (
				2A37F4C5FDCFA73011CA2CEA /* Foundation.framework */,
				2A37F4C4FDCFA73011CA2CEA /* AppKit.framework */,
			);
			name = "Other Frameworks";
			sourceTree = "<group>";
		};
		19C28FB0FE9D524F11CA2CBB /* Products */ = {
			isa = PBXGroup;
			children = (
				8D15AC370486D014006FF6A4 /* CotEditor.app */,
			);
			name = Products;
			sourceTree = "<group>";
		};
		25972A7107B87293005EB175 /* images */ = {
			isa = PBXGroup;
			children = (
				2A0722F216D3CF2E00F49864 /* scriptMenuIcon.pdf */,
				2A0722F516D3CF4F00F49864 /* centerAlignTemplate.pdf */,
				2A0722F616D3CF4F00F49864 /* clearButtonImg.pdf */,
				2A0722F716D3CF4F00F49864 /* closeSplitButtonImg.pdf */,
				2A0722F816D3CF4F00F49864 /* editButtonImg.pdf */,
				2A0722F916D3CF4F00F49864 /* leftAlignTemplate.pdf */,
				2A0722FA16D3CF4F00F49864 /* lockOnImg.pdf */,
				2A0722FB16D3CF4F00F49864 /* nextButtonImg.pdf */,
				2A0722FC16D3CF4F00F49864 /* openSplitButtonImg.pdf */,
				2A0722FD16D3CF4F00F49864 /* pageGuide.pdf */,
				2A0722FE16D3CF4F00F49864 /* popUpButtonArrow.pdf */,
				2A0722FF16D3CF4F00F49864 /* popUpButtonBG_center.pdf */,
				2A07230016D3CF4F00F49864 /* popUpButtonBG_left.pdf */,
				2A07230116D3CF4F00F49864 /* prevButtonImg.pdf */,
<<<<<<< HEAD
				2A07230316D3CF4F00F49864 /* rightAlignTemplate.pdf */,
				2A07230416D3CF4F00F49864 /* swapArrow.pdf */,
=======
				2A07230216D3CF4F00F49864 /* removeButtonImg.pdf */,
				2A07230316D3CF4F00F49864 /* rightButtonImg.pdf */,
				2A07230416D3CF4F00F49864 /* swapArrowTemplate.pdf */,
>>>>>>> 86b5151f
				2A07230516D3CF4F00F49864 /* opacityGuide.pdf */,
			);
			name = images;
			sourceTree = "<group>";
		};
		259B181207E530DA00C5FD26 /* InternalScript */ = {
			isa = PBXGroup;
			children = (
				2585914A080F503A0038F387 /* _aboutScriptFolder.rtf */,
				8C3A7DD80867EA9A00ECE052 /* startup.applescript */,
				2585914B080F503A0038F387 /* openDictionary.applescript */,
				8C0F52600871861C00ABD124 /* openScriptMenu.applescript */,
			);
			name = InternalScript;
			sourceTree = "<group>";
		};
		2A0E160B18E7240C00AAD872 /* Print */ = {
			isa = PBXGroup;
			children = (
				2A07202918E0E1C2006F3A43 /* CEPrintPanelAccessoryController.h */,
				2A07202A18E0E1C2006F3A43 /* CEPrintPanelAccessoryController.m */,
				8CC5044208EE829500A525A6 /* CEPrintView.h */,
				8CC5044308EE829500A525A6 /* CEPrintView.m */,
			);
			name = Print;
			sourceTree = "<group>";
		};
		2A15832A18E3A1EC00601026 /* Managers */ = {
			isa = PBXGroup;
			children = (
				258700E3077BAD2200E541BB /* CESyntaxManager.h */,
				258700E4077BAD2200E541BB /* CESyntaxManager.m */,
				8C7400A608C6D96D00683672 /* CEKeyBindingManager.h */,
				8C7400A708C6D96D00683672 /* CEKeyBindingManager.m */,
				8CC1961A07E2E54E00B54AE4 /* CEScriptManager.h */,
				8CC1961B07E2E54E00B54AE4 /* CEScriptManager.m */,
			);
			name = Managers;
			sourceTree = "<group>";
		};
		2A15832B18E3A25C00601026 /* Utilities */ = {
			isa = PBXGroup;
			children = (
				8C41871E088655E00039FBFC /* CEHexColorTransformer.h */,
				8C41871F088655E00039FBFC /* CEHexColorTransformer.m */,
				8CBFD5F20DC42B1200EC093D /* CEPrivateMutableArray.h */,
				8CBFD5F30DC42B1200EC093D /* CEPrivateMutableArray.m */,
				2A8663DB18C9F6B600A6F9CC /* NSData+MD5.h */,
				2A8663DC18C9F6B700A6F9CC /* NSData+MD5.m */,
			);
			name = Utilities;
			sourceTree = "<group>";
		};
		2A15832C18E3A29A00601026 /* Views */ = {
			isa = PBXGroup;
			children = (
				2588E9BD07C47ACC0060021D /* CEEditorView.h */,
				2588E9BE07C47ACC0060021D /* CEEditorView.m */,
				8C8CCCAE09D6803400A008E5 /* CESplitView.h */,
				8C8CCCAF09D6803400A008E5 /* CESplitView.m */,
				8CD7A93909CBDDDC00739513 /* CESubSplitView.h */,
				8CD7A93A09CBDDDC00739513 /* CESubSplitView.m */,
				25B2C24A07FA6BC400F4EFC7 /* CETextViewCore.h */,
				25B2C24B07FA6BC400F4EFC7 /* CETextViewCore.m */,
				25B2C23407FA667400F4EFC7 /* CELineNumView.h */,
				25B2C23507FA667400F4EFC7 /* CELineNumView.m */,
				25B2C24107FA68D100F4EFC7 /* CEStatusBarView.h */,
				25B2C24207FA68D100F4EFC7 /* CEStatusBarView.m */,
				8CF02E1308B9B9F8004044EB /* CENavigationBarView.h */,
				8CF02E1408B9B9F8004044EB /* CENavigationBarView.m */,
				258A14CE07F3C6BC008E5FA1 /* CEFlippedView.h */,
				258A14CF07F3C6BC008E5FA1 /* CEFlippedView.m */,
				8C3BEA2508BDBCA800BC2067 /* CEOutlineMenuButton.h */,
				8C3BEA2608BDBCA800BC2067 /* CEOutlineMenuButton.m */,
				8C99DDF808BD8940001F618C /* CEOutlineMenuButtonCell.h */,
				8C99DDF908BD8940001F618C /* CEOutlineMenuButtonCell.m */,
			);
			name = Views;
			sourceTree = "<group>";
		};
		2A15832D18E3A3E000601026 /* Preferences */ = {
			isa = PBXGroup;
			children = (
				25859EBE076D92D60020F779 /* CEPreferencesController.h */,
				25859EBF076D92D60020F779 /* CEPreferencesController.m */,
				2A15832218E383C300601026 /* CESizeSampleWindowController.h */,
				2A15832318E383C300601026 /* CESizeSampleWindowController.m */,
				25AC0919077190EB00B0C91C /* CEPrefEncodingDataSource.h */,
				25AC091A077190EB00B0C91C /* CEPrefEncodingDataSource.m */,
				2A3FB2AB18ECEFF200D9CB2C /* CESyntaxEditSheetController.h */,
				2A3FB2AC18ECEFF200D9CB2C /* CESyntaxEditSheetController.m */,
				2A5D2B8F18E1EC790020AA1F /* CESyntaxExtensionErrorSheetController.h */,
				2A5D2B9018E1EC790020AA1F /* CESyntaxExtensionErrorSheetController.m */,
				2A15831818E368CE00601026 /* CEEncodingListSheetController.h */,
				2A15831918E368CE00601026 /* CEEncodingListSheetController.m */,
			);
			name = Preferences;
			sourceTree = "<group>";
		};
		2A15832F18E3A4AB00601026 /* Application */ = {
			isa = PBXGroup;
			children = (
				8CE4859608CD617B004817E1 /* CEApplication.h */,
				8CE4859708CD617B004817E1 /* CEApplication.m */,
				25859DB2076D65310020F779 /* CEAppController.h */,
				25859DB1076D65310020F779 /* CEAppController.m */,
			);
			name = Application;
			sourceTree = "<group>";
		};
		2A37F4AAFDCFA73011CA2CEA /* CotEditor */ = {
			isa = PBXGroup;
			children = (
				2AFFB72C18D8DB6A00118477 /* changelog.md */,
				2A37F4ABFDCFA73011CA2CEA /* Sources */,
				8C7F74E8091C7344005C7598 /* Import Sources */,
				2A37F4AFFDCFA73011CA2CEA /* Other Sources */,
				2A37F4B8FDCFA73011CA2CEA /* Resources */,
				2A37F4C3FDCFA73011CA2CEA /* Frameworks */,
				19C28FB0FE9D524F11CA2CBB /* Products */,
			);
			name = CotEditor;
			sourceTree = "<group>";
		};
		2A37F4ABFDCFA73011CA2CEA /* Sources */ = {
			isa = PBXGroup;
			children = (
				2A15832F18E3A4AB00601026 /* Application */,
				2A15832A18E3A1EC00601026 /* Managers */,
				2AFFB72E18D8E87900118477 /* PanelControllers */,
				2A15832D18E3A3E000601026 /* Preferences */,
				2A15832C18E3A29A00601026 /* Views */,
				2A0E160B18E7240C00AAD872 /* Print */,
				2A15832B18E3A25C00601026 /* Utilities */,
				259BFDCB076EBF7E00A5A6D0 /* CEDocumentController.h */,
				259BFDCC076EBF7E00A5A6D0 /* CEDocumentController.m */,
				258D708707D456DF0062A3E5 /* CETextSelection.h */,
				258D708807D456DF0062A3E5 /* CETextSelection.m */,
				2A37F4AEFDCFA73011CA2CEA /* CEDocument.h */,
				2A37F4ACFDCFA73011CA2CEA /* CEDocument.m */,
				8CC1925407E2D84500B54AE4 /* CEDocument+ScriptingSupport.h */,
				8CC1925507E2D84500B54AE4 /* CEDocument+ScriptingSupport.m */,
				8C65C0E507927D0F0028D94A /* CELayoutManager.h */,
				8C65C0E607927D0F0028D94A /* CELayoutManager.m */,
				8C83A48009485F27004E48A8 /* CEATSTypesetter.h */,
				8C83A48109485F27004E48A8 /* CEATSTypesetter.m */,
				25859DEB076D75BC0020F779 /* CEWindowController.h */,
				25859DEC076D75BC0020F779 /* CEWindowController.m */,
				2A94A45818D08D51009FA90D /* NSWindow+ScriptingSupport.h */,
				2A94A45918D08D52009FA90D /* NSWindow+ScriptingSupport.m */,
				8CB0122B07CA0EFA00221EDC /* CEToolbarController.h */,
				8CB0122C07CA0EFA00221EDC /* CEToolbarController.m */,
				258225FE07794C2A00A0F8D3 /* CESyntax.h */,
				258225FF07794C2A00A0F8D3 /* CESyntax.m */,
				25859E90076D88ED0020F779 /* constants.h */,
				8CEA5AC3086F9255002CDFAB /* DEBUG_macro.h */,
			);
			name = Sources;
			path = CotEditor/Sources;
			sourceTree = "<group>";
		};
		2A37F4AFFDCFA73011CA2CEA /* Other Sources */ = {
			isa = PBXGroup;
			children = (
				32DBCF750370BD2300C91783 /* CotEditor_Prefix.pch */,
				2A37F4B0FDCFA73011CA2CEA /* main.m */,
			);
			name = "Other Sources";
			path = CotEditor;
			sourceTree = "<group>";
		};
		2A37F4B8FDCFA73011CA2CEA /* Resources */ = {
			isa = PBXGroup;
			children = (
				2A37F4B6FDCFA73011CA2CEA /* MainMenu.xib */,
				2AFFB72A18D8C7DE00118477 /* OpenDocumentAccessory.xib */,
				2A37F4B4FDCFA73011CA2CEA /* DocWindow.xib */,
				2A07202C18E0E421006F3A43 /* PrintPanelAccessory.xib */,
				25859EA5076D8EE80020F779 /* Preferences.xib */,
				2A15831F18E3814200601026 /* SizeSampleWindow.xib */,
				2588E9CC07C4851C0060021D /* Indicator.xib */,
				8C4186CE08864B3E0039FBFC /* ColorCodePanel.xib */,
				2AFFB70518D7BC9300118477 /* OpacityPanel.xib */,
				2A5B998B18D61443009C2F4F /* LineSpacingPanel.xib */,
				2AFFB71F18D7F22E00118477 /* GoToPanel.xib */,
				8C28CD2C081101A300733DA7 /* ScriptErrorPanel.xib */,
				258EF2F8077FEDD000011E52 /* SyntaxEditSheet.xib */,
				2A5D2B9218E1ED420020AA1F /* SyntaxExtensionErrorSheet.xib */,
				2A15831518E3688300601026 /* EncodingListSheet.xib */,
				8C7400A208C6D93900683672 /* MenuKeyBindingEditSheet.xib */,
				2A15832618E39B7400601026 /* TextKeyBindingEditSheet.xib */,
				2A9A144A18B67846001080D6 /* Images.xcassets */,
				8CB0122007CA0CCD00221EDC /* toolbarIcons */,
				25972A7107B87293005EB175 /* images */,
				2A8663B218C93D5700A6F9CC /* Documents */,
				6C6DAE3D13833C0E007F2326 /* dsa_pub.pem */,
				8D15AC360486D014006FF6A4 /* Info.plist */,
				259C2316077678DE00BA61C5 /* Localizable.strings */,
				2A1CFD0B18E5B64F00A5B664 /* print.strings */,
				089C165FFE840EACC02AAC07 /* InfoPlist.strings */,
				8C2790FF07D18AC300103A53 /* CotEditor.scriptSuite */,
				8C2790FB07D18A6700103A53 /* CotEditor.scriptTerminology */,
				2A7572BE18B3BBAE00878F66 /* CotEditor.help */,
				8C74014C08C7041A00683672 /* KeyBindings */,
				259B181207E530DA00C5FD26 /* InternalScript */,
				2A3FB2A318EC473A00D9CB2C /* SyntaxColorings */,
				6CA3B36012E3B59B0019AB2E /* Script */,
			);
			name = Resources;
			path = CotEditor;
			sourceTree = "<group>";
		};
		2A37F4C3FDCFA73011CA2CEA /* Frameworks */ = {
			isa = PBXGroup;
			children = (
				8C8977240DCD8AD000DC32FF /* libicucore.dylib */,
				8C3289EF07A21422001CA481 /* OgreKit.framework */,
				1058C7A6FEA54F5311CA2CBB /* Linked Frameworks */,
				1058C7A8FEA54F5311CA2CBB /* Other Frameworks */,
			);
			name = Frameworks;
			sourceTree = "<group>";
		};
		2A8663B218C93D5700A6F9CC /* Documents */ = {
			isa = PBXGroup;
			children = (
				2A067B9818D52F5200546280 /* Acknowledgements.rtf */,
				2A8663B018C93D2200A6F9CC /* ReadMe.rtf */,
				2A8663CB18C93FEB00A6F9CC /* Version History.rtf */,
			);
			name = Documents;
			sourceTree = "<group>";
		};
		2AFFB72E18D8E87900118477 /* PanelControllers */ = {
			isa = PBXGroup;
			children = (
				2AFFB71418D7DCC000118477 /* CEPanelController.h */,
				2AFFB71518D7DCC000118477 /* CEPanelController.m */,
				2A94A45B18D0B562009FA90D /* CEOpacityPanelController.h */,
				2A94A45C18D0B562009FA90D /* CEOpacityPanelController.m */,
				2A5B998418D61421009C2F4F /* CELineSpacingPanelController.h */,
				2A5B998518D61421009C2F4F /* CELineSpacingPanelController.m */,
				2AFFB71818D7F18200118477 /* CEGoToPanelController.h */,
				2AFFB71918D7F18300118477 /* CEGoToPanelController.m */,
				8C4186BD088648CA0039FBFC /* CEColorCodePanelController.h */,
				8C4186BE088648CA0039FBFC /* CEColorCodePanelController.m */,
				2A15833318E3B83F00601026 /* CEScriptErrorPanelController.h */,
				2A15833418E3B83F00601026 /* CEScriptErrorPanelController.m */,
			);
			name = PanelControllers;
			sourceTree = "<group>";
		};
		8C74014C08C7041A00683672 /* KeyBindings */ = {
			isa = PBXGroup;
			children = (
				8CC6EBB008CED0F700508369 /* DefaultMenuKeyBindings.plist */,
				8C0FE15908D7FDAA00B2B71B /* DefaultTextKeyBindings.plist */,
			);
			name = KeyBindings;
			sourceTree = "<group>";
		};
		8C7F74E8091C7344005C7598 /* Import Sources */ = {
			isa = PBXGroup;
			children = (
				8C7F74EB091C738C005C7598 /* ODBEditorSuite.h */,
				8C1305AD0DC4B71D00975AC6 /* RegexKitLite.h */,
				8C1305AE0DC4B71D00975AC6 /* RegexKitLite.m */,
				8C1305B00DC4B83000975AC6 /* RKLMatchEnumerator.h */,
				8C1305B10DC4B83000975AC6 /* RKLMatchEnumerator.m */,
				8C3840910D16B75C00F76A4C /* UKXattrMetadataStore.h */,
				8C3840920D16B75C00F76A4C /* UKXattrMetadataStore.m */,
			);
			name = "Import Sources";
			path = CotEditor;
			sourceTree = "<group>";
		};
		8CB0122007CA0CCD00221EDC /* toolbarIcons */ = {
			isa = PBXGroup;
			children = (
				8C081B4A07D0A85A0060191A /* getInfo.tiff */,
				8C98366608C0211D00746F92 /* IncompatibleChar.tiff */,
				8CA71BCC07D2A79100C146B0 /* biggerFont.tiff */,
				8CA71BCD07D2A79100C146B0 /* smallerFont.tiff */,
				8C4BC92D0895BD3C00F5263E /* EditHexAsBG.tiff */,
				8C4BC92E0895BD3C00F5263E /* EditHexAsFore.tiff */,
				8CEF66C00995E47F00C65A84 /* InvisibleChar_Hide.tiff */,
				8CEF66C10995E47F00C65A84 /* InvisibleChar_Show.tiff */,
				8C3E2D480808E203009894D1 /* LineNumber_Hide.tiff */,
				8C3E2D490808E203009894D1 /* LineNumber_Show.tiff */,
				8C99DD4F08BD561B001F618C /* NaviBar_Hide.tiff */,
				8C99DD5008BD561B001F618C /* NaviBar_Show.tiff */,
				8CEF66C40995E4A700C65A84 /* PageGuide_Hide.tiff */,
				8CEF66C50995E4A700C65A84 /* PageGuide_Show.tiff */,
				8C5208090880BAAF005734F2 /* RecolorAll.tiff */,
				8C3E2D4E0808E203009894D1 /* Shift_Left.tiff */,
				8C3E2D4F0808E203009894D1 /* Shift_Right.tiff */,
				8C3E2D590808E210009894D1 /* StatusArea_Hide.tiff */,
				8C3E2D5A0808E210009894D1 /* StatusArea_Show.tiff */,
				8C3E2D5C0808E210009894D1 /* WrapLines_Off.tiff */,
				8C3E2D5D0808E210009894D1 /* WrapLines_On.tiff */,
				8CE68101090A1C6900D50390 /* Pref_FileDrop.tiff */,
				8CE68102090A1C6900D50390 /* Pref_Format.tiff */,
				8CE68103090A1C6900D50390 /* Pref_General.tiff */,
				8CE68104090A1C6900D50390 /* Pref_KeyBinding.tiff */,
				8CE5D6C70AC80A31005F5FDB /* Pref_Print.tiff */,
				8CE68105090A1C6900D50390 /* Pref_Syntax.tiff */,
				8CE68100090A1C6900D50390 /* Pref_View.tiff */,
				8CE68106090A1C6900D50390 /* Pref_Window.tiff */,
				8C28CD7708110E4A00733DA7 /* Script_CleanButton.tiff */,
			);
			name = toolbarIcons;
			sourceTree = "<group>";
		};
/* End PBXGroup section */

/* Begin PBXNativeTarget section */
		8D15AC270486D014006FF6A4 /* CotEditor */ = {
			isa = PBXNativeTarget;
			buildConfigurationList = 8C71D95308640EDF00C9C0BD /* Build configuration list for PBXNativeTarget "CotEditor" */;
			buildPhases = (
				8D15AC2B0486D014006FF6A4 /* Resources */,
				8D15AC300486D014006FF6A4 /* Sources */,
				8D15AC330486D014006FF6A4 /* Frameworks */,
				8C3996C0076ACBD100F6FF8D /* CopyFiles */,
			);
			buildRules = (
			);
			dependencies = (
			);
			name = CotEditor;
			productInstallPath = "$(HOME)/Applications";
			productName = CotEditor;
			productReference = 8D15AC370486D014006FF6A4 /* CotEditor.app */;
			productType = "com.apple.product-type.application";
		};
/* End PBXNativeTarget section */

/* Begin PBXProject section */
		2A37F4A9FDCFA73011CA2CEA /* Project object */ = {
			isa = PBXProject;
			attributes = {
				BuildIndependentTargetsInParallel = YES;
				CLASSPREFIX = CE;
				LastUpgradeCheck = 0500;
				ORGANIZATIONNAME = "CotEditor Project";
			};
			buildConfigurationList = 8C71D95708640EDF00C9C0BD /* Build configuration list for PBXProject "CotEditor" */;
			compatibilityVersion = "Xcode 3.2";
			developmentRegion = en;
			hasScannedForEncodings = 1;
			knownRegions = (
				English,
				Japanese,
				French,
				German,
				en,
				ja,
			);
			mainGroup = 2A37F4AAFDCFA73011CA2CEA /* CotEditor */;
			projectDirPath = "";
			projectRoot = "";
			targets = (
				8D15AC270486D014006FF6A4 /* CotEditor */,
			);
		};
/* End PBXProject section */

/* Begin PBXResourcesBuildPhase section */
		8D15AC2B0486D014006FF6A4 /* Resources */ = {
			isa = PBXResourcesBuildPhase;
			buildActionMask = 2147483647;
			files = (
				8D15AC2D0486D014006FF6A4 /* MainMenu.xib in Resources */,
				2A15832118E3814200601026 /* SizeSampleWindow.xib in Resources */,
				8D15AC2E0486D014006FF6A4 /* DocWindow.xib in Resources */,
				25859EA7076D8EE80020F779 /* Preferences.xib in Resources */,
				258EF2FA077FEDD000011E52 /* SyntaxEditSheet.xib in Resources */,
				2588E9CE07C4851C0060021D /* Indicator.xib in Resources */,
				8C28CD2E081101A300733DA7 /* ScriptErrorPanel.xib in Resources */,
				8C4186D008864B3E0039FBFC /* ColorCodePanel.xib in Resources */,
				8C7400A408C6D93900683672 /* MenuKeyBindingEditSheet.xib in Resources */,
				8D15AC2F0486D014006FF6A4 /* InfoPlist.strings in Resources */,
				259C2318077678DE00BA61C5 /* Localizable.strings in Resources */,
				2AFFB72818D8C7DE00118477 /* OpenDocumentAccessory.xib in Resources */,
				2AFFB70718D7BC9300118477 /* OpacityPanel.xib in Resources */,
				8C081B4B07D0A85A0060191A /* getInfo.tiff in Resources */,
				8C2790FC07D18A6700103A53 /* CotEditor.scriptTerminology in Resources */,
				8C27910007D18AC300103A53 /* CotEditor.scriptSuite in Resources */,
				8CA71BCE07D2A79100C146B0 /* biggerFont.tiff in Resources */,
				8CA71BCF07D2A79100C146B0 /* smallerFont.tiff in Resources */,
				8C3E2D500808E203009894D1 /* LineNumber_Hide.tiff in Resources */,
				8C3E2D510808E203009894D1 /* LineNumber_Show.tiff in Resources */,
				8C3E2D560808E203009894D1 /* Shift_Left.tiff in Resources */,
				2A8663C918C93FEB00A6F9CC /* Version History.rtf in Resources */,
				8C3E2D570808E203009894D1 /* Shift_Right.tiff in Resources */,
				8C3E2D5E0808E210009894D1 /* StatusArea_Hide.tiff in Resources */,
				8C3E2D5F0808E210009894D1 /* StatusArea_Show.tiff in Resources */,
				8C3E2D610808E210009894D1 /* WrapLines_Off.tiff in Resources */,
				8C3E2D620808E210009894D1 /* WrapLines_On.tiff in Resources */,
				2585914C080F503A0038F387 /* _aboutScriptFolder.rtf in Resources */,
				8C3A7DEA0867EC9C00ECE052 /* startup.applescript in Resources */,
				2585914D080F503A0038F387 /* openDictionary.applescript in Resources */,
				8C0F52610871861C00ABD124 /* openScriptMenu.applescript in Resources */,
				8C28CD7808110E4A00733DA7 /* Script_CleanButton.tiff in Resources */,
				8C52080A0880BAAF005734F2 /* RecolorAll.tiff in Resources */,
				8C4BC92F0895BD3C00F5263E /* EditHexAsBG.tiff in Resources */,
				8C4BC9300895BD3C00F5263E /* EditHexAsFore.tiff in Resources */,
				8C99DD5108BD561B001F618C /* NaviBar_Hide.tiff in Resources */,
				8C99DD5208BD561B001F618C /* NaviBar_Show.tiff in Resources */,
				8C98366708C0211D00746F92 /* IncompatibleChar.tiff in Resources */,
				2A07202E18E0E421006F3A43 /* PrintPanelAccessory.xib in Resources */,
				8CC6EBB108CED0F700508369 /* DefaultMenuKeyBindings.plist in Resources */,
				8C0FE15A08D7FDAA00B2B71B /* DefaultTextKeyBindings.plist in Resources */,
				2A067B9A18D52F5200546280 /* Acknowledgements.rtf in Resources */,
				8CE68107090A1C6900D50390 /* Pref_View.tiff in Resources */,
				8CE68108090A1C6900D50390 /* Pref_FileDrop.tiff in Resources */,
				8CE68109090A1C6900D50390 /* Pref_Format.tiff in Resources */,
				8CE6810A090A1C6900D50390 /* Pref_General.tiff in Resources */,
				8CE6810B090A1C6900D50390 /* Pref_KeyBinding.tiff in Resources */,
				8CE6810C090A1C6900D50390 /* Pref_Syntax.tiff in Resources */,
				8CE6810D090A1C6900D50390 /* Pref_Window.tiff in Resources */,
				8CEF66C20995E47F00C65A84 /* InvisibleChar_Hide.tiff in Resources */,
				8CEF66C30995E47F00C65A84 /* InvisibleChar_Show.tiff in Resources */,
				8CEF66C60995E4A700C65A84 /* PageGuide_Hide.tiff in Resources */,
				8CEF66C70995E4A700C65A84 /* PageGuide_Show.tiff in Resources */,
				8CE5D6C80AC80A31005F5FDB /* Pref_Print.tiff in Resources */,
				2A3FB2A418EC473A00D9CB2C /* SyntaxColorings in Resources */,
				6CA3B3E312E3B59B0019AB2E /* Script in Resources */,
				6C6DAE3E13833C0E007F2326 /* dsa_pub.pem in Resources */,
				2A0722F316D3CF2E00F49864 /* scriptMenuIcon.pdf in Resources */,
				2A5B998918D61443009C2F4F /* LineSpacingPanel.xib in Resources */,
				2A5D2B9418E1ED420020AA1F /* SyntaxExtensionErrorSheet.xib in Resources */,
				2A07230716D3CF4F00F49864 /* centerAlignTemplate.pdf in Resources */,
				2A94A46018D0F166009FA90D /* (null) in Resources */,
				2A07230816D3CF4F00F49864 /* clearButtonImg.pdf in Resources */,
				2A9A144B18B67846001080D6 /* Images.xcassets in Resources */,
				2A07230916D3CF4F00F49864 /* closeSplitButtonImg.pdf in Resources */,
				2A07230A16D3CF4F00F49864 /* editButtonImg.pdf in Resources */,
				2A07230B16D3CF4F00F49864 /* leftAlignTemplate.pdf in Resources */,
				2A7572BF18B3BBAE00878F66 /* CotEditor.help in Resources */,
				2A8663AE18C93D2200A6F9CC /* ReadMe.rtf in Resources */,
				2A07230C16D3CF4F00F49864 /* lockOnImg.pdf in Resources */,
				2A07230D16D3CF4F00F49864 /* nextButtonImg.pdf in Resources */,
				2A07230E16D3CF4F00F49864 /* openSplitButtonImg.pdf in Resources */,
				2A07230F16D3CF4F00F49864 /* pageGuide.pdf in Resources */,
				2A07231016D3CF4F00F49864 /* popUpButtonArrow.pdf in Resources */,
				2A07231116D3CF4F00F49864 /* popUpButtonBG_center.pdf in Resources */,
				2A07231216D3CF4F00F49864 /* popUpButtonBG_left.pdf in Resources */,
				2A15832818E39B7400601026 /* TextKeyBindingEditSheet.xib in Resources */,
				2A07231316D3CF4F00F49864 /* prevButtonImg.pdf in Resources */,
				2A15831718E3688300601026 /* EncodingListSheet.xib in Resources */,
				2A07231516D3CF4F00F49864 /* rightAlignTemplate.pdf in Resources */,
				2A1CFD0D18E5B64F00A5B664 /* print.strings in Resources */,
				2A07231616D3CF4F00F49864 /* swapArrowTemplate.pdf in Resources */,
				2A07231716D3CF4F00F49864 /* opacityGuide.pdf in Resources */,
				2AFFB71D18D7F22E00118477 /* GoToPanel.xib in Resources */,
			);
			runOnlyForDeploymentPostprocessing = 0;
		};
/* End PBXResourcesBuildPhase section */

/* Begin PBXSourcesBuildPhase section */
		8D15AC300486D014006FF6A4 /* Sources */ = {
			isa = PBXSourcesBuildPhase;
			buildActionMask = 2147483647;
			files = (
				2A15832418E383C300601026 /* CESizeSampleWindowController.m in Sources */,
				8D15AC310486D014006FF6A4 /* CEDocument.m in Sources */,
				8D15AC320486D014006FF6A4 /* main.m in Sources */,
				25859DB3076D65310020F779 /* CEAppController.m in Sources */,
				25859DEE076D75BC0020F779 /* CEWindowController.m in Sources */,
				25859EC1076D92D60020F779 /* CEPreferencesController.m in Sources */,
				259BFDCE076EBF7E00A5A6D0 /* CEDocumentController.m in Sources */,
				25AC091C077190EB00B0C91C /* CEPrefEncodingDataSource.m in Sources */,
				2A15831A18E368CE00601026 /* CEEncodingListSheetController.m in Sources */,
				2582260107794C2A00A0F8D3 /* CESyntax.m in Sources */,
				258700E6077BAD2200E541BB /* CESyntaxManager.m in Sources */,
				8C65C0E807927D0F0028D94A /* CELayoutManager.m in Sources */,
				2588E9C007C47ACC0060021D /* CEEditorView.m in Sources */,
				8CB0122E07CA0EFA00221EDC /* CEToolbarController.m in Sources */,
				258D708A07D456DF0062A3E5 /* CETextSelection.m in Sources */,
				8CC1925707E2D84500B54AE4 /* CEDocument+ScriptingSupport.m in Sources */,
				8CC1961D07E2E54E00B54AE4 /* CEScriptManager.m in Sources */,
				2A8663DD18C9F6B700A6F9CC /* NSData+MD5.m in Sources */,
				258A14D107F3C6BC008E5FA1 /* CEFlippedView.m in Sources */,
				2AFFB71618D7DCC000118477 /* CEPanelController.m in Sources */,
				2A94A45E18D0B562009FA90D /* CEOpacityPanelController.m in Sources */,
				2A15833518E3B83F00601026 /* CEScriptErrorPanelController.m in Sources */,
				2A5B998718D61421009C2F4F /* CELineSpacingPanelController.m in Sources */,
				2A07202B18E0E1C2006F3A43 /* CEPrintPanelAccessoryController.m in Sources */,
				2AFFB71B18D7F18300118477 /* CEGoToPanelController.m in Sources */,
				8C4186C0088648CA0039FBFC /* CEColorCodePanelController.m in Sources */,
				2A3FB2AD18ECEFF200D9CB2C /* CESyntaxEditSheetController.m in Sources */,
				25B2C23707FA667400F4EFC7 /* CELineNumView.m in Sources */,
				25B2C24407FA68D100F4EFC7 /* CEStatusBarView.m in Sources */,
				25B2C24D07FA6BC400F4EFC7 /* CETextViewCore.m in Sources */,
				2A5D2B9118E1EC790020AA1F /* CESyntaxExtensionErrorSheetController.m in Sources */,
				8C418721088655E00039FBFC /* CEHexColorTransformer.m in Sources */,
				8CF02E1608B9B9F8004044EB /* CENavigationBarView.m in Sources */,
				8C99DDFB08BD8940001F618C /* CEOutlineMenuButtonCell.m in Sources */,
				8C3BEA2808BDBCA800BC2067 /* CEOutlineMenuButton.m in Sources */,
				8C7400A908C6D96D00683672 /* CEKeyBindingManager.m in Sources */,
				8CE4859908CD617B004817E1 /* CEApplication.m in Sources */,
				2A94A45A18D08D52009FA90D /* NSWindow+ScriptingSupport.m in Sources */,
				8CC5044508EE829500A525A6 /* CEPrintView.m in Sources */,
				8C83A48309485F27004E48A8 /* CEATSTypesetter.m in Sources */,
				8CD7A93C09CBDDDC00739513 /* CESubSplitView.m in Sources */,
				8C8CCCB109D6803400A008E5 /* CESplitView.m in Sources */,
				8C3840930D16B75C00F76A4C /* UKXattrMetadataStore.m in Sources */,
				8CBFD5F40DC42B1200EC093D /* CEPrivateMutableArray.m in Sources */,
				8C1305AF0DC4B71D00975AC6 /* RegexKitLite.m in Sources */,
				8C1305B20DC4B83000975AC6 /* RKLMatchEnumerator.m in Sources */,
			);
			runOnlyForDeploymentPostprocessing = 0;
		};
/* End PBXSourcesBuildPhase section */

/* Begin PBXVariantGroup section */
		089C165FFE840EACC02AAC07 /* InfoPlist.strings */ = {
			isa = PBXVariantGroup;
			children = (
				089C1660FE840EACC02AAC07 /* en */,
				6C1E212212C9E65600194313 /* ja */,
			);
			name = InfoPlist.strings;
			sourceTree = "<group>";
		};
		25859EA5076D8EE80020F779 /* Preferences.xib */ = {
			isa = PBXVariantGroup;
			children = (
				25859EA6076D8EE80020F779 /* en */,
			);
			name = Preferences.xib;
			path = CotEditor;
			sourceTree = SOURCE_ROOT;
		};
		2588E9CC07C4851C0060021D /* Indicator.xib */ = {
			isa = PBXVariantGroup;
			children = (
				2588E9CD07C4851C0060021D /* en */,
				6C1E212112C9E65600194313 /* ja */,
			);
			name = Indicator.xib;
			sourceTree = "<group>";
		};
		258EF2F8077FEDD000011E52 /* SyntaxEditSheet.xib */ = {
			isa = PBXVariantGroup;
			children = (
				258EF2F9077FEDD000011E52 /* en */,
				2A0E161318E7BE7B00AAD872 /* ja */,
			);
			name = SyntaxEditSheet.xib;
			sourceTree = "<group>";
		};
		259C2316077678DE00BA61C5 /* Localizable.strings */ = {
			isa = PBXVariantGroup;
			children = (
				259C2317077678DE00BA61C5 /* en */,
				6C1E212412C9E65600194313 /* ja */,
			);
			name = Localizable.strings;
			sourceTree = "<group>";
		};
		2A067B9818D52F5200546280 /* Acknowledgements.rtf */ = {
			isa = PBXVariantGroup;
			children = (
				2A067B9918D52F5200546280 /* en */,
				2A067B9B18D52F5700546280 /* ja */,
			);
			name = Acknowledgements.rtf;
			sourceTree = "<group>";
		};
		2A07202C18E0E421006F3A43 /* PrintPanelAccessory.xib */ = {
			isa = PBXVariantGroup;
			children = (
				2A07202D18E0E421006F3A43 /* en */,
				2AA562A818E8F630009CD7A2 /* ja */,
			);
			name = PrintPanelAccessory.xib;
			sourceTree = "<group>";
		};
		2A15831518E3688300601026 /* EncodingListSheet.xib */ = {
			isa = PBXVariantGroup;
			children = (
				2A15831618E3688300601026 /* en */,
				2A15831E18E3739A00601026 /* ja */,
			);
			name = EncodingListSheet.xib;
			sourceTree = "<group>";
		};
		2A15831F18E3814200601026 /* SizeSampleWindow.xib */ = {
			isa = PBXVariantGroup;
			children = (
				2A15832018E3814200601026 /* en */,
				2A15832518E38F3400601026 /* ja */,
			);
			name = SizeSampleWindow.xib;
			sourceTree = "<group>";
		};
		2A15832618E39B7400601026 /* TextKeyBindingEditSheet.xib */ = {
			isa = PBXVariantGroup;
			children = (
				2A15832718E39B7400601026 /* en */,
				2A0E161018E7A17600AAD872 /* ja */,
			);
			name = TextKeyBindingEditSheet.xib;
			sourceTree = "<group>";
		};
		2A1CFD0B18E5B64F00A5B664 /* print.strings */ = {
			isa = PBXVariantGroup;
			children = (
				2A1CFD0C18E5B64F00A5B664 /* ja */,
			);
			name = print.strings;
			sourceTree = "<group>";
		};
		2A37F4B4FDCFA73011CA2CEA /* DocWindow.xib */ = {
			isa = PBXVariantGroup;
			children = (
				2A37F4B5FDCFA73011CA2CEA /* en */,
				6C1E211F12C9E65600194313 /* ja */,
			);
			name = DocWindow.xib;
			sourceTree = "<group>";
		};
		2A37F4B6FDCFA73011CA2CEA /* MainMenu.xib */ = {
			isa = PBXVariantGroup;
			children = (
				2A37F4B7FDCFA73011CA2CEA /* en */,
				6C1E212512C9E65600194313 /* ja */,
			);
			name = MainMenu.xib;
			sourceTree = "<group>";
		};
		2A5B998B18D61443009C2F4F /* LineSpacingPanel.xib */ = {
			isa = PBXVariantGroup;
			children = (
				2A5B998A18D61443009C2F4F /* en */,
				2A5B998C18D634A3009C2F4F /* ja */,
			);
			name = LineSpacingPanel.xib;
			sourceTree = "<group>";
		};
		2A5D2B9218E1ED420020AA1F /* SyntaxExtensionErrorSheet.xib */ = {
			isa = PBXVariantGroup;
			children = (
				2A5D2B9518E1F5AA0020AA1F /* ja */,
				2A15830518E24CB300601026 /* en */,
			);
			name = SyntaxExtensionErrorSheet.xib;
			sourceTree = "<group>";
		};
		2A8663B018C93D2200A6F9CC /* ReadMe.rtf */ = {
			isa = PBXVariantGroup;
			children = (
				2A8663AF18C93D2200A6F9CC /* en */,
				2A8663B118C93D2500A6F9CC /* ja */,
			);
			name = ReadMe.rtf;
			sourceTree = "<group>";
		};
		2A8663CB18C93FEB00A6F9CC /* Version History.rtf */ = {
			isa = PBXVariantGroup;
			children = (
				2A8663CA18C93FEB00A6F9CC /* en */,
				2A8663CF18C93FF200A6F9CC /* ja */,
			);
			name = "Version History.rtf";
			sourceTree = "<group>";
		};
		2AFFB70518D7BC9300118477 /* OpacityPanel.xib */ = {
			isa = PBXVariantGroup;
			children = (
				2AFFB70618D7BC9300118477 /* en */,
				2AFFB70818D7BCB300118477 /* ja */,
			);
			name = OpacityPanel.xib;
			sourceTree = "<group>";
		};
		2AFFB71F18D7F22E00118477 /* GoToPanel.xib */ = {
			isa = PBXVariantGroup;
			children = (
				2AFFB71E18D7F22E00118477 /* en */,
				2AFFB72018D7FC6000118477 /* ja */,
			);
			name = GoToPanel.xib;
			sourceTree = "<group>";
		};
		2AFFB72A18D8C7DE00118477 /* OpenDocumentAccessory.xib */ = {
			isa = PBXVariantGroup;
			children = (
				2AFFB72918D8C7DE00118477 /* en */,
				2AFFB72B18D8CB7D00118477 /* ja */,
			);
			name = OpenDocumentAccessory.xib;
			sourceTree = "<group>";
		};
		8C28CD2C081101A300733DA7 /* ScriptErrorPanel.xib */ = {
			isa = PBXVariantGroup;
			children = (
				8C28CD2D081101A300733DA7 /* en */,
				2A47A70B18CC8A7C0076B49A /* ja */,
			);
			name = ScriptErrorPanel.xib;
			sourceTree = "<group>";
		};
		8C4186CE08864B3E0039FBFC /* ColorCodePanel.xib */ = {
			isa = PBXVariantGroup;
			children = (
				8C4186CF08864B3E0039FBFC /* en */,
				6C1E212012C9E65600194313 /* ja */,
			);
			name = ColorCodePanel.xib;
			sourceTree = "<group>";
		};
		8C7400A208C6D93900683672 /* MenuKeyBindingEditSheet.xib */ = {
			isa = PBXVariantGroup;
			children = (
				8C7400A308C6D93900683672 /* en */,
				2A0E160F18E79FFA00AAD872 /* ja */,
			);
			name = MenuKeyBindingEditSheet.xib;
			sourceTree = "<group>";
		};
/* End PBXVariantGroup section */

/* Begin XCBuildConfiguration section */
		8C71D95408640EDF00C9C0BD /* Debug */ = {
			isa = XCBuildConfiguration;
			buildSettings = {
				ASSETCATALOG_COMPILER_APPICON_NAME = appIcon;
				CLANG_ENABLE_OBJC_ARC = YES;
				COMBINE_HIDPI_IMAGES = YES;
				COPY_PHASE_STRIP = NO;
				DEBUG_INFORMATION_FORMAT = "dwarf-with-dsym";
				FRAMEWORK_SEARCH_PATHS = (
					.,
					"$(SRCROOT)",
					./CotEditor/,
					"$(PROJECT_DIR)/frameworks",
				);
				GCC_DEBUGGING_SYMBOLS = full;
				GCC_DYNAMIC_NO_PIC = NO;
				GCC_ENABLE_FIX_AND_CONTINUE = YES;
				GCC_GENERATE_DEBUGGING_SYMBOLS = YES;
				GCC_OPTIMIZATION_LEVEL = 0;
				GCC_PRECOMPILE_PREFIX_HEADER = YES;
				GCC_PREFIX_HEADER = CotEditor/CotEditor_Prefix.pch;
				GCC_PREPROCESSOR_DEFINITIONS = "\"DEBUGGING\"";
				GCC_VERSION = "";
				GCC_WARN_ABOUT_POINTER_SIGNEDNESS = YES;
				GCC_WARN_ABOUT_RETURN_TYPE = YES;
				INFOPLIST_FILE = CotEditor/Info.plist;
				PRODUCT_NAME = CotEditor;
				SDKROOT = macosx;
				VALID_ARCHS = "i386 x86_64";
			};
			name = Debug;
		};
		8C71D95508640EDF00C9C0BD /* Release */ = {
			isa = XCBuildConfiguration;
			buildSettings = {
				ASSETCATALOG_COMPILER_APPICON_NAME = appIcon;
				CLANG_ENABLE_OBJC_ARC = YES;
				COMBINE_HIDPI_IMAGES = YES;
				COPY_PHASE_STRIP = YES;
				DEBUG_INFORMATION_FORMAT = "dwarf-with-dsym";
				FRAMEWORK_SEARCH_PATHS = (
					.,
					"$(SRCROOT)",
					./CotEditor/,
					"$(PROJECT_DIR)/frameworks",
				);
				GCC_DYNAMIC_NO_PIC = YES;
				GCC_ENABLE_FIX_AND_CONTINUE = NO;
				GCC_GENERATE_DEBUGGING_SYMBOLS = YES;
				GCC_OPTIMIZATION_LEVEL = s;
				GCC_PRECOMPILE_PREFIX_HEADER = YES;
				GCC_PREFIX_HEADER = CotEditor/CotEditor_Prefix.pch;
				GCC_VERSION = "";
				GCC_WARN_ABOUT_RETURN_TYPE = YES;
				INFOPLIST_FILE = CotEditor/Info.plist;
				PRODUCT_NAME = CotEditor;
				SDKROOT = macosx;
				VALID_ARCHS = "i386 x86_64";
			};
			name = Release;
		};
		8C71D95808640EDF00C9C0BD /* Debug */ = {
			isa = XCBuildConfiguration;
			buildSettings = {
				GCC_MODEL_TUNING = G3;
				GCC_VERSION = "";
				MACOSX_DEPLOYMENT_TARGET = 10.7;
				ONLY_ACTIVE_ARCH = YES;
				PREBINDING = NO;
				SDKROOT = macosx;
			};
			name = Debug;
		};
		8C71D95908640EDF00C9C0BD /* Release */ = {
			isa = XCBuildConfiguration;
			buildSettings = {
				GCC_MODEL_TUNING = G3;
				GCC_VERSION = "";
				MACOSX_DEPLOYMENT_TARGET = 10.7;
				PREBINDING = NO;
				SDKROOT = macosx;
			};
			name = Release;
		};
/* End XCBuildConfiguration section */

/* Begin XCConfigurationList section */
		8C71D95308640EDF00C9C0BD /* Build configuration list for PBXNativeTarget "CotEditor" */ = {
			isa = XCConfigurationList;
			buildConfigurations = (
				8C71D95408640EDF00C9C0BD /* Debug */,
				8C71D95508640EDF00C9C0BD /* Release */,
			);
			defaultConfigurationIsVisible = 0;
			defaultConfigurationName = Release;
		};
		8C71D95708640EDF00C9C0BD /* Build configuration list for PBXProject "CotEditor" */ = {
			isa = XCConfigurationList;
			buildConfigurations = (
				8C71D95808640EDF00C9C0BD /* Debug */,
				8C71D95908640EDF00C9C0BD /* Release */,
			);
			defaultConfigurationIsVisible = 0;
			defaultConfigurationName = Release;
		};
/* End XCConfigurationList section */
	};
	rootObject = 2A37F4A9FDCFA73011CA2CEA /* Project object */;
}<|MERGE_RESOLUTION|>--- conflicted
+++ resolved
@@ -43,14 +43,7 @@
 		2A07231116D3CF4F00F49864 /* popUpButtonBG_center.pdf in Resources */ = {isa = PBXBuildFile; fileRef = 2A0722FF16D3CF4F00F49864 /* popUpButtonBG_center.pdf */; };
 		2A07231216D3CF4F00F49864 /* popUpButtonBG_left.pdf in Resources */ = {isa = PBXBuildFile; fileRef = 2A07230016D3CF4F00F49864 /* popUpButtonBG_left.pdf */; };
 		2A07231316D3CF4F00F49864 /* prevButtonImg.pdf in Resources */ = {isa = PBXBuildFile; fileRef = 2A07230116D3CF4F00F49864 /* prevButtonImg.pdf */; };
-<<<<<<< HEAD
 		2A07231516D3CF4F00F49864 /* rightAlignTemplate.pdf in Resources */ = {isa = PBXBuildFile; fileRef = 2A07230316D3CF4F00F49864 /* rightAlignTemplate.pdf */; };
-		2A07231616D3CF4F00F49864 /* swapArrow.pdf in Resources */ = {isa = PBXBuildFile; fileRef = 2A07230416D3CF4F00F49864 /* swapArrow.pdf */; };
-=======
-		2A07231416D3CF4F00F49864 /* removeButtonImg.pdf in Resources */ = {isa = PBXBuildFile; fileRef = 2A07230216D3CF4F00F49864 /* removeButtonImg.pdf */; };
-		2A07231516D3CF4F00F49864 /* rightButtonImg.pdf in Resources */ = {isa = PBXBuildFile; fileRef = 2A07230316D3CF4F00F49864 /* rightButtonImg.pdf */; };
-		2A07231616D3CF4F00F49864 /* swapArrowTemplate.pdf in Resources */ = {isa = PBXBuildFile; fileRef = 2A07230416D3CF4F00F49864 /* swapArrowTemplate.pdf */; };
->>>>>>> 86b5151f
 		2A07231716D3CF4F00F49864 /* opacityGuide.pdf in Resources */ = {isa = PBXBuildFile; fileRef = 2A07230516D3CF4F00F49864 /* opacityGuide.pdf */; };
 		2A15831718E3688300601026 /* EncodingListSheet.xib in Resources */ = {isa = PBXBuildFile; fileRef = 2A15831518E3688300601026 /* EncodingListSheet.xib */; };
 		2A15831A18E368CE00601026 /* CEEncodingListSheetController.m in Sources */ = {isa = PBXBuildFile; fileRef = 2A15831918E368CE00601026 /* CEEncodingListSheetController.m */; };
@@ -61,6 +54,7 @@
 		2A1CFD0D18E5B64F00A5B664 /* print.strings in Resources */ = {isa = PBXBuildFile; fileRef = 2A1CFD0B18E5B64F00A5B664 /* print.strings */; };
 		2A3FB2A418EC473A00D9CB2C /* SyntaxColorings in Resources */ = {isa = PBXBuildFile; fileRef = 2A3FB2A318EC473A00D9CB2C /* SyntaxColorings */; };
 		2A3FB2AD18ECEFF200D9CB2C /* CESyntaxEditSheetController.m in Sources */ = {isa = PBXBuildFile; fileRef = 2A3FB2AC18ECEFF200D9CB2C /* CESyntaxEditSheetController.m */; };
+		2A3FB2B218EDBB1400D9CB2C /* swapArrowTemplate.pdf in Resources */ = {isa = PBXBuildFile; fileRef = 2A3FB2B118EDBB1400D9CB2C /* swapArrowTemplate.pdf */; };
 		2A5B998718D61421009C2F4F /* CELineSpacingPanelController.m in Sources */ = {isa = PBXBuildFile; fileRef = 2A5B998518D61421009C2F4F /* CELineSpacingPanelController.m */; };
 		2A5B998918D61443009C2F4F /* LineSpacingPanel.xib in Resources */ = {isa = PBXBuildFile; fileRef = 2A5B998B18D61443009C2F4F /* LineSpacingPanel.xib */; };
 		2A5D2B9118E1EC790020AA1F /* CESyntaxExtensionErrorSheetController.m in Sources */ = {isa = PBXBuildFile; fileRef = 2A5D2B9018E1EC790020AA1F /* CESyntaxExtensionErrorSheetController.m */; };
@@ -111,11 +105,6 @@
 		8C4BC92F0895BD3C00F5263E /* EditHexAsBG.tiff in Resources */ = {isa = PBXBuildFile; fileRef = 8C4BC92D0895BD3C00F5263E /* EditHexAsBG.tiff */; };
 		8C4BC9300895BD3C00F5263E /* EditHexAsFore.tiff in Resources */ = {isa = PBXBuildFile; fileRef = 8C4BC92E0895BD3C00F5263E /* EditHexAsFore.tiff */; };
 		8C52080A0880BAAF005734F2 /* RecolorAll.tiff in Resources */ = {isa = PBXBuildFile; fileRef = 8C5208090880BAAF005734F2 /* RecolorAll.tiff */; };
-<<<<<<< HEAD
-		8C5684CA0C48A36200346FB0 /* defaultSyntaxStyle_Python.plist in Resources */ = {isa = PBXBuildFile; fileRef = 8C5684C90C48A36200346FB0 /* defaultSyntaxStyle_Python.plist */; };
-=======
-		8C5853360903C1ED0085BC4F /* CETabItemView.m in Sources */ = {isa = PBXBuildFile; fileRef = 8C5853340903C1ED0085BC4F /* CETabItemView.m */; };
->>>>>>> 86b5151f
 		8C65C0E807927D0F0028D94A /* CELayoutManager.m in Sources */ = {isa = PBXBuildFile; fileRef = 8C65C0E607927D0F0028D94A /* CELayoutManager.m */; };
 		8C7400A408C6D93900683672 /* MenuKeyBindingEditSheet.xib in Resources */ = {isa = PBXBuildFile; fileRef = 8C7400A208C6D93900683672 /* MenuKeyBindingEditSheet.xib */; };
 		8C7400A908C6D96D00683672 /* CEKeyBindingManager.m in Sources */ = {isa = PBXBuildFile; fileRef = 8C7400A708C6D96D00683672 /* CEKeyBindingManager.m */; };
@@ -229,14 +218,7 @@
 		2A0722FF16D3CF4F00F49864 /* popUpButtonBG_center.pdf */ = {isa = PBXFileReference; lastKnownFileType = image.pdf; name = popUpButtonBG_center.pdf; path = images/popUpButtonBG_center.pdf; sourceTree = "<group>"; };
 		2A07230016D3CF4F00F49864 /* popUpButtonBG_left.pdf */ = {isa = PBXFileReference; lastKnownFileType = image.pdf; name = popUpButtonBG_left.pdf; path = images/popUpButtonBG_left.pdf; sourceTree = "<group>"; };
 		2A07230116D3CF4F00F49864 /* prevButtonImg.pdf */ = {isa = PBXFileReference; lastKnownFileType = image.pdf; name = prevButtonImg.pdf; path = images/prevButtonImg.pdf; sourceTree = "<group>"; };
-<<<<<<< HEAD
 		2A07230316D3CF4F00F49864 /* rightAlignTemplate.pdf */ = {isa = PBXFileReference; lastKnownFileType = image.pdf; name = rightAlignTemplate.pdf; path = images/rightAlignTemplate.pdf; sourceTree = "<group>"; };
-		2A07230416D3CF4F00F49864 /* swapArrow.pdf */ = {isa = PBXFileReference; lastKnownFileType = image.pdf; name = swapArrow.pdf; path = images/swapArrow.pdf; sourceTree = "<group>"; };
-=======
-		2A07230216D3CF4F00F49864 /* removeButtonImg.pdf */ = {isa = PBXFileReference; lastKnownFileType = image.pdf; name = removeButtonImg.pdf; path = images/removeButtonImg.pdf; sourceTree = "<group>"; };
-		2A07230316D3CF4F00F49864 /* rightButtonImg.pdf */ = {isa = PBXFileReference; lastKnownFileType = image.pdf; name = rightButtonImg.pdf; path = images/rightButtonImg.pdf; sourceTree = "<group>"; };
-		2A07230416D3CF4F00F49864 /* swapArrowTemplate.pdf */ = {isa = PBXFileReference; lastKnownFileType = image.pdf; name = swapArrowTemplate.pdf; path = images/swapArrowTemplate.pdf; sourceTree = "<group>"; };
->>>>>>> 86b5151f
 		2A07230516D3CF4F00F49864 /* opacityGuide.pdf */ = {isa = PBXFileReference; lastKnownFileType = image.pdf; name = opacityGuide.pdf; path = images/opacityGuide.pdf; sourceTree = "<group>"; };
 		2A0E160F18E79FFA00AAD872 /* ja */ = {isa = PBXFileReference; lastKnownFileType = file.xib; name = ja; path = ja.lproj/MenuKeyBindingEditSheet.xib; sourceTree = "<group>"; };
 		2A0E161018E7A17600AAD872 /* ja */ = {isa = PBXFileReference; lastKnownFileType = file.xib; name = ja; path = ja.lproj/TextKeyBindingEditSheet.xib; sourceTree = "<group>"; };
@@ -264,6 +246,7 @@
 		2A3FB2A318EC473A00D9CB2C /* SyntaxColorings */ = {isa = PBXFileReference; lastKnownFileType = folder; path = SyntaxColorings; sourceTree = "<group>"; };
 		2A3FB2AB18ECEFF200D9CB2C /* CESyntaxEditSheetController.h */ = {isa = PBXFileReference; fileEncoding = 4; lastKnownFileType = sourcecode.c.h; path = CESyntaxEditSheetController.h; sourceTree = "<group>"; };
 		2A3FB2AC18ECEFF200D9CB2C /* CESyntaxEditSheetController.m */ = {isa = PBXFileReference; fileEncoding = 4; lastKnownFileType = sourcecode.c.objc; path = CESyntaxEditSheetController.m; sourceTree = "<group>"; };
+		2A3FB2B118EDBB1400D9CB2C /* swapArrowTemplate.pdf */ = {isa = PBXFileReference; lastKnownFileType = image.pdf; name = swapArrowTemplate.pdf; path = images/swapArrowTemplate.pdf; sourceTree = "<group>"; };
 		2A47A70B18CC8A7C0076B49A /* ja */ = {isa = PBXFileReference; lastKnownFileType = file.xib; name = ja; path = ja.lproj/ScriptErrorPanel.xib; sourceTree = "<group>"; };
 		2A5B998418D61421009C2F4F /* CELineSpacingPanelController.h */ = {isa = PBXFileReference; fileEncoding = 4; lastKnownFileType = sourcecode.c.h; path = CELineSpacingPanelController.h; sourceTree = "<group>"; };
 		2A5B998518D61421009C2F4F /* CELineSpacingPanelController.m */ = {isa = PBXFileReference; fileEncoding = 4; lastKnownFileType = sourcecode.c.objc; path = CELineSpacingPanelController.m; sourceTree = "<group>"; };
@@ -339,12 +322,6 @@
 		8C4BC92D0895BD3C00F5263E /* EditHexAsBG.tiff */ = {isa = PBXFileReference; lastKnownFileType = image.tiff; name = EditHexAsBG.tiff; path = toolbarIcons/EditHexAsBG.tiff; sourceTree = "<group>"; };
 		8C4BC92E0895BD3C00F5263E /* EditHexAsFore.tiff */ = {isa = PBXFileReference; lastKnownFileType = image.tiff; name = EditHexAsFore.tiff; path = toolbarIcons/EditHexAsFore.tiff; sourceTree = "<group>"; };
 		8C5208090880BAAF005734F2 /* RecolorAll.tiff */ = {isa = PBXFileReference; lastKnownFileType = image.tiff; name = RecolorAll.tiff; path = toolbarIcons/RecolorAll.tiff; sourceTree = "<group>"; };
-<<<<<<< HEAD
-		8C5684C90C48A36200346FB0 /* defaultSyntaxStyle_Python.plist */ = {isa = PBXFileReference; fileEncoding = 4; lastKnownFileType = text.plist.xml; name = defaultSyntaxStyle_Python.plist; path = SyntaxColorings/defaultSyntaxStyle_Python.plist; sourceTree = "<group>"; };
-=======
-		8C5853330903C1ED0085BC4F /* CETabItemView.h */ = {isa = PBXFileReference; fileEncoding = 4; lastKnownFileType = sourcecode.c.h; path = CETabItemView.h; sourceTree = "<group>"; };
-		8C5853340903C1ED0085BC4F /* CETabItemView.m */ = {isa = PBXFileReference; fileEncoding = 4; lastKnownFileType = sourcecode.c.objc; path = CETabItemView.m; sourceTree = "<group>"; };
->>>>>>> 86b5151f
 		8C65C0E507927D0F0028D94A /* CELayoutManager.h */ = {isa = PBXFileReference; fileEncoding = 4; lastKnownFileType = sourcecode.c.h; path = CELayoutManager.h; sourceTree = "<group>"; };
 		8C65C0E607927D0F0028D94A /* CELayoutManager.m */ = {isa = PBXFileReference; fileEncoding = 4; lastKnownFileType = sourcecode.c.objc; lineEnding = 0; path = CELayoutManager.m; sourceTree = "<group>"; wrapsLines = 1; };
 		8C7400A308C6D93900683672 /* en */ = {isa = PBXFileReference; lastKnownFileType = file.xib; name = en; path = en.lproj/MenuKeyBindingEditSheet.xib; sourceTree = "<group>"; };
@@ -455,14 +432,8 @@
 				2A0722FF16D3CF4F00F49864 /* popUpButtonBG_center.pdf */,
 				2A07230016D3CF4F00F49864 /* popUpButtonBG_left.pdf */,
 				2A07230116D3CF4F00F49864 /* prevButtonImg.pdf */,
-<<<<<<< HEAD
 				2A07230316D3CF4F00F49864 /* rightAlignTemplate.pdf */,
-				2A07230416D3CF4F00F49864 /* swapArrow.pdf */,
-=======
-				2A07230216D3CF4F00F49864 /* removeButtonImg.pdf */,
-				2A07230316D3CF4F00F49864 /* rightButtonImg.pdf */,
-				2A07230416D3CF4F00F49864 /* swapArrowTemplate.pdf */,
->>>>>>> 86b5151f
+				2A3FB2B118EDBB1400D9CB2C /* swapArrowTemplate.pdf */,
 				2A07230516D3CF4F00F49864 /* opacityGuide.pdf */,
 			);
 			name = images;
@@ -886,6 +857,7 @@
 				8CE6810D090A1C6900D50390 /* Pref_Window.tiff in Resources */,
 				8CEF66C20995E47F00C65A84 /* InvisibleChar_Hide.tiff in Resources */,
 				8CEF66C30995E47F00C65A84 /* InvisibleChar_Show.tiff in Resources */,
+				2A3FB2B218EDBB1400D9CB2C /* swapArrowTemplate.pdf in Resources */,
 				8CEF66C60995E4A700C65A84 /* PageGuide_Hide.tiff in Resources */,
 				8CEF66C70995E4A700C65A84 /* PageGuide_Show.tiff in Resources */,
 				8CE5D6C80AC80A31005F5FDB /* Pref_Print.tiff in Resources */,
@@ -916,7 +888,6 @@
 				2A15831718E3688300601026 /* EncodingListSheet.xib in Resources */,
 				2A07231516D3CF4F00F49864 /* rightAlignTemplate.pdf in Resources */,
 				2A1CFD0D18E5B64F00A5B664 /* print.strings in Resources */,
-				2A07231616D3CF4F00F49864 /* swapArrowTemplate.pdf in Resources */,
 				2A07231716D3CF4F00F49864 /* opacityGuide.pdf in Resources */,
 				2AFFB71D18D7F22E00118477 /* GoToPanel.xib in Resources */,
 			);
