//
//  Document.swift
//
//  CotEditor
//  https://coteditor.com
//
//  Created by nakamuxu on 2004-12-08.
//
//  ---------------------------------------------------------------------------
//
//  © 2004-2007 nakamuxu
//  © 2014-2022 1024jp
//
//  Licensed under the Apache License, Version 2.0 (the "License");
//  you may not use this file except in compliance with the License.
//  You may obtain a copy of the License at
//
//  https://www.apache.org/licenses/LICENSE-2.0
//
//  Unless required by applicable law or agreed to in writing, software
//  distributed under the License is distributed on an "AS IS" BASIS,
//  WITHOUT WARRANTIES OR CONDITIONS OF ANY KIND, either express or implied.
//  See the License for the specific language governing permissions and
//  limitations under the License.
//

import Combine
import Cocoa
import UniformTypeIdentifiers

final class Document: NSDocument, AdditionalDocumentPreparing, EncodingHolder {
    
    // MARK: Enums
    
    private enum SerializationKey {
        
        static let isVerticalText = "isVerticalText"
        static let isTransient = "isTransient"
        static let suppressesInconsistentLineEndingAlert = "suppressesInconsistentLineEndingAlert"
        static let syntaxStyle = "syntaxStyle"
        static let originalContentString = "originalContentString"
    }
    
    
    // MARK: Public Properties
    
    var isVerticalText = false
    var isTransient = false  // untitled & empty document that was created automatically
    
    
    // MARK: Readonly Properties
    
    let textStorage = NSTextStorage()
    let syntaxParser: SyntaxParser
    @Published private(set) var fileEncoding: FileEncoding
    @Published private(set) var lineEnding: LineEnding
    @Published private(set) var fileAttributes: [FileAttributeKey: Any]?
    
    let lineEndingScanner: LineEndingScanner
    private(set) lazy var selection = TextSelection(document: self)
    private(set) lazy var analyzer = DocumentAnalyzer(document: self)
    private(set) lazy var incompatibleCharacterScanner = IncompatibleCharacterScanner(document: self)
    
    let didChangeSyntaxStyle = PassthroughSubject<String, Never>()
    
    
    // MARK: Private Properties
    
<<<<<<< HEAD
    private lazy var printPanelAccessoryController = PrintPanelAccessoryController.instantiate(storyboard: ProcessInfo.processInfo.operatingSystemVersion.majorVersion >= 13 ? "PrintPanelAccessoryVentura" : "PrintPanelAccessory")
    private var savePanelAccessoryController: NSViewController?
=======
    private lazy var printPanelAccessoryController = PrintPanelAccessoryController.instantiate(storyboard: "PrintPanelAccessory")
>>>>>>> 6283cea2
    
    private var readingEncoding: String.Encoding?  // encoding to read document file
    private var suppressesInconsistentLineEndingAlert = false
    private var isExternalUpdateAlertShown = false
    private var fileData: Data?
    private var shouldSaveXattr = true
    dynamic var isExecutable = false
    @objc private dynamic var isExecutableFromLastRunSavePanel = false  // bind in save panel accessory view
    
    private var sytnaxUpdateObserver: AnyCancellable?
    private var textStorageObserver: AnyCancellable?
    private var windowObserver: AnyCancellable?
    
    private var lastSavedData: Data?  // temporal data used only within saving process
    
    
    
    // MARK: -
    // MARK: Lifecycle
    
    override init() {
        
        // [caution] This method may be called from a background thread due to concurrent-opening.
        
        let defaultEncoding = String.Encoding(rawValue: UserDefaults.standard[.encodingInNew])
        let encoding = String.availableStringEncodings.contains(defaultEncoding) ? defaultEncoding : .utf8
        self.fileEncoding = FileEncoding(encoding: encoding, withUTF8BOM: (encoding == .utf8) && UserDefaults.standard[.saveUTF8BOM])
        
        let lineEnding = LineEnding.allCases[safe: UserDefaults.standard[.lineEndCharCode]] ?? .lf
        self.lineEnding = lineEnding
        let style = SyntaxManager.shared.setting(name: UserDefaults.standard[.syntaxStyle]) ?? SyntaxStyle()
        self.syntaxParser = SyntaxParser(textStorage: self.textStorage, style: style)
        
        // use the encoding selected by the user in the open panel, if exists
        self.readingEncoding = (DocumentController.shared as! DocumentController).accessorySelectedEncoding
        
        // observe for inconsistent line endings
        self.lineEndingScanner = .init(textStorage: self.textStorage, lineEnding: lineEnding)
        
        super.init()
        
        self.hasUndoManager = true
        
        self.lineEndingScanner.observe(lineEnding: self.$lineEnding)
        
        // observe sytnax style update
        self.sytnaxUpdateObserver = SyntaxManager.shared.didUpdateSetting
            .filter { [weak self] (change) in change.old == self?.syntaxParser.style.name }
            .sink { [weak self] (change) in self?.setSyntaxStyle(name: change.new ?? BundledStyleName.none) }
    }
    
    
    /// store internal document state
    override func encodeRestorableState(with coder: NSCoder, backgroundQueue queue: OperationQueue) {
        
        super.encodeRestorableState(with: coder, backgroundQueue: queue)
        
        coder.encode(self.isVerticalText, forKey: SerializationKey.isVerticalText)
        coder.encode(self.isTransient, forKey: SerializationKey.isTransient)
        coder.encode(self.suppressesInconsistentLineEndingAlert, forKey: SerializationKey.suppressesInconsistentLineEndingAlert)
        coder.encode(self.syntaxParser.style.name, forKey: SerializationKey.syntaxStyle)
        
        // store unencoded string but only when incompatible
        if !self.textStorage.string.canBeConverted(to: self.fileEncoding.encoding) {
            coder.encode(self.textStorage.string, forKey: SerializationKey.originalContentString)
        }
    }
    
    
    /// restore internal document state
    override func restoreState(with coder: NSCoder) {
        
        super.restoreState(with: coder)
        
        if coder.containsValue(forKey: SerializationKey.isVerticalText) {
            self.isVerticalText = coder.decodeBool(forKey: SerializationKey.isVerticalText)
        }
        if coder.containsValue(forKey: SerializationKey.isTransient) {
            self.isTransient = coder.decodeBool(forKey: SerializationKey.isTransient)
        }
        if coder.containsValue(forKey: SerializationKey.suppressesInconsistentLineEndingAlert) {
            self.suppressesInconsistentLineEndingAlert = coder.decodeBool(forKey: SerializationKey.suppressesInconsistentLineEndingAlert)
        }
        if let styleName = coder.decodeObject(of: NSString.self, forKey: SerializationKey.syntaxStyle) as? String,
           self.syntaxParser.style.name != styleName
        {
            self.setSyntaxStyle(name: styleName)
        }
        
        if let string = coder.decodeObject(of: NSString.self, forKey: SerializationKey.originalContentString) as? String {
            self.textStorage.replaceCharacters(in: self.textStorage.range, with: string)
        }
    }
    
    
    
    // MARK: Document Methods
    
    /// enable Autosave in Place
    override class var autosavesInPlace: Bool {
        
        // avoid changing the value while the application is running
        struct InitialValue { static let autosavesInPlace = UserDefaults.standard[.enablesAutosaveInPlace] }
        
        return InitialValue.autosavesInPlace
    }
    
    
    /// whether documents use iCloud storage
    override class var usesUbiquitousStorage: Bool {
        
        // pretend as if iCloud storage is disabled to let the system give up opening the open panel on launch (2018-02 macOS 10.13)
        if UserDefaults.standard[.noDocumentOnLaunchBehavior] != .openPanel,
           NSDocumentController.shared.documents.isEmpty
        {
            return false
        }
        
        return super.usesUbiquitousStorage
    }
    
    
    /// can read document on a background thread?
    override class func canConcurrentlyReadDocuments(ofType: String) -> Bool {
        
        true
    }
    
    
    /// enable asynchronous saving
    override func canAsynchronouslyWrite(to url: URL, ofType typeName: String, for saveOperation: NSDocument.SaveOperationType) -> Bool {
        
        true
    }
    
    
    /// backup file URL for autosaveElsewhere
    override var autosavedContentsFileURL: URL? {
        
        get {
            // modify place to create backup file to save backup file always in `~/Library/Autosaved Information/` directory.
            // -> The default backup URL is the same directory as the fileURL
            //    and it doesn't work with the modern Sandboxing system.
            if !Self.autosavesInPlace,
               self.hasUnautosavedChanges,
               super.autosavedContentsFileURL == nil,
               let fileURL = self.fileURL
            {
                // store directory URL to avoid finding Autosaved Information directory every time
                struct AutosaveDirectory {
                    
                    static let url = try! FileManager.default.url(for: .autosavedInformationDirectory, in: .userDomainMask, appropriateFor: nil, create: true)
                }
                
                let baseFileName = fileURL.deletingPathExtension().lastPathComponent
                    .replacingOccurrences(of: ".", with: "", options: .anchored)  // avoid file to be hidden
                
                // append an unique string to avoid overwriting another backup file with the same file name.
                let maxIdentifierLength = Int(NAME_MAX) - (baseFileName + " ()." + fileURL.pathExtension).length
                let fileName = baseFileName + " (" + UUID().uuidString.prefix(maxIdentifierLength) + ")"
                
                super.autosavedContentsFileURL =  AutosaveDirectory.url.appendingPathComponent(fileName).appendingPathExtension(fileURL.pathExtension)
            }
            
            return super.autosavedContentsFileURL
        }
        
        set {
            super.autosavedContentsFileURL = newValue
        }
    }
    
    
    /// make custom windowControllers
    override func makeWindowControllers() {
        
        if self.windowControllers.isEmpty {  // -> A transient document already has one.
            let windowController = DocumentWindowController.instantiate(storyboard: "DocumentWindow")
            
            self.addWindowController(windowController)
            
            // avoid showing "edited" indicator in the close button when the content is empty
            if !Self.autosavesInPlace {
                self.textStorageObserver = NotificationCenter.default
                    .publisher(for: NSTextStorage.didProcessEditingNotification, object: self.textStorage)
                    .map { $0.object as! NSTextStorage }
                    .map(\.string.isEmpty)
                    .removeDuplicates()
                    .receive(on: RunLoop.main)
                    .assign(to: \.isWhitepaper, on: windowController)
            }
        }
        
        self.applyContentToWindow()
    }
    
    
    /// return preferred file extension corresponding to the current syntax style
    override func fileNameExtension(forType typeName: String, saveOperation: NSDocument.SaveOperationType) -> String? {
        
        if !self.isDraft, let pathExtension = self.fileURL?.pathExtension {
            return pathExtension
        }
        
        return self.syntaxParser.style.extensions.first
    }
    
    
    /// revert to saved file contents
    override func revert(toContentsOf url: URL, ofType typeName: String) throws {
        
        assert(Thread.isMainThread)
        
        // once force-close all sheets
        // -> Presented errors will be displayed again after the revert automatically. (since OS X 10.10)
        self.windowForSheet?.sheets.forEach { $0.close() }
        
        // store current selections
        let lastString = self.textStorage.string
        let editorStates = self.textStorage.layoutManagers
            .compactMap(\.textViewForBeginningOfSelection)
            .map { (textView: $0, ranges: $0.selectedRanges.map(\.rangeValue)) }
        
        try super.revert(toContentsOf: url, ofType: typeName)
        
        // do nothing if already no textView exists
        guard !editorStates.isEmpty else { return }
        
        // apply to UI
        self.applyContentToWindow()
        
        // select previous ranges again
        // -> Taking performance issues into consideration,
        //    the selection ranges will be adjusted only when the content size is enough small;
        //    otherwise, just cut extra ranges off.
        let string = self.textStorage.string
        let range = self.textStorage.range
        let maxLength = 20_000  // takes ca. 1.3 sec. with MacBook Pro 13-inch late 2016 (3.3 GHz)
        let considersDiff = lastString.length < maxLength || string.length < maxLength
        
        for state in editorStates {
            let selectedRanges = considersDiff
                ? string.equivalentRanges(to: state.ranges, in: lastString)
                : state.ranges.map { $0.intersection(range) ?? NSRange(location: range.upperBound, length: 0) }
            
            state.textView.selectedRanges = selectedRanges.unique as [NSValue]
        }
    }
    
    
    /// setup duplicated document
    override func duplicate() throws -> NSDocument {
        
        let document = try super.duplicate() as! Document
        
        document.setSyntaxStyle(name: self.syntaxParser.style.name)
        document.lineEnding = self.lineEnding
        document.fileEncoding = self.fileEncoding
        document.isVerticalText = self.isVerticalText
        document.isExecutable = self.isExecutable
        
        return document
    }
    
    
    /// load document from file and return whether it succeeded
    override func read(from url: URL, ofType typeName: String) throws {
        
        // [caution] This method may be called from a background thread due to concurrent-opening.
        
        let storategy: DocumentFile.EncodingStorategy = {
            if let encoding = self.readingEncoding {
                return .specific(encoding)
            }
            
            var encodingList = UserDefaults.standard[.encodingList]
            let isInitialOpen = (self.fileData == nil) && (self.textStorage.length == 0)
            if !isInitialOpen {  // prioritize the current encoding
                encodingList.insert(self.fileEncoding.encoding.cfEncoding, at: 0)
            }
            
            return .automatic(priority: encodingList, refersToTag: UserDefaults.standard[.referToEncodingTag])
        }()
        
        // .readingEncoding is only valid once
        self.readingEncoding = nil
        
        let file = try DocumentFile(fileURL: url, encodingStorategy: storategy)  // FILE_READ
        
        // store file data in order to check the file content identity in `presentedItemDidChange()`
        self.fileData = file.data
        
        // use file attributes only if `fileURL` exists
        // -> The passed-in `url` in this method can point to a file that isn't the real document file,
        //    for example on resuming an unsaved document.
        if self.fileURL != nil {
            self.fileAttributes = file.attributes
            self.isExecutable = file.permissions.user.contains(.execute)
        }
        
        // do not save `com.apple.TextEncoding` extended attribute if it doesn't exists
        self.shouldSaveXattr = (file.xattrEncoding != nil)
        
        // set text orientation state
        // -> Ignore if no metadata found to avoid restoring to the horizontal layout while editing unwantedly.
        if UserDefaults.standard[.savesTextOrientation], file.isVerticalText {
            self.isVerticalText = true
        }
        
        if file.allowsInconsistentLineEndings {
            self.suppressesInconsistentLineEndingAlert = true
        }
        
        // update textStorage
        assert(self.textStorage.layoutManagers.isEmpty || Thread.isMainThread)
        self.textStorage.replaceCharacters(in: self.textStorage.range, with: file.string)
        
        // set read values
        self.fileEncoding = file.fileEncoding
        self.lineEnding = self.lineEndingScanner.majorLineEnding ?? self.lineEnding  // keep default if no line endings are found
        
        // determine syntax style (only on the first file open)
        if self.windowForSheet == nil {
            let styleName = SyntaxManager.shared.settingName(documentFileName: url.lastPathComponent, content: file.string)
            self.setSyntaxStyle(name: styleName, isInitial: true)
        }
    }
    
    
    /// create Data object to save
    override func data(ofType typeName: String) throws -> Data {
        
        // [caution] This method may be called from a background thread due to async-saving.
        
        let fileEncoding = self.fileEncoding
        let string = self.textStorage.string.immutable
        
        // unblock the user interface, since fetching current document state has been done here
        self.unblockUserInteraction()
        
        // get data from string to save
        guard var data = string.convertingYenSign(for: fileEncoding.encoding).data(using: fileEncoding.encoding, allowLossyConversion: true) else {
            throw CocoaError(.fileWriteInapplicableStringEncoding,
                             userInfo: [NSStringEncodingErrorKey: fileEncoding.encoding.rawValue])
        }
        
        // add UTF-8 BOM if needed
        if fileEncoding.withUTF8BOM {
            data.insert(contentsOf: Unicode.BOM.utf8.sequence, at: 0)
        }
        
        // keep to swap later with `fileData`, but only when succeed
        self.lastSavedData = data
        
        return data
    }
    
    
    /// save or autosave the document contents to a file
    override func save(to url: URL, ofType typeName: String, for saveOperation: NSDocument.SaveOperationType, completionHandler: @escaping (Error?) -> Void) {
        
        // break undo grouping
        for layoutManager in self.textStorage.layoutManagers {
            layoutManager.textViewForBeginningOfSelection?.breakUndoCoalescing()
        }
        
        // workaround the issue that invoking the async version super blocks the save process
        // with macOS 12-13 + Xcode 13-14 (2022 FB11203469).
        // To reproduce the issue:
        //     1. Make a document unsaved ("Edited" status in the window subtitle).
        //     2. Open the save panel once and cancel it.
        //     3. Quit the application.
        //     4. Then, the application hangs up.
        super.save(to: url, ofType: typeName, for: saveOperation) { (error) in
            defer {
                completionHandler(error)
            }
            if error != nil { return }
            
            // apply syntax style that is inferred from the file name or the shebang
            if saveOperation == .saveAsOperation {
                if let styleName = SyntaxManager.shared.settingName(documentFileName: url.lastPathComponent)
                    ?? SyntaxManager.shared.settingName(documentContent: self.textStorage.string)
                // -> Due to the async-saving, self.textStorage can be changed from the actual saved contents.
                //    But we don't care about that.
                {
                    self.setSyntaxStyle(name: styleName)
                }
            }
            
            if !saveOperation.isAutosave {
                ScriptManager.shared.dispatch(event: .documentSaved, document: self)
            }
        }
    }
    
    
    /// write file metadata to the new file (invoked in file saving process)
    override func writeSafely(to url: URL, ofType typeName: String, for saveOperation: NSDocument.SaveOperationType) throws {
        
        // [caution] This method may be called from a background thread due to async-saving.
        
        // store current state here, since the main thread will already be unblocked after `data(ofType:)`
        let encoding = self.fileEncoding.encoding
        let isVerticalText = self.isVerticalText
        
        try super.writeSafely(to: url, ofType: typeName, for: saveOperation)
        
        // save document state to the extended file attributes
        if self.shouldSaveXattr {
            try url.setExtendedAttribute(data: encoding.xattrEncodingData, for: FileExtendedAttributeName.encoding)
        }
        if self.suppressesInconsistentLineEndingAlert {
            try url.setExtendedAttribute(data: Data([1]), for: FileExtendedAttributeName.allowLineEndingInconsistency)
        }
        if UserDefaults.standard[.savesTextOrientation] {
            try url.setExtendedAttribute(data: isVerticalText ? Data([1]) : nil, for: FileExtendedAttributeName.verticalText)
        }
        
        if saveOperation != .autosaveElsewhereOperation {
            // get the latest file attributes
            self.fileAttributes = try FileManager.default.attributesOfItem(atPath: url.path)  // FILE_READ
            
            // store file data in order to check the file content identity in `presentedItemDidChange()`
            assert(self.lastSavedData != nil)
            self.fileData = self.lastSavedData
        }
        self.lastSavedData = nil
    }
    
    
    /// customize document's file attributes
    override func fileAttributesToWrite(to url: URL, ofType typeName: String, for saveOperation: NSDocument.SaveOperationType, originalContentsURL absoluteOriginalContentsURL: URL?) throws -> [String: Any] {
        
        // [caution] This method may be called from a background thread due to async-saving.
        
        var attributes = try super.fileAttributesToWrite(to: url, ofType: typeName, for: saveOperation, originalContentsURL: absoluteOriginalContentsURL)
        
        // give the execute permission if user requested
        if self.isExecutable, !saveOperation.isAutosave {
            let permissions: UInt16 = (self.fileAttributes?[.posixPermissions] as? UInt16) ?? 0o644  // ???: Is the default permission really always 644?
            attributes[FileAttributeKey.posixPermissions] = permissions | S_IXUSR
        }
        
        return attributes
    }
    
    
    override func runModalSavePanel(for saveOperation: NSDocument.SaveOperationType, delegate: Any?, didSave didSaveSelector: Selector?, contextInfo: UnsafeMutableRawPointer?) {
        
        self.isExecutableFromLastRunSavePanel = self.isExecutable
        
        let context = DelegateContext(delegate: delegate, selector: didSaveSelector, contextInfo: contextInfo)
        super.runModalSavePanel(for: saveOperation, delegate: self, didSave: #selector(document(_:didCloseSavePanel:contextInfo:)), contextInfo: bridgeWrapped(context))
    }
    
    
    /// avoid let system add the standard save panel accessory (pop-up menu for document type change)
    override var shouldRunSavePanelWithAccessoryView: Bool {
        
        return false
    }
    
    
    /// prepare save panel
    override func prepareSavePanel(_ savePanel: NSSavePanel) -> Bool {
        
        // set default file extension in a hacky way (2018-02 on macOS 10.13 SDK for macOS 10.11 - 12)
        savePanel.allowsOtherFileTypes = true
        savePanel.allowedContentTypes = []  // empty array allows setting any extension
        
        if let fileType = self.fileType,
           let filenameExtension = self.fileNameExtension(forType: fileType, saveOperation: .saveOperation),
           let utType = UTType(filenameExtension: filenameExtension)
        {
            // set once allowedContentTypes, so that the initial filename selection excludes the file extension
            savePanel.allowedContentTypes = [utType]
            
            // disable it immediately in the next runloop to allow setting other extensions
            DispatchQueue.main.async {
                savePanel.allowedContentTypes = []
            }
        }
        
        // set accessory view
        let checkbox = NSButton(checkboxWithTitle: "Give execute permission".localized, target: nil, action: nil)
        checkbox.bind(.value, to: self, withKeyPath: #keyPath(isExecutableFromLastRunSavePanel))
        checkbox.translatesAutoresizingMaskIntoConstraints = false
        let accessoryView = NSView()
        accessoryView.addSubview(checkbox)
        NSLayoutConstraint.activate([
            checkbox.centerXAnchor.constraint(equalTo: accessoryView.centerXAnchor),
            checkbox.leadingAnchor.constraint(greaterThanOrEqualToSystemSpacingAfter: accessoryView.leadingAnchor, multiplier: 1),
            accessoryView.trailingAnchor.constraint(greaterThanOrEqualToSystemSpacingAfter: checkbox.trailingAnchor, multiplier: 1),
            checkbox.topAnchor.constraint(equalToSystemSpacingBelow: accessoryView.topAnchor, multiplier: 0.5),
            accessoryView.bottomAnchor.constraint(equalToSystemSpacingBelow: checkbox.bottomAnchor, multiplier: 0.5),
        ])
        savePanel.accessoryView = accessoryView
        
        return true
    }
    
    
    /// display dialogs about save before closing document
    override func canClose(withDelegate delegate: Any, shouldClose shouldCloseSelector: Selector?, contextInfo: UnsafeMutableRawPointer?) {
        
        var shouldClose = false
        // disable save dialog if content is empty and not saved explicitly
        if (self.isDraft || self.fileURL == nil), self.textStorage.string.isEmpty {
            self.updateChangeCount(.changeCleared)
            
            // remove autosaved file if exists
            if let url = self.fileURL {
                var deletionError: NSError?
                NSFileCoordinator(filePresenter: self).coordinate(writingItemAt: url, options: .forDeleting, error: &deletionError) { (url) in  // FILE_READ
                    do {
                        try FileManager.default.removeItem(at: url)
                    } catch {
                        // do nothing and let super's `.canClose(withDelegate:shouldClose:contextInfo:)` handle the stuff
                        Swift.print("Failed empty file deletion: \(error)")
                        return
                    }
                    
                    shouldClose = true
                    self.fileURL = nil
                }
            }
        }
        
        // manually call delegate but only when you wanna modify `shouldClose` flag
        guard
            shouldClose,
            let selector = shouldCloseSelector,
            let context = contextInfo,
            let object = delegate as? NSObject,
            let objcClass = objc_getClass(object.className) as? AnyClass,
            let method = class_getMethodImplementation(objcClass, selector)
            else { return super.canClose(withDelegate: delegate, shouldClose: shouldCloseSelector, contextInfo: contextInfo) }
        
        typealias Signature = @convention(c) (NSObject, Selector, NSDocument, Bool, UnsafeMutableRawPointer) -> Void
        let function = unsafeBitCast(method, to: Signature.self)
        
        function(object, selector, self, shouldClose, context)
    }
    
    
    /// close document
    override func close() {
        
        self.textStorageObserver?.cancel()
        
        super.close()
    }
    
    
    /// setup print setting including print panel
    override func printOperation(withSettings printSettings: [NSPrintInfo.AttributeKey: Any]) throws -> NSPrintOperation {
        
        let viewController = self.viewController!
        
        self.printPanelAccessoryController.documentShowsInvisibles = viewController.showsInvisibles
        self.printPanelAccessoryController.documentShowsLineNumber = viewController.showsLineNumber
        
        // create printView
        let printView = PrintTextView()
        printView.documentName = self.displayName
        printView.fileURL = self.fileURL
        printView.syntaxName = self.syntaxParser.style.name
        
        printView.setLayoutOrientation(viewController.verticalLayoutOrientation ? .vertical : .horizontal)
        printView.baseWritingDirection = viewController.writingDirection
        printView.ligature = UserDefaults.standard[.ligature] ? .standard : .none
        printView.font = UserDefaults.standard[.setPrintFont]
            ? NSFont(name: UserDefaults.standard[.printFontName], size: UserDefaults.standard[.printFontSize])
            : viewController.font
        
        // [caution] need to set string after setting other properties
        printView.string = self.textStorage.string
        if let selectedRanges = self.textView?.selectedRanges {
            printView.selectedRanges = selectedRanges
        }
        
        if let highlights = self.textStorage.layoutManagers.first?.syntaxHighlights(), !highlights.isEmpty {
            printView.layoutManager?.apply(highlights: highlights, range: printView.string.range)
        }
        
        // detect URLs manually (2019-05 macOS 10.14).
        // -> TextView anyway links all URLs in the printed PDF even the auto URL detection is disabled,
        //    but then, multiline-URLs over a page break would be broken. (cf. #958)
        try? printView.textStorage?.linkURLs()
        
        // create print operation
        let printInfo = self.printInfo
        printInfo.dictionary().addEntries(from: printSettings)
        let printOperation = NSPrintOperation(view: printView, printInfo: printInfo)
        printOperation.showsProgressPanel = true
        
        // setup print panel
        printOperation.printPanel.addAccessoryController(self.printPanelAccessoryController)
        printOperation.printPanel.options.formUnion([.showsPaperSize, .showsOrientation, .showsScaling])
        if printView.selectedRanges.count == 1, !printView.selectedRange.isEmpty {
            printOperation.printPanel.options.formUnion(.showsPrintSelection)
        }
        
        return printOperation
    }
    
    
    /// printing information associated with the document
    override var printInfo: NSPrintInfo {
        
        get {
            let printInfo = super.printInfo
            
            printInfo.horizontalPagination = .fit
            printInfo.isHorizontallyCentered = false
            printInfo.isVerticallyCentered = false
            printInfo.leftMargin = PrintTextView.horizontalPrintMargin
            printInfo.rightMargin = PrintTextView.horizontalPrintMargin
            printInfo.topMargin = PrintTextView.verticalPrintMargin
            printInfo.bottomMargin = PrintTextView.verticalPrintMargin
            printInfo.dictionary()[NSPrintInfo.AttributeKey.headerAndFooter] = true
            
            return printInfo
        }
        
        set {
            super.printInfo = newValue
        }
    }
    
    
    /// document was updated
    override func updateChangeCount(_ change: NSDocument.ChangeType) {
        
        self.isTransient = false
        
        super.updateChangeCount(change)
    }
    
    
    override func updateUserActivityState(_ activity: NSUserActivity) {
        
        super.updateUserActivityState(activity)
        
        if let textView = self.textView {
            let selectedRanges = textView.selectedRanges
                .map(\.rangeValue)
                .map(NSStringFromRange)
            activity.addUserInfoEntries(from: [
                UserActivityInfo.selectedRanges.key: selectedRanges
            ])
            activity.needsSave = true
        }
    }
    
    
    override func restoreUserActivityState(_ userActivity: NSUserActivity) {
        
        super.restoreUserActivityState(userActivity)
        
        if let textView = self.textView,
           let ranges = (userActivity.userInfo?[UserActivityInfo.selectedRanges.key] as? [String])?
            .map(NSRangeFromString),
           let upperBound = ranges.map(\.upperBound).max(),
           upperBound <= textView.string.length
        {
            textView.selectedRanges = ranges as [NSValue]
            textView.scrollRangeToVisible(textView.selectedRange)
        }
    }
    
    
    
    // MARK: Protocols
    
    /// file has been modified by an external process
    override func presentedItemDidChange() {
        
        // [caution] This method can be called from any thread.
        
        // [caution] DO NOT invoke `super.presentedItemDidChange()` that reverts document automatically if autosavesInPlace is enable.
//        super.presentedItemDidChange()
        
        guard
            UserDefaults.standard[.documentConflictOption] != .ignore,
            !self.isExternalUpdateAlertShown,  // don't check twice if already notified
            let fileURL = self.fileURL
        else { return }
        
        // check wheather the document content is really modified
        // -> Avoid using NSFileCoordinator although the document recommends
        //    because it cause deadlock when the document in the iCloud Document remotely modified.
        //    (2022-08 on macOS 12.5, Xcode 14, #1296)
        let data: Data
        do {
            // ignore if file's modificationDate is the same as document's modificationDate
            let fileModificationDate = try FileManager.default.attributesOfItem(atPath: fileURL.path)[.modificationDate] as? Date
            guard fileModificationDate != self.fileModificationDate else { return }
            
            // check if file contents was changed from the stored file data
            data = try Data(contentsOf: fileURL, options: [.mappedIfSafe])
        } catch {
            return assertionFailure(error.localizedDescription)
        }
        
        guard data != self.fileData else { return }
        
        // notify about external file update
        DispatchQueue.main.async { [weak self] in
            switch UserDefaults.standard[.documentConflictOption] {
                case .ignore:
                    assertionFailure()
                case .notify:
                    self?.showUpdatedByExternalProcessAlert()
                case .revert:
                    self?.revertWithoutAsking()
            }
        }
    }
    
    
    /// apply current state to menu items
    override func validateMenuItem(_ menuItem: NSMenuItem) -> Bool {
        
        switch menuItem.action {
            case #selector(changeEncoding(_:)):
                menuItem.state = (menuItem.tag == self.fileEncoding.tag) ? .on : .off
                
            case #selector(changeLineEnding(_:)):
                menuItem.state = (menuItem.tag == self.lineEnding.index) ? .on : .off
                
            case #selector(changeSyntaxStyle(_:)):
                menuItem.state = (menuItem.title == self.syntaxParser.style.name) ? .on : .off
                
            default: break
        }
        
        return super.validateMenuItem(menuItem)
    }
    
    
    /// open existing document file (alternative methods for `init(contentsOf:ofType:)`)
    func didMakeDocumentForExisitingFile(url: URL) {
        
        // [caution] This method may be called from a background thread due to concurrent-opening.
        // -> This method won't be invoked on Resume. (2015-01-26)
        
        ScriptManager.shared.dispatch(event: .documentOpened, document: self)
    }
    
    
    
    // MARK: Public Methods
    
    /// The view controller represents document.
    var viewController: DocumentViewController? {
        
        (self.windowControllers.first?.contentViewController as? WindowContentViewController)?.documentViewController
    }
    
    
    /// The text view currently focused.
    var textView: NSTextView? {
        
        self.viewController?.focusedTextView
    }
    
    
    /// reinterpret file with the desired encoding
    func reinterpret(encoding: String.Encoding) throws {
        
        guard let fileURL = self.fileURL else {
            throw ReinterpretationError.noFile
        }
        
        // do nothing if given encoding is the same as current one
        if encoding == self.fileEncoding.encoding { return }
        
        // reinterpret
        self.readingEncoding = encoding
        do {
            try self.revert(toContentsOf: fileURL, ofType: self.fileType!)
            
        } catch {
            self.readingEncoding = nil
            
            throw ReinterpretationError.reinterpretationFailed(fileURL: fileURL, encoding: encoding)
        }
    }
    
    
    /// change file encoding registering process to the undo manager
    ///
    /// - Throws: `EncodingError` (Kind.lossyConversion) can be thorwn but only if `lossy` flag is `true`.
    func changeEncoding(to fileEncoding: FileEncoding, lossy: Bool) throws {
        
        assert(Thread.isMainThread)
        
        guard fileEncoding != self.fileEncoding else { return }
        
        // check if conversion is lossy
        guard lossy || self.textStorage.string.canBeConverted(to: fileEncoding.encoding) else {
            throw EncodingError(kind: .lossyConversion, fileEncoding: fileEncoding, attempter: self)
        }
        
        // register undo
        if let undoManager = self.undoManager {
            undoManager.registerUndo(withTarget: self) { [currentFileEncoding = self.fileEncoding] target in
                try? target.changeEncoding(to: currentFileEncoding, lossy: lossy)
            }
            undoManager.setActionName(String(localized: "Encoding to “\(fileEncoding.localizedName)”"))
        }
        
        // update encoding
        self.fileEncoding = fileEncoding
        self.shouldSaveXattr = true
        
        // check encoding compatibility
        self.incompatibleCharacterScanner.scan()
    }
    
    
    /// change line endings registering process to the undo manager
    func changeLineEnding(to lineEnding: LineEnding) {
        
        assert(Thread.isMainThread)
        
        guard
            lineEnding != self.lineEnding ||
                self.textStorage.string.lineEndingRanges().count > 1
        else { return }
        
        // register undo
        if let undoManager = self.undoManager {
            undoManager.registerUndo(withTarget: self) { [currentLineEnding = self.lineEnding, string = self.textStorage.string] target in
                target.changeLineEnding(to: currentLineEnding)
                target.textStorage.replaceCharacters(in: target.textStorage.range, with: string)
            }
            undoManager.setActionName(String(localized: "Line Endings to “\(lineEnding.name)”"))
        }
        
        // update line ending
        self.textStorage.replaceLineEndings(with: lineEnding)
        self.lineEnding = lineEnding
    }
    
    
    /// change syntax style with style name
    func setSyntaxStyle(name: String, isInitial: Bool = false) {
        
        guard
            let syntaxStyle = SyntaxManager.shared.setting(name: name),
            syntaxStyle != self.syntaxParser.style
            else { return }
        
        // update
        self.syntaxParser.style = syntaxStyle
        
        // skip notification when initial style was set on file open
        // to avoid redundant highlight parse due to async notification.
        guard !isInitial else { return }
        
        self.didChangeSyntaxStyle.send(name)
    }
    
    
    
    // MARK: Action Messages
    
    /// save document
    @IBAction override func save(_ sender: Any?) {
        
        self.askSavingSafety { (continuesSaving: Bool) in
            guard continuesSaving else { return }
            
            super.save(sender)
        }
    }
    
    
    /// save document with new name
    @IBAction override func saveAs(_ sender: Any?) {
        
        self.askSavingSafety { (continuesSaving: Bool) in
            guard continuesSaving else { return }
            
            super.saveAs(sender)
        }
    }
    
    
    /// change line ending with sender's tag
    @IBAction func changeLineEnding(_ sender: NSMenuItem) {
        
        guard let lineEnding = LineEnding.allCases[safe: sender.tag] else { return assertionFailure() }
        
        self.changeLineEnding(to: lineEnding)
    }
    
    
    /// change document file encoding
    @IBAction func changeEncoding(_ sender: NSMenuItem) {
        
        let fileEncoding = FileEncoding(tag: sender.tag)
        
        guard fileEncoding != self.fileEncoding else { return }
        
        // change encoding interactively
        self.performActivity(withSynchronousWaiting: true) { [unowned self] (activityCompletionHandler) in
            
            let completionHandler = { [weak self] (didChange: Bool) in
                if !didChange, let self = self {
                    // reset status bar selection for in case if the operation was invoked from the popup button in the bar
                    let originalEncoding = self.fileEncoding
                    self.fileEncoding = originalEncoding
                }
                activityCompletionHandler()
            }
            
            // change encoding immediately if there is nothing to worry about
            if self.fileURL == nil ||
                self.textStorage.string.isEmpty ||
                (fileEncoding.encoding == .utf8 && self.fileEncoding.encoding == .utf8) {
                do {
                    try self.changeEncoding(to: fileEncoding, lossy: false)
                    completionHandler(true)
                } catch {
                    self.presentErrorAsSheet(error, recoveryHandler: completionHandler)
                }
                return
            }
            
            // ask whether just change the encoding or reinterpret document file
            let alert = NSAlert()
            alert.messageText = "File encoding".localized
            alert.informativeText = String(localized: "Do you want to convert or reinterpret this document using “\(fileEncoding.localizedName)”?")
            alert.addButton(withTitle: "Convert".localized)
            alert.addButton(withTitle: "Reinterpret".localized)
            alert.addButton(withTitle: "Cancel".localized)
            
            let documentWindow = self.windowForSheet!
            Task {
                let returnCode = await alert.beginSheetModal(for: documentWindow)
                switch returnCode {
                    case .alertFirstButtonReturn:  // = Convert
                        do {
                            try self.changeEncoding(to: fileEncoding, lossy: false)
                            completionHandler(true)
                        } catch {
                            self.presentErrorAsSheet(error, recoveryHandler: completionHandler)
                        }
                        
                    case .alertSecondButtonReturn:  // = Reinterpret
                        // ask user if document is edited
                        if self.isDocumentEdited {
                            let alert = NSAlert()
                            alert.messageText = "The document has unsaved changes.".localized
                            alert.informativeText = String(localized: "Do you want to discard the changes and reopen the document using “\(fileEncoding.localizedName)”?")
                            alert.addButton(withTitle: "Cancel".localized)
                            alert.addButton(withTitle: "Discard Changes".localized)
                            alert.buttons.last?.hasDestructiveAction = true
                            
                            documentWindow.attachedSheet?.orderOut(self)  // close previous sheet
                            let returnCode = await alert.beginSheetModal(for: documentWindow)
                            
                            guard returnCode == .alertSecondButtonReturn else {  // = Discard Changes
                                completionHandler(false)
                                return
                            }
                        }
                        
                        // reinterpret
                        do {
                            try self.reinterpret(encoding: fileEncoding.encoding)
                            completionHandler(true)
                        } catch {
                            NSSound.beep()
                            self.presentErrorAsSheet(error, recoveryHandler: completionHandler)
                        }
                        
                    case .alertThirdButtonReturn:  // = Cancel
                        completionHandler(false)
                        
                    default: preconditionFailure()
                }
            }
        }
    }
    
    
    /// change syntax style
    @IBAction func changeSyntaxStyle(_ sender: AnyObject?) {
        
        guard let name = sender?.title else { return assertionFailure() }
        
        self.setSyntaxStyle(name: name)
    }
    
    
    /// insert IANA CharSet name to editor's insertion point
    @IBAction func insertIANACharSetName(_ sender: Any?) {
        
        guard let string = self.fileEncoding.encoding.ianaCharSetName else { return }
        
        self.textView?.insert(string: string, at: .replaceSelection)
    }
    
    
    
    // MARK: Private Methods
    
    /// callback from save panel after calling `runModalSavePanel(for:didSave:contextInfo)`.
    @objc private func document(_ document: NSDocument, didCloseSavePanel didAccept: Bool, contextInfo: UnsafeMutableRawPointer) {
        
        if didAccept {
            self.isExecutable = self.isExecutableFromLastRunSavePanel
        }
        
        // manually invoke the original delegate method
        guard
            let context: DelegateContext = bridgeUnwrapped(contextInfo),
            let delegate = context.delegate as? NSObject,
            let selector = context.selector,
            let objcClass = objc_getClass(delegate.className) as? AnyClass,
            let method = class_getMethodImplementation(objcClass, selector)
        else { return assertionFailure() }
        
        typealias Signature = @convention(c) (AnyObject, Selector, AnyObject, Bool, UnsafeMutableRawPointer?) -> Void
        let function = unsafeBitCast(method, to: Signature.self)
        
        function(delegate, selector, self, didAccept, context.contextInfo)
    }
    
    
    /// transfer file information to UI
    private func applyContentToWindow() {
        
        // update incompatible characters if pane is visible
        self.incompatibleCharacterScanner.invalidate()
        
        guard let viewController = self.viewController else { return }
        
        // update view
        viewController.invalidateStyleInTextStorage()
        if self.isVerticalText {
            viewController.verticalLayoutOrientation = true
        }
        
        // show alert if line endings are inconsistent
        if !self.suppressesInconsistentLineEndingAlert,
           !self.lineEndingScanner.inconsistentLineEndings.isEmpty,
           !self.isBrowsingVersions
        {
            if self.windowForSheet?.isVisible == true {
                self.showInconsistentLineEndingAlert()
            } else {
                // wait for the window to appear
                self.windowObserver = self.windowForSheet?
                    .publisher(for: \.isVisible)
                    .first { $0 }
                    .delay(for: .seconds(0.15), scheduler: RunLoop.main)  // wait for window open animation
                    .sink { [weak self] _ in self?.showInconsistentLineEndingAlert() }
            }
        }
    }
    
    
    /// check if can save safely with the current encoding and ask if not
    private func askSavingSafety(completionHandler: @escaping (Bool) -> Void) {
        
        assert(Thread.isMainThread)
        
        // check file encoding for conversion and ask user how to solve
        do {
            try self.checkSavingSafetyForConverting()
        } catch {
            return self.presentErrorAsSheetSafely(error, recoveryHandler: completionHandler)
        }
        
        completionHandler(true)
    }
    
    
    /// check if the content can be saved with the file encoding
    private func checkSavingSafetyForConverting() throws {
        
        guard self.textStorage.string.canBeConverted(to: self.fileEncoding.encoding) else {
            throw EncodingError(kind: .lossySaving, fileEncoding: self.fileEncoding, attempter: self)
        }
    }
    
    
    /// Display alert about inconsistent line endings.
    private func showInconsistentLineEndingAlert() {
        
        assert(Thread.isMainThread)
        
        guard
            !UserDefaults.standard[.suppressesInconsistentLineEndingAlert],
            !self.suppressesInconsistentLineEndingAlert
        else { return }
        guard let documentWindow = self.windowForSheet else { return assertionFailure() }
        
        let alert = NSAlert()
        alert.alertStyle = .warning
        alert.messageText = "The document has inconsistent line endings.".localized
        alert.informativeText = String(localized: "Do you want to convert all line endings to \(self.lineEnding.name), the most common line endings in this document?")
        alert.addButton(withTitle: "Convert".localized)
        alert.addButton(withTitle: "Review".localized)
        alert.showsSuppressionButton = true
        alert.suppressionButton?.title = "Don’t ask again for this document".localized
        alert.showsHelp = true
        alert.helpAnchor = "inconsistent_line_endings"
        
        alert.beginSheetModal(for: documentWindow) { [unowned self] returnCode in
            if alert.suppressionButton?.state == .on {
                self.suppressesInconsistentLineEndingAlert = true
                self.invalidateRestorableState()
                
                // save xattr
                if let fileURL = self.fileURL {
                    var error: NSError?
                    NSFileCoordinator(filePresenter: self).coordinate(writingItemAt: fileURL, options: .contentIndependentMetadataOnly, error: &error) { newURL in
                        try? newURL.setExtendedAttribute(data: Data([1]), for: FileExtendedAttributeName.allowLineEndingInconsistency)
                    }
                }
            }
            
            switch returnCode {
                case .alertFirstButtonReturn:  // == Convert
                    self.changeLineEnding(to: self.lineEnding)
                case .alertSecondButtonReturn:  // == Review
                    (self.windowControllers.first?.contentViewController as? WindowContentViewController)?
                        .showSidebarPane(index: .warnings)
                default:
                    fatalError()
            }
        }
    }
    
    
    /// display alert about file modification by an external process
    private func showUpdatedByExternalProcessAlert() {
        
        assert(Thread.isMainThread)
        
        // do nothing if alert is already shown
        guard !self.isExternalUpdateAlertShown else { return }
        
        self.performActivity(withSynchronousWaiting: true) { [unowned self] activityCompletionHandler in
            self.isExternalUpdateAlertShown = true
            
            let messageText = self.isDocumentEdited
                ? "The file has been changed by another application. There are also unsaved changes in CotEditor."
                : "The file has been changed by another application."
            
            let alert = NSAlert()
            alert.messageText = messageText.localized
            alert.informativeText = "Do you want to keep CotEditor’s edition or update it to the modified edition?".localized
            alert.addButton(withTitle: "Keep CotEditor’s Edition".localized)
            alert.addButton(withTitle: "Update".localized)
            
            // mark the alert as critical in order to interrupt other sheets already attached
            guard let documentWindow = self.windowForSheet else {
                activityCompletionHandler()
                assertionFailure()
                return
            }
            if documentWindow.attachedSheet != nil {
                alert.alertStyle = .critical
            }
            
            alert.beginSheetModal(for: documentWindow) { [unowned self] returnCode in
                if returnCode == .alertSecondButtonReturn {  // == Revert
                    self.revertWithoutAsking()
                }
                
                self.isExternalUpdateAlertShown = false
                activityCompletionHandler()
            }
        }
    }
    
    
    /// Revert receiver with current document file without asking to user before
    private func revertWithoutAsking() {
        
        assert(Thread.isMainThread)
        
        guard
            let fileURL = self.fileURL,
            let fileType = self.fileType
            else { return }
        
        do {
            try self.revert(toContentsOf: fileURL, ofType: fileType)
        } catch {
            self.presentErrorAsSheetSafely(error)
        }
    }
    
}



// MARK: - Error

private enum ReinterpretationError: LocalizedError {
    
    case noFile
    case reinterpretationFailed(fileURL: URL, encoding: String.Encoding)
    
    
    var errorDescription: String? {
        
        switch self {
            case .noFile:
                return "The document doesn’t have a file to reinterpret.".localized
            
            case let .reinterpretationFailed(fileURL, encoding):
                return String(localized: "The file “\(fileURL.lastPathComponent)” couldn’t be reinterpreted using text encoding “\(String.localizedName(of: encoding)).”")
        }
    }
    
    
    var recoverySuggestion: String? {
        
        switch self {
            case .noFile:
                return nil
                
            case .reinterpretationFailed:
                return "The file may have been saved using a different text encoding, or it may not be a text file.".localized
        }
    }
    
}



private struct EncodingError: LocalizedError, RecoverableError {
    
    enum ErrorKind {
        case lossySaving
        case lossyConversion
    }
    
    let kind: ErrorKind
    let fileEncoding: FileEncoding
    let attempter: Document
    
    
    
    var errorDescription: String? {
        
        return String(localized: "Some characters would have to be changed or deleted in saving as “\(self.fileEncoding.localizedName).”")
    }
    
    
    var recoverySuggestion: String? {
        
        switch self.kind {
            case .lossySaving:
                return "Do you want to continue processing?".localized
                
            case .lossyConversion:
                return "Do you want to change encoding and show incompatible characters?".localized
        }
    }
    
    
    var recoveryOptions: [String] {
        
        switch self.kind {
            case .lossySaving:
                return ["Show Incompatible Characters".localized,
                        "Save Available Text".localized,
                        "Cancel".localized]
                
            case .lossyConversion:
                return ["Change Encoding".localized,
                        "Cancel".localized]
        }
    }
    
    
    func attemptRecovery(optionIndex recoveryOptionIndex: Int) -> Bool {
        
        switch self.kind {
            case .lossySaving:
                switch recoveryOptionIndex {
                    case 0:  // == Show Incompatible Characters
                        self.showIncompatibleCharacters()
                        return false
                    case 1:  // == Save
                        return true
                    case 2:  // == Cancel
                        return false
                    default:
                        preconditionFailure()
                }
                
            case .lossyConversion:
                switch recoveryOptionIndex {
                    case 0:  // == Change Encoding
                        try? self.attempter.changeEncoding(to: self.fileEncoding, lossy: true)
                        self.showIncompatibleCharacters()
                        return true
                    case 1:  // == Cancel
                        return false
                    default:
                        preconditionFailure()
                }
        }
    }
    
    
    private func showIncompatibleCharacters() {
        
        let windowContentController = self.attempter.windowControllers.first?.contentViewController as? WindowContentViewController
        DispatchQueue.main.asyncAfter(deadline: .now() + 0.5) {
            windowContentController?.showSidebarPane(index: .warnings)
        }
    }
    
}<|MERGE_RESOLUTION|>--- conflicted
+++ resolved
@@ -66,12 +66,7 @@
     
     // MARK: Private Properties
     
-<<<<<<< HEAD
     private lazy var printPanelAccessoryController = PrintPanelAccessoryController.instantiate(storyboard: ProcessInfo.processInfo.operatingSystemVersion.majorVersion >= 13 ? "PrintPanelAccessoryVentura" : "PrintPanelAccessory")
-    private var savePanelAccessoryController: NSViewController?
-=======
-    private lazy var printPanelAccessoryController = PrintPanelAccessoryController.instantiate(storyboard: "PrintPanelAccessory")
->>>>>>> 6283cea2
     
     private var readingEncoding: String.Encoding?  // encoding to read document file
     private var suppressesInconsistentLineEndingAlert = false
