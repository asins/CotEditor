<html lang="en">

<head>
	<meta charset="UTF-8"/>
	<meta name="keywords" content="version, history, changelog, release notes"/>
	<link rel="stylesheet" href="../../Shared/sty/standard.css"/>
	<link rel="stylesheet" href="../../Shared/sty/releasenotes.css"/>
	<title>Release notes for CotEditor</title>
</head>

<body>
<a name="releasenotes"></a>

<h1>Release notes for CotEditor</h1>


<article>
	<header>
<<<<<<< HEAD
		<h1>CotEditor 4.4.0</h1>
		<p>release: <time>2022-09</time></p>
=======
		<h1>CotEditor 4.3.5</h1>
		<p>release: <time>2022-09-17</time></p>
>>>>>>> 6283cea2
	</header>


	<section>
<<<<<<< HEAD
		<h2>New Features</h2>

		<ul>
			<li>Add Advanced Character Count to the Text menu.</li>
			<li>Dynamically prioritize the scripts in the subfolder whose name is the same as the frontmost document's syntax style when the same keyboard shortcut is determined in multiple CotEditor scripts.</li>
			<li>Add URL Encode/Decode commands to the Text &gt; Transformations submenu.</li>
			<li>Display a dot in the window tab if the document has unsaved changes.</li>
			<li>Add the option to draw the separator line between the line number view and the editor.</li>
			<li>Add syntax style for TypeScript.</li>
		</ul>
	</section>


	<section>
		<h2>Improvements</h2>

		<ul>
			<li>Support <strong>macOS 13 Ventura</strong>.</li>
			<li>Change the system requirement to <strong>macOS 12 Monterey and later</strong>.</li>
			<li>Store the state of the “Don’t ask again for this document” option for the inconsistent line endings alert and respect it for future open.<ul>
				<li><strong>for advanced users</strong>: Now you can also disable the feature entirely within the application by running the following command in Terminal, though it is not recommended:<br/>
					<code>defaults write com.coteditor.CotEditor suppressesInconsistentLineEndingAlert -bool YES</code></li>
    		</ul></li>
			<li>Deprecate the <code>length</code> property in AppleScript (Use <code>number of characters of contents</code> instead).</li>
			<li>Support the split cursor for bidirectional languages in multi-cursor editing.</li>
			<li>Update the CotEditor's setting view in the print panel.</li>
			<li>Change the location and column count to start with zero.</li>
			<li>Display the error message in the pattern sort dialog if the regular expression pattern is invalid.</li>
			<li>Improve the algorithm to parse numbers in the Sort by Pattern command.</li>
			<li>Improve the algorithm of uncommenting.</li>
			<li>Improve the algorithm of encoding detection.</li>
			<li>Improve VoiceOver support.</li>
			<li>Deprecate the “Ignore line endings when counting characters” option.</li>
			<li>Deprecate the option to hide file size in the status bar.</li>
			<li>Remove the text length display in the document inspector.</li>
			<li><span class="trivial">trivial</span>: Adjust ticks in the line number view for vertical orientation.</li>
			<li><span class="trivial">trivial</span>: Save documents asynchronously.</li>
			<li><span class="trivial">trivial</span>: Organize the editor's contextual menu.</li>
			<li><span class="trivial">trivial</span>: Improve the basic regular expression syntax reference.</li>
			<li><span class="trivial">trivial</span>: Improve the status bar display.</li>
			<li><span class="trivial">dev</span>: Update the build environment to Xcode 14.0.</li>
			<li><span class="label">non-AppStore ver.</span>: Update Sparkle to 2.2.2.</li>
=======
		<h2>Improvements</h2>

		<ul>
			<li><span class="label">non-AppStore ver.</span>: Update Sparkle from 2.2.1 to 2.2.2.</li>
>>>>>>> 6283cea2
		</ul>
	</section>


	<section>
		<h2>Fixes</h2>

		<ul>
<<<<<<< HEAD
			<li>Fix an issue that memory could leak when the opacity toolbar item is used.</li>
=======
			<li>Fix an issue that the option “Give execute permission” in the save dialog was applied to the document even when the save operation was canceled.</li>
			<li>Address an issue since macOS 12.4 that the buttons in the save dialog became occasionally unresponsive when the application is running in some specific Japanese environment.</li>
			<li>Fix an issue that the column of the outline pane was narrower than the list width.</li>
			<li>Fix an issue that memory could leak when the opacity toolbar item is used.</li>
			<li>Fix an issue that the width of the line number view was not updated when the content was changed on disk.</li>
			<li>Fix some typos.</li>
			<li><span class="label">non-AppStore ver.</span>: Fix an issue that a message about the software update in the General pane was hidden.</li>
>>>>>>> 6283cea2
		</ul>
	</section>
</article>


<article>
	<header>
		<h1>CotEditor 4.3.4</h1>
		<p>release: <time>2022-08-26</time></p>
	</header>


	<section>
		<h2>Fixes</h2>

		<ul>
			<li>Fix an issue on CotEditor 4.3.3 that the window size was not inherited from the last document.</li>
		</ul>
	</section>
</article>



<article>
	<header>
		<h1>CotEditor 4.3.3</h1>
		<p>release: <time>2022-08-13</time></p>
	</header>


	<section>
		<h2>Fixes</h2>

		<ul>
			<li>Fix an issue that the application could hang up when an opened document shared in iCloud Drive was modified in another machine.</li>
			<li>Fix an issue that document windows sometimes did not shift the initial position from the last window.</li>
			<li>Fix an issue that the scrollable area of the editor in vertical layout orientation could be clipped wrongly when scaled.</li>
			<li>Fix an issue that some text was not localized.</li>
		</ul>
	</section>
</article>



<article>
	<header>
		<h1>CotEditor 4.3.2</h1>
		<p>release: <time>2022-07-30</time></p>
	</header>


	<section>
		<h2>Improvements</h2>

		<ul>
			<li><span class="label">non-AppStore ver.</span>: Update Sparkle to 2.2.1.</li>
		</ul>
	</section>


	<section>
		<h2>Fixes</h2>

		<ul>
			<li>Fix an issue that the tab width setting was not respected when printing.</li>
			<li>Fix an issue that the length of invisible tab characters was drawn wrongly in the right-to-left writing direction.</li>
		</ul>
	</section>
</article>



<article>
	<header>
		<h1>CotEditor 4.3.1</h1>
		<p>release: <time>2022-07-03</time></p>
	</header>


	<section>
		<h2>New Features</h2>

		<ul>
			<li>Add new Shuffle command to the Text &gt; Lines submenu.</li>
		</ul>
	</section>


	<section>
		<h2>Improvements</h2>

		<ul>
			<li>Optimize the performance for editor splitting.</li>
			<li>Avoid sluggishness by incremental search in large documents.</li>
			<li>Optimize the performance of highlighting selected text instances.</li>
			<li>Remove the limitation to highlight a large number of instances of the selected text.</li>
			<li>Scroll the editor by the Move Line Up/Down commands so that the moved lines are visible.</li>
			<li>Change the behavior of the metacharacter <code>\v</code> in the regular expression for text search to confirm with the current ICU specification.</li>
			<li>Update Swift syntax style to add keywords.</li>
			<li><span class="trivial">trivial</span>: Update French localization.</li>
		</ul>
	</section>


	<section>
		<h2>Fixes</h2>

		<ul>
			<li>Fix an issue that memory rarely leaked on closing documents.</li>
		</ul>
	</section>
</article>



<article>
	<header>
		<h1>CotEditor 4.3.0</h1>
		<p>release: <time>2022-06-18</time></p>
	</header>


	<section>
		<h2>New Features</h2>

		<ul>
			<li>Incremental search in the Find window.</li>
		</ul>
	</section>


	<section>
		<h2>Improvements</h2>

		<ul>
			<li>Drastically improved the performance of syntax highlighting on large documents so that no rainbow cursor appears.</li>
			<li>Stop displaying the progress indicator for syntax highlight on large documents and apply the highlight asynchronously instead.</li>
			<li>Optimize the time to open large documents.</li>
			<li>Avoid re-parsing syntax on printing.</li>
			<li>Update the style of the search progress dialog.</li>
			<li>Remove the preference option to disable syntax highlighting.</li>
			<li>Update Swift syntax style to support Swift 5.7.</li>
			<li><span class="trivial">trivial</span>: Suppress the inconsistent line ending alert in the Versions browsing.</li>
		</ul>
	</section>


	<section>
		<h2>Fixes</h2>

		<ul>
			<li>Fix an issue that the application crashed with very specific fonts.</li>
			<li>Fix an issue that the highlights of Find All in the editor remained even when closing the Find window.</li>
			<li>Fix an issue that the application could become unresponsive when trying to show the file mapping conflicts.</li>
		</ul>
	</section>
</article>



<article>
	<header>
		<h1>CotEditor 4.2.3</h1>
		<p>release: <time>2022-06-05</time></p>
	</header>


	<section>
		<h2>Improvements</h2>

		<ul>
			<li>Make the font size of the find result table changeable by <kbd>Command</kbd>-<kbd>Plus sign</kbd> (+) or <kbd>Command</kbd>-<kbd>Minus sign</kbd> (-) while focusing on the result table.</li>
			<li>Rewrite the algorithm parsing comments and quoted text.</li>
			<li>Update LaTeX syntax style to improve highlighting.</li>
			<li>Update the following syntax styles to fix syntax highlighting: DTD, INI, JSON, LaTeX, Markdown, PHP, Perl, reStructuredText, Ruby, Shell Script, Textile, XML, and YAML.</li>
			<li>Update SQL syntax style to support inline comment highlighting with <code>#</code>.</li>
			<li><span class="trivial">trivial</span>: Change the color names in the Stylesheet Keyword color palette in the color code panel to lower case.</li>
		</ul>
	</section>


	<section>
		<h2>Fixes</h2>

		<ul>
			<li>Fix an issue by documents with the CRLF line ending that the editor did not scroll by changing selection with the <kbd>Shift</kbd>-<kbd>arrow</kbd> keys.</li>
			<li>Fix an issue that letters in the editor were drawn in wrong glyphs when updating the font under very specific conditions.</li>
		</ul>
	</section>
</article>



<article>
	<header>
		<h1>CotEditor 4.2.2</h1>
		<p>release: <time>2022-05-26</time></p>
	</header>


	<section>
		<h2>Improvements</h2>

		<ul>
			<li>Perform automatic indentation even when inserting a newline while selecting text.</li>
			<li>Alert for registering the key bindings that are not actually supported.</li>
			<li>Update Markdown and Textile syntax styles to fix highlighting.</li>
			<li>Improve the indent style detection.</li>
			<li>Improve traditional Chinese localization (thanks to Shiki Suen!).</li>
			<li>Update the help contents.</li>
			<li><span class="trivial">trivial</span>: Change UTI for TeX document to <code>org.tug.tex</code>.</li>
			<li><span class="trivial">dev</span>: Update the build environment to Xcode 13.4 (macOS 12.3 SDK).</li>
		</ul>
	</section>


	<section>
		<h2>Fixes</h2>

		<ul>
			<li>Fix an issue that changing text selection with the Shift and an arrow keys could move the selection in the wrong direction.</li>
			<li>Fix an issue that the Outline pane occasionally showed the horizontal scroller.</li>
			<li>Fix an issue that the stored action names for customized key bindings were wrong.</li>
			<li>Fix some unlocalized text.</li>
		</ul>
	</section>
</article>



<article>
	<header>
		<h1>CotEditor 4.2.1</h1>
		<p>release: <time>2022-05-11</time></p>
	</header>


	<section>
		<h2>New Features</h2>

		<ul>
			<li>Add Chinese (Traditional) localization (thanks to Shiki Suen!).</li>
		</ul>
	</section>


	<section>
		<h2>Fixes</h2>

		<ul>
			<li>Fix an issue on CotEditor 4.2.0 that restoring documents on macOS 11.x made the application unstable.</li>
			<li>Fix an issue on CotEditor 4.2.0 that some snippet settings could not be inserted in a specific condition.</li>
			<li>Fix the help content style in Dark Mode.</li>
			<li>Fix the description of “Important change in CotEditor 4.2.0” in the Simplified Chinese localization.</li>
		</ul>
	</section>
</article>



<article>
<header>
	<h1>CotEditor 4.2.0</h1>
	<p>release: <time>2022-05-09</time></p>
</header>

<p class="important">This version contains some specific changes that may require manual migration by users. See <a href="specification_changes_on_4.2.html">Important changes on CotEditor 4.2</a> for details.</p>


	<section>
		<h2>New Features</h2>

		<ul>
			<li>Ability to handle documents holding multiple types of line endings.</li>
			<li>Alert inconsistent line endings in the document when opening or reloading.</li>
			<li>List up the inconsistent line endings in the Warnings pane in the inspector.</li>
			<li>Minor line endings, namely NEL (New Line), LS (Line Separator), and PS (Paragraph Separator), are added to the line endings options (These items are visible only either when pressing the <kbd>Option</kbd> key or when the document's line ending is one of these).</li>
			<li>Add the hidden Paste Exactly command (<kbd>Command</kbd>-<kbd>Option</kbd>-<kbd>V</kbd>) that pastes text in the clipboard without any modification, such as adjusting line endings to the document setting.</li>
			<li>Add an option Selection to the Pages section in the Print dialog to print only the selected text in the document.</li>
			<li>Add history to the Unicode code point input.</li>
			<li>Support Handoff.</li>
			<li>Export setting files, such as themes or multiple replacements, to the Finder just by dropping the setting name from the Preferences.</li>
			<li>Transfer settings among CotEditors in different machines via Universal Control by dragging the setting name and dropping it to the setting list area in another CotEditor.</li>
		</ul>
	</section>


	<section>
		<h2>Improvements</h2>

		<ul>
			<li>Update document icons.</li>
			<li>Detect the line ending in documents more intelligently.</li>
			<li>Indent snippet text with multiple lines to the indention level where will be inserted.</li>
			<li>Improve the scrolling behavior by normal size documents by enabling the non-contiguous text layout mode only with large documents.</li>
			<li>Optimize syntax parsing.</li>
			<li>Rename the Incompatible Characters pane to the Warnings pane to share the pane with the inconsistent line ending list.</li>
			<li>Locate the vertical scroller for the editor on the left side when the writing direction is right-to-left.</li>
			<li>Print the line numbers on the right side on printing if the writing direction is right-to-left.</li>
			<li>Adjust the vertical position of line numbers on printing.</li>
			<li>Restore the characters even incompatible with the document encoding when restoring documents from the last session.</li>
			<li>Display code points instead of being left blank in the incompatible character list for whitespaces.</li>
			<li>Update HTML syntax style to display <code>hr</code> elements as separators in the Outline.</li>
			<li>Add steppers to the font setting controls.</li>
			<li>Restore the file encoding to one the user explicitly set in the last session.</li>
			<li>Prefer using .yml for syntax definition files over .yaml.</li>
			<li>Deprecate the feature to replace <code>$LN</code> in the outline menu template with the line number of the occurrence.</li>
			<li>Remove original document icons for CoffeeScript and Tcl.</li>
			<li>Revise text for more Mac-like expression.</li>
			<li>Update the help contents.</li>
			<li>Improve stability.</li>
			<li><span class="trivial">trivial</span>: Accept script files for the Script menu with an uppercased file extension.</li>
			<li><span class="trivial">trivial</span>: Replace <code>\n</code> with <code>\R</code> for the newline metacharacter in the Basic Regular Expression Syntax reference.</li>
			<li><span class="trivial">trivial</span>: Tweak Anura theme.</li>
			<li><span class="trivial">trivial</span>: Enable the secure state restoration introduced in macOS 12.</li>
			<li><span class="trivial">dev</span>: Update Yams from 5.0.0 to 5.0.1.</li>
		</ul>
	</section>


	<section>
		<h2>Fixes</h2>

		<ul>
			<li>Fix an issue that the changes of syntax styles after the launch were not applied to the file mapping.</li>
			<li><span class="trivial">trivial</span>: Fix an issue that the Script menu appeared in the shortcut menu even when no script exists.</li>
		</ul>
	</section>
</article>



<article>
	<header>
		<h1>CotEditor 4.1.5</h1>
		<p>release: <time>2022-04-09</time></p>
	</header>


	<section>
		<h2>Improvements</h2>

		<ul>
			<li>Add a temporal highlight for the current match in the editor (thanks to Ethan Wong!).</li>
			<li>Update HTML syntax style for better highlighting with <code>'</code> character.</li>
			<li>Update Swift syntax style to fix outline extraction.</li>
		</ul>
	</section>


	<section>
		<h2>Fixes</h2>

		<ul>
			<li>Fix an issue that reverting a document to one stored with a different file encoding from the current encoding could fail.</li>
			<li>Fix an issue that the split view did not inherit the font style and the writing direction.</li>
			<li>Fix an issue that the icons for Shift Left/Right commands were swapped.</li>
			<li>Fix an issue that the incompatible character pane did not show the message “No incompatible characters were found.” when all of the existing incompatible characters are cleared.</li>
			<li><span class="trivial">trivial</span>: Fix localization of a Unicode block name.</li>
		</ul>
	</section>
</article>



<article>
	<header>
		<h1>CotEditor 4.1.4</h1>
		<p>release: <time>2022-03-26</time></p>
	</header>


	<section>
		<h2>Improvements</h2>

		<ul>
			<li>Update Swift syntax style to add keywords added in Swift 5.6.</li>
			<li>Update YAML syntax style for better coloring.</li>
			<li><span class="trivial">trivial</span>: Improve progress message for the Find/Replace All.</li>
			<li><span class="trivial">dev</span>: Update the build environment to Xcode 13.3 (Swift 5.6).</li>
		</ul>
	</section>


	<section>
		<h2>Fixes</h2>

		<ul>
			<li>Fix an issue that the file extension proposed in the save dialog for untitled document did not reflect the latest syntax style.</li>
			<li>Fix an issue that the application could not open Haskell files.</li>
			<li>Fix a potential crash when opening files via Services.</li>
		</ul>
	</section>
</article>



<article>
	<header>
		<h1>CotEditor 4.1.3</h1>
		<p>release: <time>2022-03-05</time></p>
	</header>


	<section>
		<h2>Improvements</h2>

		<ul>
			<li>Use <code>python3</code> instead of <code>python</code> for running the <code>cot</code> command so that macOS 12.3 and later can use the Python installed via the Apple's developer tools (From macOS 12.3 on, cot command requires an additional install of python3).</li>
			<li>Optimize the performance of syntax highlighting.</li>
			<li>Update CSS and SQL syntax styles to add more coloring keywords.</li>
			<li>Update Python syntax style to add keywords added in Python 3.10</li>
			<li>Update Markdown and SVG syntax styles for faster syntax parsing.</li>
			<li>Update JSON syntax style to fix coloring.</li>
		</ul>
	</section>


	<section>
		<h2>Fixes</h2>

		<ul>
			<li>Fix an issue that the text copied from the editor has always LF line endings regardless of the actual document's line ending setting.</li>
			<li>Fix an issue that when the option swapping ¥ and \ keys is enabled, those characters are swapped even when inputting them with Unicode code point.</li>
		</ul>
	</section>
</article>



<article>
	<header>
		<h1>CotEditor 4.1.2</h1>
		<p>release: <time>2022-02-20</time></p>
	</header>


	<section>
		<h2>Improvements</h2>

		<ul>
			<li><span class="trivial">dev</span>: Update Yams from 4.0.6 to 5.0.0.</li>
			<li><span class="label">non-AppStore ver.</span>: Update Sparkle from 2.0.0 to 2.1.0.</li>
		</ul>
	</section>


	<section>
		<h2>Fixes</h2>

		<ul>
			<li>Fix an issue that the editor scrolls oddly by typing the Space key if the “Link URLs in document” option is enabled.</li>
		</ul>
	</section>
</article>



<article>
	<header>
		<h1>CotEditor 4.1.1</h1>
		<p>release: <time>2022-02-16</time></p>
	</header>


	<section>
		<h2>Improvements</h2>

		<ul>
			<li>Improve Turkish localization (thanks to Emir SARI!).</li>
		</ul>
	</section>


	<section>
		<h2>Fixes</h2>

		<ul>
			<li>Fix an issue that the shortcut symbols in the Key Bindings preference pane did not display properly.</li>
		</ul>
	</section>
</article>



<article>
	<header>
		<h1>CotEditor 4.1.0</h1>
		<p>release: <time>2022-02-15</time></p>
	</header>


	<section>
		<h2>New Features</h2>

		<ul>
			<li>Add a feature to filter outline items in the outline pane.</li>
			<li>Add an option not to draw the background color on printing.</li>
			<li>Add “Open Outline Menu” command to the Find menu.</li>
			<li>Add Turkish (thanks to Emir SARI!) and British English (thanks to Alex Newson!) localizations.</li>
			<li>Introduce a new AppleScript command <code>jump</code> to document objects.</li>
			<li>Introduce a new read-only AppleScript parameter <code>has BOM</code> to document objects and a new option <code>BOM</code> to the <code>convert</code> command.</li>
			<li>Place line number views on the right side in the editor if the writing direction is right-to-left.</li>
			<li>Add syntax style for Protocol Buffer.</li>
		</ul>
	</section>


	<section>
		<h2>Improvements</h2>

		<ul>
			<li>Change the system requirement to <strong>macOS 11 Big Sur and later</strong>.</li>
			<li>Update the window size setting to use the last document window size if the width/height setting in the preferences &gt; Window is left blank (= auto).</li>
			<li>Allow the menu key bindings to assign a shortcut without the Command key.</li>
			<li>Display code points instead of left blank in the incompatible character table for control characters.</li>
			<li>Update Swift syntax style to add keywords added in Swift 5.5.</li>
			<li>Update C++ syntax style to add more file extensions.</li>
			<li>Update Markdown syntax style for faster syntax parsing.</li>
			<li>Change the behavior to include the last empty line in the calculation when specifying lines with a negative value in the Go to Line command or via AppleScript.</li>
			<li>Improve the character info section in the document inspector to display the list of code points for the selected character instead of displaying only when a single Unicode character is selected.</li>
			<li>Update the Unicode block name list for the character inspector from Unicode 13.0.0 to Unicode 14.0.0.</li>
			<li>Make sure the application relaunches even other tasks interrupt before termination.</li>
			<li>Improve some toolbar items to make their state distinguish even collapsed.</li>
			<li>Display the command name in the error message when the input shortcut for key bindings is already taken by another command.</li>
			<li>Improve VoiceOver accessibility.</li>
			<li>Update the AppleScript guide in the help.</li>
			<li>Improve the animation by drag &amp; drop in tables.</li>
			<li>Optimize several document parse.</li>
			<li><span class="trivial">trivial</span>: Adjust the margin of the editor area.</li>
			<li><span class="trivial">trivial</span>: Hide the file extension of setting files by export by default.</li>
			<li><span class="trivial">trivial</span>: Finish key binding input in Key Bindings pane when another window becomes frontmost.</li>
			<li><span class="trivial">trivial</span>: Update some symbols for shortcut keys in the key binding settings.</li>
			<li><span class="trivial">dev</span>: Update the build environment to Xcode 13.2 (Swift 5.5).</li>
			<li><span class="trivial">dev</span>: Remove xcworkspace.</li>
			<li><span class="label">non-AppStore ver.</span>: Update Sparkle to 2.0.0.</li>
		</ul>
	</section>


	<section>
		<h2>Fixes</h2>

		<ul>
			<li>Fix an issue that the current line number becomes 0 when the cursor is placed at the beginning of the document (thanks to Alex Newson!).</li>
			<li>Fix an issue on macOS 12 Monterey that the user custom color did not apply to the i-beam cursor for the vertical layout.</li>
			<li>Fix an issue in the document inspector that the character info section wrongly indicated the code point as <code>U+000A</code> for any kind of line endings, even for CR (<code>U+000D</code>) and CRLF.</li>
			<li>Fix an issue that the dialog urging duplication to edit locked files displayed repeatedly under specific conditions.</li>
			<li>Fix an issue that the slider in the editor opacity toolbar item did not work when collapsed.</li>
			<li>Fix an issue that the editor's opacity change did not apply immediately.</li>
			<li>Fix an issue that some uncustomizable menu commands were provided in the Key Bindings preference pane.</li>
			<li>Fix an issue in the snippet key bindings that shortcuts with only Shift key for modifier keys were accepted though does not work correctly.</li>
			<li>Fix an issue that the initial position of the side pane was occasionally stacked under the window toolbar.</li>
			<li>Fix an issue that some help buttons did not work (thanks to Alex Newson!).</li>
			<li>Fix and minor update on localized strings.</li>
			<li>Fix <code>cot</code> command to work also with Python 3.</li>
			<li>Address an issue that the syntax highlight could flash while typing.</li>
		</ul>
	</section>
</article>



<article>
	<header>
		<h1>CotEditor 4.0.9</h1>
		<p>release: <time>2021-11-28</time></p>
	</header>


	<section>
		<h2>Fixes</h2>

		<ul>
			<li>Fix an issue that File Drop settings were not saved if both the extensions and syntax styles are for “all.”</li>
			<li>Fix an issue that shortcuts for snippet did not accept Shift with a non-letter character, such as Shift + Return.</li>
			<li>Fix an issue that the rainbow cursor appeared when the document has a large number of incompatible characters.</li>
			<li>Fix an issue that the rainbow cursor appeared when expanding the selection by <kbd>⌥⇧←</kbd> shortcut and invisible characters are contained in the new selection.</li>
			<li>Fix an issue that the writing direction could be changed to right to left although when the text orientation is vertical.</li>
		</ul>
	</section>
</article>



<article>
	<header>
		<h1>CotEditor 4.0.8</h1>
		<p>release: <time>2021-09-19</time></p>
	</header>


	<section>
		<h2>Fixes</h2>

		<ul>
			<li>Fix an issue that memory leaked if the autosaving is disabled.</li>
			<li>Fix an issue on the syntax style menu in the toolbar that the previous selection remained under specific conditions.</li>
		</ul>
	</section>
</article>



<article>
	<header>
		<h1>CotEditor 4.0.7-1</h1>
		<p>release: <time>2021-09-10</time></p>
	</header>

	<p class="important">This version was released only for the non-AppStore distribution to fix the update check issue on CotEditor 4.0.7.</p>


	<section>
		<h2>Fixes</h2>

		<ul>
			<li><span class="label">non-AppStore ver.</span>: Fix an issue that CotEditor could not check updates.</li>
		</ul>
	</section>
</article>



<article>
	<header>
		<h1>CotEditor 4.0.7</h1>
		<p>release: <time>2021-09-09</time></p>
	</header>


	<section>
		<h2>Improvements</h2>

		<ul>
			<li>Highlight named capture where highlight regular expression patterns such as in the find panel.</li>
			<li>Add “.erb” extension to Ruby syntax style.</li>
			<li>Accept IANA charset names as the encoding name in <code>convert</code> and <code>reinterpret</code> commands for AppleScript.</li>
			<li>Improve error messages for OSA Scripting.</li>
			<li><span class="trivial">trivial</span>: Tweak the help layout.</li>
			<li><span class="trivial">dev</span> <span class="label">non-AppStore ver.</span>: Migrate Sparkle framework management from submodule to SwiftPM.</li>
			<li><span class="trivial">dev</span> <span class="label">non-AppStore ver.</span>: Update Sparkle to 2.0.0-beta.2.</li>
			<li><span class="trivial">dev</span> <span class="label">non-AppStore ver.</span>: Use <code>sparkle:channel</code> element in appcast.xml for prerelease check instead of appcast-beta.xml.</li>
		</ul>
	</section>


	<section>
		<h2>Fixes</h2>

		<ul>
			<li>Fix syntax highlight regression on CotEditor 4.0.6.</li>
			<li>Fix the layout of the initial encoding priority list.</li>
		</ul>
	</section>
</article>



<article>
	<header>
		<h1>CotEditor 4.0.6</h1>
		<p>release: <time>2021-07-24</time></p>
	</header>


	<section>
		<h2>Improvements</h2>

		<ul>
			<li>Add “Share” command to the menus for setting files, such as theme, syntax style, or multi replacement definition.</li>
			<li>Resume “Select word” on top of the document if the search reached the end.</li>
			<li>Update the visual style of the multiple replacement window on macOS 11.</li>
			<li>Minimize scrolling when focusing on a text such as text search and outline selection.</li>
			<li>Improve the syntax highlighting algorithm around comments and quoted text.</li>
			<li>Revert JavaScript syntax style update in CotEditor 4.0.5 that modifies regular expression highlight.</li>
			<li>Update the bundled cot command to enable reading large piped text entirely.</li>
			<li>Update help contents.</li>
			<li><span class="trivial">trivial</span>: Sort themes alphabetically regardless of whether they are bundled or not.</li>
			<li><span class="trivial">trivial</span>: Make the timing to trim trailing spaces shorter.</li>
			<li><span class="trivial">trivial</span>: Tweak Japanese localization in Preferences.</li>
			<li><span class="trivial">trivial</span> <span class="label">non-AppStore ver.</span>: Sign the application with EdDSA signature for update manager (Sparkle).</li>
		</ul>
	</section>


	<section>
		<h2>Fixes</h2>

		<ul>
			<li>Fix an issue that the document theme did occasionally not change when switching the default theme to “Anura” in Dark Mode.</li>
			<li>Fix an issue that disabling the “Reopen windows from last session” option did not work if the Auto Save is disabled.</li>
			<li>Fix an issue on the latest systems that the open dialog could not see inside .app packages although when selecting the “Show hidden files” checkbox.</li>
			<li>Fix an issue that the visual window state occasionally did not restore from the last session correctly.</li>
			<li>Fix an issue in the inspector that the content occasionally overlapped with the pane controller above if it is shown when the window opens.</li>
			<li>Fix an issue that the navigation bar tinted wrongly when the document window is in fullscreen and the editor is non-opaque.</li>
			<li>Fix a typo in German localization.</li>
		</ul>
	</section>
</article>



<article>
<header>
	<h1>CotEditor 4.0.5</h1>
	<p>release: <time>2021-06-06</time></p>
</header>


<section>
<h2>Improvements</h2>

<ul>
	<li>Update JavaScript syntax style to improve regular expression highlight.</li>
</ul>
</section>


<section>
<h2>Fixes</h2>

<ul>
	<li>Fix an issue that the application did not terminate when all windows are closed.</li>
	<li>Fix an issue that annoying dialog that alerts saving was failed could be shown while typing when autosaving is disabled.</li>
	<li>Address an issue that typing in a large document could be slow when the Autosave feature is disabled. </li>
</ul>
</section>
</article>



<article>
<header>
	<h1>CotEditor 4.0.4</h1>
	<p>release: <time>2021-06-02</time></p>
</header>


<section>
<h2>Improvements</h2>

<ul>
	<li>Update Lua syntax style.</li>
	<li>Update Swift syntax style for more accurate outline extraction and literal number highlight.</li>
	<li>Update JavaScript, PHP, and CoffeeScript syntax styles for more accurate literal number highlight.</li>
	<li>Avoid escaping non-ASCII characters to Unicode code points when exporting syntax styles to YAML files.</li>
</ul>
</section>


<section>
<h2>Fixes</h2>

<ul>
	<li>Fix an issue that the application did not terminate when all windows are closed.</li>
	<li>Fix an issue in the script menu that a script bundle (.scptd) was handled not as a script but as a folder.</li>
	<li>Fix an issue in the snippet key bindings that shortcuts with only Shift key for modifier keys were accepted though does not work correctly.</li>
	<li>Fix an issue that the application rarely showed the open dialog on launch even when the user setting for the startup behavior is not “show open dialog.”</li>
	<li>Fix literal number highlight with Ruby syntax style.</li>
	<li>Address an issue that annoying dialog that alerts saving was failed could be shown while typing when autosaving is disabled.</li>
</ul>
</section>
</article>



<article>
<header>
	<h1>CotEditor 4.0.3</h1>
	<p>release: <time>2021-05-08</time></p>
</header>


<section>
<h2>Improvements</h2>

<ul>
	<li>Keep detached character inspectors even after the parent document is closed.</li>
	<li>Detect syntax style from the file extension also case-insensitively.</li>
	<li>Update R syntax style.</li>
	<li><span class="label">non-AppStore ver.</span>: Reduce the application size.</li>
	<li><span class="trivial">dev</span>: Update Yams from 4.0.4 to 4.0.6.</li>
	<li><span class="trivial">dev</span>: Update the build environment to Xcode 12.5.</li>
</ul>
</section>
</article>



<article>
<header>
	<h1>CotEditor 4.0.2</h1>
	<p>release: <time>2021-03-17</time></p>
</header>


<section>
<h2>Improvements</h2>

<ul>
	<li>Update LaTeX syntax style to support <code>\(x^2\)</code> style inline math equations.</li>
	<li>Update Swift syntax style to add <code>async</code>, <code>await</code>, and <code>@asyncHandler</code>.</li>
	<li>Update Touch Bar icons.</li>
	<li>Prevent flashing the acknowledgment window on the first launch in the Dark Mode.</li>
	<li>Improve stability.</li>
	<li><span class="trivial">dev</span>: Update Yams from 4.0.1 to 4.0.4.</li>
	<li><span class="trivial">dev</span>: Update the build environment to Xcode 12.4.</li>
</ul>
</section>


<section>
<h2>Fixes</h2>

<ul>
	<li>Fix French localization.</li>
	<li><span class="trivial">trivial</span>: Fix script icon in Help contents in Dark mode.</li>
</ul>
</section>
</article>



<article>
<header>
	<h1>CotEditor 4.0.1</h1>
	<p>release: <time>2020-11-14</time></p>
</header>


<section>
<h2>Improvements</h2>

<ul>
	<li><span class="trivial">trivial</span>: Reset toolbar setting.</li>
	<li><span class="trivial">dev</span>: Update Yams from 4.0.1.</li>
</ul>
</section>


<section>
<h2>Fixes</h2>

<ul>
	<li>Fix an issue on the Big Sur that the navigation bar in the document window disappeared.</li>
</ul>
</section>
</article>



<article>
<header>
	<h1>CotEditor 4.0.0</h1>
	<p>release: <time>2020-11-11</time></p>
</header>


<section>
<h2>New Features</h2>

<ul>
	<li>Brand-new user interface designed to fit macOS 11 Big Sur.<ul>
		<li>Update the application icon.</li>
		<li>Redesign the document window.</li>
	</ul></li>
	<li>Support Apple Silicon.</li>
	<li>Add syntax styles for Pascal (Thanks to cbnbg!), Dockerfile, and VHDL.</li>
</ul>
</section>


<section>
<h2>Improvements</h2>

<ul>
	<li>Change the system requirement to <strong>macOS 10.15 Catalina and later</strong>.</li>
	<li>Move line endings/file encoding menus from the toolbar to the status bar.</li>
	<li>Change default settings of items to display in the toolbar/status bar.</li>
	<li>Change the default theme from Dendrobates to Anura.</li>
	<li>Change the UI of the Unicode code point input to display the input field just above the insertion point.</li>
	<li>Change the “trim trailing whitespace on save” option in the General pane to perform the trimming not on save but while typing with delay, and move the option to the Edit pane.</li>
	<li>On sorting lines by pattern, evaluate numbers more intelligently when the “treat numbers as numeric value” option is enabled.</li>
	<li>Enable toggling the editor split orientation by right-clicking the editor split button in the navigation bar.</li>
	<li>Enable action to toggle editor split orientation even when no split editor is opened.</li>
	<li>Remove the Integration preferences pane and move its contents to the General pane.</li>
	<li>Enable “select previous/next outline item” commands even when the navigation bar is hidden.</li>
	<li>Live update selection counts while moving the selection.</li>
	<li>Scroll editor by swiping the line number area.</li>
	<li>Reduce the priority that CotEditor implicitly becomes the default application for specific file types.</li>
	<li>Previously, CotEditor scripts written in Unix scripts, such as Ruby or Python, were decoded using the user-preferred file-encoding set in the Format preferences pane for normal documents, now they are always interpreted as UTF-8.</li>
	<li>Avoid showing the “edited” indicator in the close button of document windows when the document content is empty and therefore can close the window without the confirmation dialog.</li>
	<li>Avoid discarding the current input when a new item is added while another item is in editing in the syntax style editor.</li>
	<li>Round the corners of current line highlight.</li>
	<li>Put only the filename rather than the absolute path for the relative path insertion (<code>&lt;&lt;&lt;RELATIVE-PATH&gt;&gt;&gt;</code>) when the document file itself is dropped into the editor.</li>
	<li>Remove the toolbar button to toggle page guide visibility.</li>
	<li>Remove feature to import legacy syntax style definition files of which format was used in CotEditor 1.x.</li>
	<li><span class="trivial">trivial</span>: Update the preferences window layout.</li>
	<li><span class="trivial">trivial</span>: Improve tooltips of toolbar icons to reflect the current document state.</li>
	<li><span class="trivial">trivial</span>: Optimize the line number calculation in vertical text orientation.</li>
	<li><span class="trivial">trivial</span>: Always enable non-contiguous layout by the normal horizontal text orientation.</li>
	<li><span class="trivial">dev</span>: Update the build environment to Xcode 12.2 (Swift 5.3, macOS 11 SDK).</li>
	<li><span class="trivial">dev</span>: Replace DifferenceKit package with native CollectionDifference.</li>
	<li><span class="trivial">dev</span>: Update Yams from 3.0.1 to 4.0.0.</li>
</ul>
</section>


<section>
<h2>Fixes</h2>

<ul>
	<li>Fix an issue that the hanging indent can be wrongly calculated when typing a word that requires user selection, such as Japanese.</li>
	<li><span class="trivial">trivial</span>: Fix an issue in the sytnax style toolbar item that the menu selected blank if the current style was deleted.</li>
	<li><span class="trivial">trivial</span>: Fix an issue that the i-beam for the combination of the vertical text orientation and a light theme cropped.</li>
</ul>
</section>
</article>



<article>
<header>
	<h1>CotEditor 3.9.7</h1>
	<p>release: <time>2020-10-18</time></p>
</header>


<section>
<h2>New Features</h2>

<ul>
	<li>Add new AppleScript/JXA commands <code>smarten quotes</code>, <code>straighten quotes</code>, and <code>smarten dashes</code> for <code>selection</code> object.</li>
</ul>
</section>


<section>
<h2>Improvements</h2>

<ul>
	<li>Optimize the performance of invisible character drawing, especially with very-long unwrapped lines.</li>
	<li>Update Shell Script (thanks to ansimita!), Python, Ruby, Swift, and SVG syntax styles.</li>
</ul>
</section>


<section>
<h2>Fixes</h2>

<ul>
	<li>Fix the jump button for the theme URL.</li>
</ul>
</section>
</article>



<article>
<header>
	<h1>CotEditor 3.9.6</h1>
	<p>release: <time>2020-09-13</time></p>
</header>


<section>
<h2>Fixes</h2>

<ul>
	<li>Fix an issue that the “Open Scripts Folder” command in the script menu did not open the scripts folder for CotEditor but just the general Application Scripts folder.</li>
	<li>Fix an issue in the find result table that the found string column truncated the text even in the middle of a character that consists of multiple Unicode characters.</li>
	<li>Fix an issue where the line number view did not update under some specific conditions even when the line height setting is changed.</li>
	<li>Fix the progress message when highlighting a document with a multiple replacement definition.</li>
</ul>
</section>
</article>



<article>
<header>
	<h1>CotEditor 3.9.5</h1>
	<p>release: <time>2020-08-15</time></p>
</header>


<section>
<h2>Fixes</h2>

<ul>
	<li>Fix an issue that window prevented from becoming smaller than the outline items' width.</li>
	<li>Fix an issue that some text transformation commands, such as “Make Upper Case,” also transformed the next unselected word that is identical to the selected one.</li>
	<li>Fix an issue in the navigation bar that the open/close split editor buttons did occasionally not work.</li>
</ul>
</section>
</article>



<article>
<header>
	<h1>CotEditor 3.9.4</h1>
	<p>release: <time>2020-08-13</time></p>
</header>


<section>
<h2>Improvements</h2>

<ul>
	<li>Make the document window's minimum size smaller.</li>
	<li><span class="trivial">dev</span>: Update the build environment to Xcode 11.6.</li>
</ul>
</section>


<section>
<h2>Fixes</h2>

<ul>
	<li>Fix an issue that an unremovable empty dialog could show up when performing Replace All under specific conditions.</li>
	<li>Fix an issue in the find/replacement progress report that the progress message was not updated when nothing found.</li>
	<li>Fix an issue in the outline menu in the navigation bar that the last separator did not appear.</li>
	<li>Fix an issue in toolbar that menu style items were vertically squashed in the toolbar customization dialog.</li>
</ul>
</section>
</article>



<article>
<header>
	<h1>CotEditor 3.9.3</h1>
	<p>release: <time>2020-07-18</time></p>
</header>


<section>
<h2>Improvements</h2>

<ul>
	<li>Significantly optimize the performance of text layout especially when pasting a relatively large amount of text.</li>
	<li>Update JSON syntax style.</li>
	<li><span class="trivial">trivial</span>: Tweak some UI styles.</li>
	<li><span class="trivial">dev</span>: Update Yams from 2.0.0 to 3.0.1.</li>
</ul>
</section>


<section>
<h2>Fixes</h2>

<ul>
	<li>Fix an issue in the highlighting instances of selected text that the highlight shape spread wrongly when the selected text included line breaks.</li>
	<li>Fix an issue in the syntax style editing that some keywords that can be parsed as a YAML object, such as <code>true</code> or <code>null</code>, were not stored as a string.</li>
</ul>
</section>
</article>



<article>
<header>
	<h1>CotEditor 3.9.2</h1>
	<p>release: <time>2020-06-28</time></p>
</header>


<section>
<h2>Improvements</h2>

<ul>
	<li>Suppress showing a dialog when opening a file with the “.ts” file extension as it may not be a MPEG-2 Transport Stream file but a TypeScript file.</li>
	<li>Improve the style and behavior of the add/remove rule button in the multiple replacement window.</li>
	<li><span class="trivial">trivial</span>: Delete multiple replacement rules by dropping items into the Trash.</li>
</ul>
</section>


<section>
<h2>Fixes</h2>

<ul>
	<li>Fix an issue in the multiple replacement definition editing where the result order broke, or even the application crashed when reordering multiple rules at once.</li>
	<li>Fix an issue in the editor that the cursor skipped the space just after the word when moving the cursor to the next word boundary with <kbd>⌥⇧→</kbd> or <kbd>⌥→</kbd> shortcut.</li>
	<li>Fix an issue in theme editing that the editing color was occasionally forcibly updated in the editor's text color when an editor has the focus.</li>
	<li>Fix an issue in theme editing that the crashed when setting one of the system's developer colors.</li>
	<li>Fix an issue in theme editing that the option “use system color” for the selection color could not disable.</li>
	<li>Fix an issue in theme editing that the values in the theme editor were not updated when the bundled theme currently edited is restored.</li>
	<li>Fix an issue in the dialog for the pattern line sort that the sample line could indicate a wrong sort key scope when the sort key type is “column.”</li>
	<li>Fix the feedback animation when dragging and dropping items in a table.</li>
    <li><span class="trivial">trivial</span>: Fix an issue that the menus in toolbar expended unwantedly after customizing toolbar.</li>
    <li><span class="trivial">trivial</span>: Fix some layout corruptions under macOS 11 Big Sur (beta).</li>
</ul>
</section>
</article>



<article>
<header>
	<h1>CotEditor 3.9.1</h1>
	<p>release: <time>2020-06-14</time></p>
</header>


<section>
<h2>Improvements</h2>

<ul>
	<li>Increase the size of the invisible space symbol.</li>
	<li>Adjust the position of invisible symbols in vertical text orientation.</li>
	<li><span class="trivial">trivial</span>: Avoid selecting no item in the snippet setting table.</li>
</ul>
</section>


<section>
<h2>Fixes</h2>

<ul>
	<li>Fix an issue in the syntax style editing that saving existing syntax styles failed.</li>
	<li>Fix text flickering while pinch-zoom.</li>
	<li>Fix an issue in the editor where the bottom part of the editor became occasionally not responsive when the editor is zoomed-out.</li>
	<li>Fix an issue in the find panel fields that carriage returns (CR) were not drawn as line endings but control characters.</li>
	<li>Fix an issue in the syntax style editing that reverting a modified bundled style through the style editor did not remove the existing user file.</li>
	<li>Fix an issue under macOS 10.14 that the text in the About panel was black even in the Dark Mode.</li>
</ul>
</section>
</article>



<article>
<header>
	<h1>CotEditor 3.9.0</h1>
	<p>release: <time>2020-05-27</time></p>
</header>


<section>
<h2>New Features</h2>

<ul>
	<li>Rewrite the <a href="howto_display_invisibles.html">invisible character drawing feature</a> to draw alternative symbols more properly under various environments.</li>
	<li>Add an option to draw indent guides.</li>
	<li>Display Unicode's general category in the character inspector.</li>
</ul>
</section>


<section>
<h2>Improvements</h2>

<ul>
	<li>Adjust the text baseline to draw characters vertically center in lines.</li>
	<li>Optimize the performance of “Replace All” with a large number of matches.</li>
	<li>Improve the performance when pasting a huge text.</li>
	<li>Remove the text encoding option for opened documents; instead, the encoding is always detected automatically when opening an existing file.</li>
	<li>Update the Unicode block table to the latest Unicode 13.0.0.</li>
	<li>Duplicate lines more intelligently.</li>
	<li>Improve the encodings list edit view.</li>
	<li>Adjust the width of toolbar items.</li>
	<li>Remove “vertical orientation” from the selections of the Writing Direction toolbar button.</li>
	<li>Make borders of line number views and opacity sample tips more distinct in the high-contrast mode.</li>
	<li>Adjust the visible area after unwrapping lines in RTL text mode.</li>
	<li>Remove the default value of the snippet keybindings, that inserts <code>&lt;br /&gt;</code> with <kbd>⇧↩</kbd>.</li>
	<li>Update help content.</li>
	<li><span class="trivial">trivial</span>: Rename “Auto-Detect,” the option detecting the file encoding automatically, to “Automatic.”</li>
	<li><span class="trivial">trivial</span>: Omit surrogate pair code points in the character inspector if the character consists of multiple Unicode characters.</li>
	<li><span class="trivial">trivial</span>: Adjust the drawing position of the zoomed character in the character inspector.</li>
	<li><span class="trivial">trivial</span>: Update some labels in the Format pane.</li>
	<li><span class="trivial">trivial</span>: Display default values as the input field's placeholder for window size setting when empty.</li>
	<li><span class="trivial">trivial</span>: Remove the snippet keybindings setting migration from CotEdtiror 2.x format and earlier.</li>
	<li><span class="trivial">trivial</span>: Make the identifier for document autosaving longer.</li>
	<li><span class="trivial">dev</span>: Update the build environment to Xcode 11.5 (Swift 5.2).</li>
	<li><span class="trivial">dev</span>: Replace YAML.framework with Yams.</li>
	<li><span class="trivial">dev</span>: Remove Carthage dependency.</li>
	<li><span class="trivial">dev</span>: Migrate codesign-specific build settings to .xcconfig (thanks to Yoshimasa Niwa!).</li>
</ul>
</section>


<section>
<h2>Fixes</h2>

<ul>
	<li>Fix an issue where the application crashed when a hanging indent depth becomes larger than the editor area.</li>
	<li>Fix an issue where the application hung up by extending the selection with shortcut <kbd>⌥⇧→</kbd> when the character to select is a national flag emoji.</li>
	<li>Fix an issue where the item “Automatic” (ex. Auto-Detect) was missing in the encoding selections in the open panel.</li>
	<li>Fix an issue with multiple cursors where extra characters were deleted when performing forward delete with selection.</li>
	<li>Fix an issue with multiple cursors where just a single UTF-16 character was deleted instead of the whole character when the character to delete consists of multiple UTF-16 characters.</li>
	<li>Fix an issue where the outline menu could select the wrong item while typing.</li>
	<li>Fix an issue where the line numbers could be shifted when printing vertical text orientation documents.</li>
	<li>Fix an issue where line endings could remain when deleting duplicate lines with multiple selections.</li>
	<li>Fix an issue in the character inspector where the inspector was not shown when the target character is hidden due to scroll.</li>
	<li>Fix an issue in the line number view where the line number of the current line was not bolded under a specific condition.</li>
	<li>Fix an issue in scripting with AppleScript/JXA where the application crashed by performing <code>string in ...</code> command.</li>
	<li>Fix an issue in scripting with AppleScript/JXA where the contents of a document can rarely be overwritten with the contents of another document window under very specific conditions.</li>
	<li>Fix an issue with scripting with AppleScript/JXA where the <code>line range</code> command selected a wrong range when the line endings of the document are CRLF.</li>
	<li>Fix an issue with scripting with AppleScript/JXA where selecting a single line by specifying a single integer argument to <code>line range</code> did not work.</li>
	<li>Fix an issue in the editor where lines were initially wrapped at the wrong position when the text orientation is vertical.</li>
	<li>Fix an issue where the theme color was not applied to the color of typed text in split view.</li>
	<li>Fix an issue in the RTL text mode where the page guide disappeared when lines are unwrapped.</li>
	<li>Fix an issue where the current line highlight did not update properly after changing some settings.</li>
	<li>Fix an issue in the find panel's input fields where a regular expression pattern for Unicode code point was not highlighted properly when the hex contains uppercase letters.</li>
	<li>Fix an issue in the find panel's input fields where invisible control characters were drawn in the normal text color under specific conditions.</li>
	<li>Fix an issue where the print font name in the Print pane was drawn in black even in the dark mode.</li>
	<li>Fix an issue in the editor where the previous drawing could remain in a blank space after changing a display setting of the editor.</li>
	<li>Fix the help button in the advanced find options view.</li>
	<li>Fix missing localization.</li>
</ul>
</section>
</article>



<article>
<header>
	<h1>CotEditor 3.8.12</h1>
	<p>release: <time>2020-03-08</time></p>
</header>


<section>
<h2>Improvements</h2>

<ul>
	<li>Include the last line break to line count.</li>
	<li>Update “Kotlin”, “JSON”, and “SVG” syntax styles.</li>
</ul>
</section>


<section>
<h2>Fixes</h2>

<ul>
	<li>Fix an issue where the horizontal scrollbar didn't appear by unwrapping lines if the document consists of a single very long line.</li>
	<li>Fix an issue where the application could crash after parsing syntax in a large document to highlight.</li>
	<li>Fix an issue where the overscrolling was enabled only after window is resized.</li>
	<li>Fix an issue where the current line was just partly highlighted under specific conditions.</li>
	<li>Fix an issue in the line number view where the line number of the selected line was not bolded under a specific condition.</li>
	<li>Fix an issue where the find panel could not display the result table when the find string is very long.</li>
</ul>
</section>
</article>



<article>
<header>
	<h1>CotEditor 3.8.11</h1>
	<p>release: <time>2020-02-28</time></p>
</header>


<section>
<h2>Improvements</h2>

<ul>
	<li>Avoid showing the rainbow cursor while parsing URLs in the editor with large contents when the “link URLs in document” option is enabled.</li>
	<li>Improve “Snakecase” and “Camelcase” commands to handle uppercase letters with accent properly.</li>
	<li>Improve message for syntax highlighting progress.</li>
	<li>Improve drawing performance and general stability.</li>
	<li><span class="trivial">trivial</span>: Tweak the visual notification for wrapping search.</li>
</ul>
</section>


<section>
<h2>Fixes</h2>

<ul>
	<li>Fix an issue where a document window zombie appeared when the window was closed while detached character info popovers remain.</li>
	<li>Fix an issue where a blank progress dialog for a long syntax highlighting could rarely remain when the document is updated while parsing.</li>
	<li>Fix an issue where the <code>\x{hhhh}</code>, <code>\0ooo</code>, and  <code>\$</code> style character expressions in the regular expression pattern were not syntax-highlighted correctly.</li>
	<li>Fix an issue where the application could rarely crash when printing a document.</li>
	<li>Fix an issue where the application could rarely crash when opening a document under macOS 10.14 and earlier.</li>
</ul>
</section>
</article>



<article>
<header>
	<h1>CotEditor 3.8.10</h1>
	<p>release: <time>2020-02-15</time></p>
</header>


<section>
<h2>Improvements</h2>

<ul>
	<li>Optimize the performance of the invisible character drawing, the hanging indent calculation, and the line number view drawing.</li>
	<li>Make space to draw the invisible symbol for ZERO WIDTH SPACE (U+200B) when the “other invisible characters” option is enabled.</li>
	<li>Enable “Move Line Down” and “Move Line Up” commands swap lines with the last empty line.</li>
	<li>Improve general performance while typing.</li>
	<li>Update “CSS” syntax style.</li>
	<li><span class="trivial">trivial</span>: Keep the visible area after resizing a document window even if overscrolling is enabled.</li>
	<li><span class="trivial">trivial</span>: Adjust the theme “Note”.</li>
</ul>
</section>


<section>
<h2>Fixes</h2>

<ul>
	<li>Fix an issue where the Unicode code point field in the document inspector displayed always “not selected.”</li>
	<li>Fix an issue where insertion points multiplied too many when adding them with <kbd>^⇧↑</kbd> or <kbd>^⇧↓</kbd> shortcut under specific conditions.</li>
	<li>Fix an issue where default theme change in the preferences was not applied to opened documents under specific conditions.</li>
	<li>Fix an issue where unescaping replacement string in the regular expression replacement failed with specific text patterns.</li>
	<li>Fix an issue where the editor's line height and tab width in the opened windows did not update even the setting is changed.</li>
	<li>Fix an issue where the rainbow cursor could appear when finding the brace pair in the latter part of a large document.</li>
	<li>Fix an issue where the application crashed when moving lines down under specific conditions.</li>
	<li>Fix an issue where the “Sort by Pattern” with column sort key dropped the last character from the sort key string.</li>
	<li>Fix an issue where the current line highlight remained when quickly moving selection by dragging.</li>
	<li>Fix an issue where the writable area of newly added split editors shrank.</li>
	<li>Fix an issue in scripting where settings some properties, such as <code>tab width</code>, <code>tab expands</code> and <code>wrap lines</code>, in the document creation phase were ignored.</li>
	<li>Improve stability.</li>
</ul>
</section>
</article>



<article>
<header>
	<h1>CotEditor 3.8.9</h1>
	<p>release: <time>2020-01-30</time></p>
</header>


<section>
<h2>Improvements</h2>

<ul>
	<li>Significantly reduce the time of the rainbow cursor after the opening of a large document by optimizing hanging indent calculation.</li>
	<li><span class="trivial">trivial</span>: Optimize current line highlighting.</li>
</ul>
</section>


<section>
<h2>Fixes</h2>

<ul>
	<li>Fix an issue on CotEditor 3.8.8 where the application could rarely crash immediately after opening a document window under some very specific conditions.</li>
	<li>Fix an issue where the progress indicator for the outline menu in the navigation bar could rarely remain.</li>
</ul>
</section>
</article>



<article>
<header>
	<h1>CotEditor 3.8.8</h1>
	<p>release: <time>2020-01-28</time></p>
</header>


<section>
<h2>New Features</h2>

<ul>
	<li>Add a new “Straighten Quotes” command to Edit &gt; Substitutions menu.</li>
</ul>
</section>


<section>
<h2>Improvements</h2>

<ul>
	<li>Add “Replace Quotes,” “Replace Dashes,” and “Replace Text” commands to Edit &gt; Substitutions menu.</li>
	<li>Restore the default window size setting in the Window preferences pane.</li>
	<li>Enable setting multiple cursor points in snippets.</li>
	<li>Optimize the timing of view updating in some specific views.</li>
	<li>Optimize some background jobs.</li>
	<li>Toggle only the checkbox in a table that the user actually clicked and ignore others when the clicked checkbox is not contained to the selected rows.</li>
	<li>Fold license descriptions in the acknowledgments.</li>
	<li><span class="trivial">trivial</span>: Tweak the visual notification for wrapping search.</li>
	<li><span class="trivial">dev</span>: Replace Differ framework with DifferenceKit.</li>
	<li><span class="trivial">dev</span> <span class="label">non-AppStore ver.</span>: Change the Sparkle branch from “ui-separation-and-xpc” to “2.x”.</li>
</ul>
</section>


<section>
<h2>Fixes</h2>

<ul>
	<li>Fix an issue on macOS 10.15 where document windows had a glitch when a search is wrapped.</li>
	<li>Fix an issue where the font size of the line number view was occasionally not updated even when text size is changed.</li>
	<li>Fix an issue where <kbd>⌘⇧T</kbd> shortcut key assigned for “Show/Hide Tab Bar”  was ignored under specific conditions</li>
	<li>Fix an issue where the width of the inspector was occasionally not properly set.</li>
	<li>Fix an issue where the wrong warning message displayed in the multiple replacement panel even when there is no invalid condition.</li>
	<li>Fix a possible crash when transforming the case of selection that includes specific character order.</li>
	<li>Fix a possible crash when a document file is modified by another process.</li>
	<li><span class="trivial">trivial</span>: Fix a typo in French (Thanks to Arnaud Tanchoux!).</li>
	<li>Improve stability.</li>
</ul>
</section>
</article>



<article>
<header>
	<h1>CotEditor 3.8.7</h1>
	<p>release: <time>2019-12-09</time></p>
</header>


<section>
<h2>Improvements</h2>

<ul>
	<li>Revert shortcut <kbd>⌘/</kbd> to comment-out toggle.</li>
	<li>Add “.zprofile” and “.zlogin” extensions to “Shell Script” syntax style.</li>
</ul>
</section>
</article>



<article>
<header>
	<h1>CotEditor 3.8.6</h1>
	<p>release: <time>2019-12-07</time></p>
</header>


<section>
<h2>Improvements</h2>

<ul>
	<li>Change the default shortcut for Format &gt; Font &gt; “Reset to Default” command to <kbd>⌘0</kbd> and let “Bigger” command accept also <kbd>⌘=</kbd>.</li>
	<li>Add shortcut <kbd>⌘/</kbd> to “Show/Hide Status Bar” command.</li>
	<li>Add shortcut <kbd>⌘⇧T</kbd> to “Show/Hide Tab Bar” command.</li>
	<li>Avoid showing rainbow cursor when canceling the initial syntax highlight.</li>
	<li><span class="trivial">trivial</span>: Modify the layout of the progress dialog and the regular expression syntax reference.</li>
	<li><span class="trivial">trivial</span>: Let input fields in the Edit pane accept values without a percent sign.</li>
</ul>
</section>


<section>
<h2>Fixes</h2>

<ul>
	<li>Fix an issue where creating multiple cursors by rectangular selection failed under macOS 10.15.</li>
	<li>Fix an issue where the selection highlight color in inactive windows could make text hard to read under macOS 10.14–10.15.</li>
	<li>Fix an issue where the progress message by find/replacement was not updated when no occurrence found.</li>
	<li>Fix a possible crash when an invalid color code is input to the color code panel.</li>
	<li>Improve stability.</li>
</ul>
</section>
</article>



<article>
<header>
	<h1>CotEditor 3.8.5</h1>
	<p>release: <time>2019-11-14</time></p>
</header>


<section>
<h2>Improvements</h2>

<ul>
	<li>Uncomment comment lines even if the delimiters locate after some indent.</li>
	<li>Raise an alert when performing find (or replacement) with “in selection” option while no text is selected.</li>
	<li>Change the Console font to monospaced.</li>
	<li>Dim the Console content area during the incremental search.</li>
	<li>Accept importing custom syntax styles with “.yml” extension.</li>
	<li>Avoid re-parsing syntax highlight when the appearance is switched.</li>
	<li>Support Dark Mode in the help.</li>
	<li><span class="label">non-AppStore ver.</span>: Update Sparkle framework.</li>
	<li><span class="trivial">trivial</span>: Tweak some terminology in the menu.</li>
	<li><span class="trivial">trivial</span>: Adjust the pinch-zoom pitch.</li>
</ul>
</section>


<section>
<h2>Fixes</h2>

<ul>
	<li>Fix an issue where the text color in the status bar was sometimes not updated immediately after switching window appearance.</li>
	<li>Fix an issue where parsing syntax style files could fail.</li>
	<li>Fix an issue where uncommenting inline comments failed when multiple cursors locate in the same line.</li>
	<li>Avoid rainbow cursor when about to display the Text menu while selecting large number of text.</li>
	<li>Update PHP and Julia syntax styles to remove duplicated keywords.</li>
</ul>
</section>
</article>



<article>
<header>
	<h1>CotEditor 3.8.4</h1>
	<p>release: <time>2019-10-23</time></p>
</header>


<section>
<h2>Improvements</h2>

<ul>
	<li>Insert soft tabs to all insertion points when typing the tab key.</li>
</ul>
</section>


<section>
<h2>Fixes</h2>

<ul>
	<li>Fix an issue on macOS 10.13-14 that the application became unstable with some specific actions when the cursor locates the end of the document.</li>
</ul>
</section>
</article>



<article>
<header>
	<h1>CotEditor 3.8.3</h1>
	<p>release: <time>2019-10-20</time></p>
</header>


<section>
<h2>Improvements</h2>

<ul>
	<li>Restore all of the last cursors on the window restoration.</li>
	<li>Highlight matching braces for all cursors.</li>
	<li>Adjust the printing area of vertical text orientation.</li>
	<li>Update JSON syntax style by adding “.resolved” extension.</li>
</ul>
</section>


<section>
<h2>Fixes</h2>

<ul>
	<li>Fix area to draw text on printing, especially for macOS 10.15 Catalina.</li>
	<li>Fix an issue on macOS 10.13-14 where spaces at the end of the document could not be deleted by delete key.</li>
	<li>Fix an issue on macOS 10.13-14 where performing return key just after an open bracket at the end of the document made the application freeze.</li>
	<li>Fix an issue where the editor theme for newly opened windows did not match to the window appearance when the system appearance was changed after the application launch.</li>
	<li>Fix an issue where a highlighting indicator showed up at a wrong location when pressing the enter key just before a closing bracket.</li>
	<li><span class="trivial">trivial</span>: Fix French localization.</li>
</ul>
</section>
</article>



<article>
<header>
	<h1>CotEditor 3.8.2</h1>
	<p>release: <time>2019-10-14</time></p>
</header>


<section>
<h2>Fixes</h2>

<ul>
	<li>Add an additional workaround to detour the bug in macOS 10.13-14 that crashes/freezes the application.</li>
</ul>
</section>
</article>



<article>
<header>
	<h1>CotEditor 3.8.1</h1>
	<p>release: <time>2019-10-11</time></p>
</header>


<section>
<h2>Fixes</h2>

<ul>
	<li>Address a critical issue where the application could crash under macOS 10.13-14.</li>
	<li>Fix an issue that the documents opened together were not opened as a single window with multiple tabs.</li>
</ul>
</section>
</article>



<article>
<header>
	<h1>CotEditor 3.8.0</h1>
	<p>release: <time>2019-10-09</time></p>
</header>


<section>
<h2>New Features</h2>

<ul>
	<li>Add “Appearance” option in the Appearance preferences pane to change document window appearance whatever the system appearance is (only on macOS 10.14 and later).</li>
	<li>Add a new theme “Anura (Dark)”.</li>
</ul>
</section>


<section>
<h2>Improvements</h2>

<ul>
	<li>Change the system requirement to <strong>macOS 10.13 High Sierra and later</strong>.</li>
	<li>Improve the theme switching algorithm between light and dark appearances.</li>
	<li>Keep multiple cursors after pasting multiple lines.</li>
	<li>Update the result table of “Find All” even when no substring was found.</li>
	<li>Adjust drawing of the alternative character for invisible control characters.</li>
	<li>Adjust text baseline of input fields in the find panel when a fallback font is used.</li>
	<li>Always enable Left to Right button in Writing Direction toolbar button.</li>
	<li>Change the way to count words for stability.</li>
	<li>Update “TOML” syntax style to support array of tables (Thanks to Takuto ASAKURA!)</li>
	<li><span class="trivial">dev</span>: Update build environment to Xcode 11.1 (Swift 5.1, macOS 10.15 SDK).</li>
</ul>
</section>


<section>
<h2>Fixes</h2>

<ul>
	<li>Fix the selection movement direction after <kbd>⌥⇧←</kbd> or <kbd>⌥⇧→</kbd> shortcut.</li>
	<li>Fix an issue where scripting commands <code>convert</code> and <code>reinterpret</code> failed.</li>
	<li>Fix an issue where the color panel for theme editing could occasionally not change.</li>
	<li>Fix an issue where the appearance of Acknowledgements window was not updated when user changed the system appearance after the launch.</li>
</ul>
</section>
</article>



<article>
<header>
	<h1>CotEditor 3.7.8</h1>
	<p>release: <time>2019-06-30</time></p>
</header>


<section>
<h2>Fixes</h2>

<ul>
	<li>Fix an issue where the editor could not scroll horizontally under specific conditions.</li>
</ul>
</section>
</article>



<article>
<header>
	<h1>CotEditor 3.7.7</h1>
	<p>release: <time>2019-06-25</time></p>
</header>


<section>
<h2>New Features</h2>

<ul>
	<li>Add a new option to the Appearance pane to disable ligatures.</li>
</ul>
</section>


<section>
<h2>Improvements</h2>

<ul>
	<li>Keep last opacity state of restored document windows.</li>
	<li>Update behavior of Opt+Arrow shortcut series.</li>
</ul>
</section>


<section>
<h2>Fixes</h2>

<ul>
	<li>Fix an issue where find result was unwantedly collapsed when resizing the find panel.</li>
	<li>Fix an issue where hanging indent was not applied to the printed document.</li>
	<li>Workaround the issue where an editor resizing required a too long time.</li>
	<li>Fix a possible crash in the Appearance preferences pane.</li>
	<li>Improve stability.</li>
</ul>
</section>
</article>



<article>
<header>
	<h1>CotEditor 3.7.6</h1>
	<p>release: <time>2019-06-18</time></p>
</header>


<section>
<h2>New Features</h2>

<ul>
	<li>Add new variable “file content” to File Drop feature to insert the file content when the dropped file is a text file.</li>
</ul>
</section>


<section>
<h2>Improvements</h2>

<ul>
	<li>Apply the change of “show other invisible characters” option immediately to the editors.</li>
	<li>Add “Hide extension” option to the save dialog.</li>
	<li>Use the system appearance in the input candidate window even when the theme has a dark background color.</li>
	<li>Give some feedback about the search result in VoiceOver.</li>
	<li>Improve the behavior of Opt+Arrow shortcut series to stop the by punctuation marks, such as <code>.</code> and  <code>:</code>.</li>
	<li>Hide unused items in the font panel toolbar.</li>
	<li>Optimize the performance of finding the matching brace to highlight.</li>
	<li>Optimize the performance of line number drawing.</li>
	<li>Optimize the performance of hanging indent calculation.</li>
</ul>
</section>


<section>
<h2>Fixes</h2>

<ul>
	<li>Fix an issue where unwanted whitespace was added for variation selector <code>U+FE0E</code> when control characters are visible.</li>
	<li>Fix an issue with scripting where regular expression anchors, such as <code>^</code> or <code>$</code>, did not match lines.</li>
	<li>Fix an issue where the “Writing Direction” toolbar item did not work if it overflows from the visible toolbar area.</li>
	<li>Fix an issue where <code>U+FEFF</code> cannot be input via “Input in Unicode hex” command.</li>
	<li>Fix a possible crash with continuous <code>U+FEFF</code> characters.</li>
	<li>Fix a possible crash on macOS 10.12.</li>
</ul>
</section>
</article>



<article>
<header>
	<h1>CotEditor 3.7.5</h1>
	<p>release: <time>2019-05-27</time></p>
</header>


<section>
<h2>Improvements</h2>

<ul>
	<li>Select the current editor's font in font panel when display it.</li>
	<li>Update Swift syntax style to support Swift 5.1.</li>
	<li>Underline URLs in printed document also if “Link URLs in document” option is enabled.</li>
	<li><span class="trivial">dev</span>: Update Differ framework to 1.4.3.</li>
</ul>
</section>


<section>
<h2>Fixes</h2>

<ul>
	<li>Fix performance regression due to a bug fix in CotEditor 3.7.4.</li>
	<li>Fix an issue where the snippet texts were still occasionally not editable from the preferences pane.</li>
	<li>Improve stability.</li>
</ul>
</section>
</article>



<article>
<header>
	<h1>CotEditor 3.7.4</h1>
	<p>release: <time>2019-05-18</time></p>
</header>


<section>
<h2>Improvements</h2>

<ul>
	<li>Add French localization (thanks to Aurélien Roy!).</li>
</ul>
</section>


<section>
<h2>Fixes</h2>

<ul>
	<li>Fix an issue where the snippet texts were occasionally not editable from the preferences pane.</li>
	<li>Fix an issue where the Unicode character name for <code>U+FEFF</code> (ZERO WIDTH NO-BREAK SPACE) was empty.</li>
	<li>Fix an issue where the application did crash when the selected text contains some specific control characters.</li>
	<li>Fix an issue where the word completion suggested words start with letters in the middle of the typed word.</li>
	<li>Fix an issue where needless live document analysis performed even when the status bar and inspector are invisible.</li>
	<li>Fix missing localization.</li>
	<li>Improve stability.</li>
</ul>
</section>
</article>



<article>
<header>
	<h1>CotEditor 3.7.3</h1>
	<p>release: <time>2019-04-26</time></p>
</header>


<section>
<h2>Improvements</h2>

<ul>
	<li>“Input in unicode hex” now supports multi-cursor editing.</li>
	<li>Make font size of outline view customizable.</li>
</ul>
</section>


<section>
<h2>Fixes</h2>

<ul>
	<li>Fix an issue where user settings could not be overwritten to export when the same filename already exists.</li>
	<li>Fix an issue where clear buttons in the find panel's text fields could overlap with scroll bar areas.</li>
	<li>Fix syntax style validator.</li>
	<li>Improve stability.</li>
</ul>
</section>
</article>



<article>
<header>
	<h1>CotEditor 3.7.2</h1>
	<p>release: <time>2019-04-04</time></p>
</header>


<section>
<h2>Improvements</h2>

<ul>
	<li>Make the i-beam cursor more legible in vertical text orientation and dark background theme.</li>
	<li>Use monospace numbers for line numbers in Find All result table.</li>
	<li>Optimize performance highlighting found matches.</li>
	<li><span class="trivial">dev</span>: Update build environment to Xcode 10.2 (Swift 5).</li>
	<li><span class="trivial">dev</span>: Update Differ framework to 1.4.0.</li>
</ul>
</section>


<section>
<h2>Fixes</h2>

<ul>
	<li>Fix an issue under macOS 10.12 where application hung up if some specific toolbar items are visible.</li>
	<li>Fix an issue where the “Discard Changes” and “Cancel” buttons in the dialog for encoding reinterpretation performed oppositely (Thanks to Aurélien Roy!).</li>
	<li>Fix an issue where color code editor was invisible under macOS 10.12.</li>
	<li>Fix an issue where the Go to Line command did not jump to the input number of line when performed by clicking “Go” button.</li>
	<li>Fix an issue where <code>change kana</code> scripting command did not work.</li>
</ul>
</section>
</article>



<article>
<header>
	<h1>CotEditor 3.7.1</h1>
	<p>release: <time>2019-02-23</time></p>
</header>


<section>
<h2>Improvements</h2>

<ul>
	<li>Highlight all lines that contain one of the multi-insertion points as current lines.</li>
	<li>Insert the text content of .textClipping files when dropped.</li>
</ul>
</section>


<section>
<h2>Fixes</h2>

<ul>
	<li>Fix an issue where trailing whitespaces before the insertion points could be wrongly removed on the first auto-saving.</li>
	<li>Improve stability.</li>
</ul>
</section>
</article>



<article>
<header>
	<h1>CotEditor 3.7.0</h1>
	<p>release: <time>2019-02-14</time></p>
</header>


<section>
<h2>New Features</h2>

<ul>
	<li><a href="howto_edit_multiple_points.html">Multi-cursor editing</a>.</li>
	<li>Add “Opacity” toolbar item to change editor's opacity.</li>
	<li>Add “Surround Selection With” &gt; “Square Brackets” menu item.</li>
</ul>
</section>


<section>
<h2>Improvements</h2>

<ul>
	<li>Restore more UI state on window restoration.</li>
	<li>Delete sequential paces character by character when they are not located at the beginning of a line even if “Expand tabs to spaces” option is enabled.</li>
	<li>Keep selections after performing “Duplicate Lines.”</li>
	<li>Remember the last used custom characters for “Surround Selection with Custom Characters” action.</li>
	<li><span class="trivial">trivial</span>: Improve toolbar color.</li>
</ul>
</section>


<section>
<h2>Fixes</h2>

<ul>
	<li>Fix an issue where “Replace All” could fail when the text to find is a combining character such as a diacritical mark.</li>
	<li>Fix an issue where lines did not wrap correctly with vertical text orientation.</li>
	<li>Fix an issue where the last syntax style was not applied when an unsaved document was restored from the last session.</li>
	<li>Fix an issue where auto-completion could cancel suddenly under a restricted condition.</li>
	<li>Fix an issue where the line wrap width of a split view could be set shorter than the actual view if scroll bars are set to be always visible.</li>
	<li>Fix an issue where the year in the print header or console prompt was displayed wrongly in specific days (Thanks to Frédéric Blondiau!).</li>
	<li>Fix an issue where closed windows remained on the memory.</li>
	<li>Address an issue where selected ranges were set wrongly after updating the document due to an external modification.</li>
	<li>Fix a possible issue where word counting could be stuck.</li>
</ul>
</section>
</article>



<article>
<header>
	<h1>CotEditor 3.6.12</h1>
	<p>release: <time>2019-01-15</time></p>
</header>


<section>
<h2>Improvements</h2>

<ul>
	<li>Update syntax style for “SVG”.</li>
	<li>Update <code>cot</code> command-line tool:<ul>
		<li>Fix an issue where stack trace displayed when using <code>--wait</code> option with some clients other than Terminal.app.</li>
		<li>Fix an issue where <code>--column</code> could misplace the insertion point when a negative number was given.</li>
	</ul></li>
</ul>
</section>


<section>
<h2>Fixes</h2>

<ul>
	<li>Fix an issue where the snippet insertion did not work.</li>
	<li>Fix an issue where theme change did not apply to opened documents under specific conditions.</li>
	<li>Fix an issue where user theme was not applied when windows restored on macOS 10.12.</li>
	<li>Fix an issue on macOS 10.12 where the initial theme editor was empty when the preferences window switches to Appearance pane.</li>
	<li>Improve stability.</li>
</ul>
</section>
</article>



<article>
<header>
	<h1>CotEditor 3.6.11</h1>
	<p>release: <time>2019-01-05</time></p>
</header>


<section>
<h2>Improvements</h2>

<ul>
	<li>Live update selection highlight in line number views.</li>
</ul>
</section>


<section>
<h2>Fixes</h2>

<ul>
	<li>Fix an issue where the application could crash when deleting the last character in a large document.</li>
</ul>
</section>
</article>



<article>
<header>
	<h1>CotEditor 3.6.10</h1>
	<p>release: <time>2019-01-01</time></p>
</header>


<section>
<h2>New Features</h2>

<ul>
	<li>Add syntax style for “Kotlin”.</li>
</ul>
</section>


<section>
<h2>Improvements</h2>

<ul>
	<li>Change counting method of the cursor location and column to 1-based (formerly 0-based).</li>
	<li>Optimize syntax highlight application so that the time displaying the rainbow cursor reduces significantly with a large document.</li>
	<li>Make editing multiple replacement definitions undoable.</li>
	<li>Syntax highlight regular expression patterns in the syntax style editor, multiple replacement definitions, and the custom sort dialog.</li>
	<li>Move focus to the editor when lines are selected by clicking line numbers.</li>
	<li>Apply update of “Line numbers”, “Page guide” and “invisible characters” visibility options in the preferences immediately to opened documents.</li>
	<li>Suppress the dialog asking if you want to keep the document when an unsaved empty document is about to close, and silently discard the auto-saved backup file.</li>
	<li>Change the label of the option “Count each line ending as one character” in General pane to “Ignore line endings when counting characters” (the value reversed).</li>
	<li>Enable the “Share” button in toolbar also in the Text Only mode.</li>
	<li>Display also mapping conflicts of interpreters in the syntax style file mapping conflict dialog.</li>
	<li>Make composition views for the Share feature document-modal also in macOS 10.12.</li>
	<li>Disable “Hide Toolbar” command for the preferences window.</li>
	<li>Improve general performance.</li>
	<li>Update German localization (Thanks to J-rg!).</li>
	<li>Update <code>cot</code> command-line tool:<ul>
		<li>Accept a negative value for <code>--column</code> option to count from the end of the line.</li>
		<li>Change <code>--column</code> count from 0-based to 1-based.</li>
		<li>Improve error message when failed.</li>
		<li>Fix an issue where the last empty line was ignored when specifying the cursor position with <code>--line</code> option.</li>
	</ul></li>
	<li><span class="trivial">trivial</span>: Make the minimum width of outline inspector wider.</li>
</ul>
</section>


<section>
<h2>Fixes</h2>

<ul>
	<li>Fix an issue where the final number of the replacement in the progress dialog was occasionally underrated.</li>
	<li>Fix an issue where the cursor could not be set at the end of the document via AppleScript or <code>cot</code> command.</li>
	<li>Fix an issue where syntax highlight was not updated in a specific condition when deleted.</li>
	<li>Fix an issue where line number views did not update when the editor is scrolled via script.</li>
	<li>Fix the preferences pane switching animation under macOS 10.13 and earlier.</li>
	<li><span class="trivial">trivial</span>: Fix a potential issue where last empty line number could be drawn at the first line position under specific conditions.</li>
	<li><span class="trivial">trivial</span>: Fix an issue where editor occasionally scrolled unintendedly when an arrow key is pressed.</li>
</ul>
</section>
</article>



<article>
<header>
	<h1>CotEditor 3.6.9</h1>
	<p>release: <time>2018-12-12</time></p>
</header>


<section>
<h2>Improvements</h2>

<ul>
	<li>Optimize syntax highlighting.</li>
</ul>
</section>


<section>
<h2>Fixes</h2>

<ul>
	<li>Fix an issue where the application crashed when splitting editors.</li>
	<li>Fix an issue where a part of line numbers disappeared when Japanese text is being inputted.</li>
	<li>Fix an issue where the context menu did not open under macOS 10.13 and earlier if the user has scripts.</li>
	<li><span class="trivial">trivial</span>: Fix font style of“Italic” button in the outline menu editor.</li>
</ul>
</section>
</article>



<article>
<header>
	<h1>CotEditor 3.6.8</h1>
	<p>release: <time>2018-12-08</time></p>
</header>


<section>
<h2>New Features</h2>

<ul>
	<li>Add syntax style for “TOML”.</li>
</ul>
</section>


<section>
<h2>Improvements</h2>

<ul>
	<li>Improve the performance of text replacement significantly.</li>
	<li>Improve the line number view fundamentally so that all unwanted behaviors after macOS Mojave disappear.</li>
	<li>Select the setting selected in the last session when opening the Multiple Replacement window.</li>
	<li>Enable the noncontiguous layout only with large documents.
	<ul>
		<li>This change may improve the editor's drawing and scrolling behaviors.</li>
	</ul></li>
	<li>Improve general performance and stability.</li>
	<li><span class="trivial">dev</span>: Stop LineNumberView inheriting NSRulerView.</li>
</ul>
</section>


<section>
<h2>Fixes</h2>

<ul>
	<li>Fix the cursor location by changing the selection with shortcut <kbd>⌘←</kbd>.</li>
	<li>Fix an issue where the rainbow cursor could appear when cancelling syntax highlight with a large document multiple times.</li>
</ul>
</section>
</article>



<article>
<header>
	<h1>CotEditor 3.6.7</h1>
	<p>release: <time>2018-11-27</time></p>
</header>


<section>
<h2>Improvements</h2>

<ul>
	<li>Change not to highlight occurrences of the selection when there are more than 100.</li>
	<li>Update validation pane in the syntax style editor:<ul>
		<li>Now, validation is performed automatically when the pane switched to “Validation”.</li></ul>
	</li>
	<li><span class="trivial">trivial</span>: Remove “Restore Defaults” button in the syntax style editor if the style has no defaults.</li>
	<li><span class="label">non-AppStore ver.</span>: Update Sparkle framework.</li>
</ul>
</section>


<section>
<h2>Fixes</h2>

<ul>
	<li>Fix an issue where <code>cot</code> command failed to open paths or stdin containing backslash character.</li>
	<li>Fix an issue on CotEditor 3.6.5 where right-click no longer opens the context menu under macOS 10.13 and earlier.</li>
	<li>Fix an issue where the thickness of the line numbers view did not grow enough with a large number of lines.</li>
	<li>Fix an issue where the syntax style validator ignored unbalanced block comment delimiters that should be an error.</li>
	<li>Fix the preferences pane switching animation under macOS 10.13 and earlier.</li>
	<li>Fix possible crashes.</li>
	<li>Fix minor issues in the syntax style editor.</li>
	<li>Fix some localized strings.</li>
</ul>
</section>
</article>



<article>
<header>
	<h1>CotEditor 3.6.6</h1>
	<p>release: <time>2018-11-20</time></p>
</header>


<section>
<h2>Fixes</h2>

<ul>
	<li>Fix an issue on CotEditor 3.6.5 where the syntax highlight did not update while typing.</li>
	<li>Fix an issue where preferences panes could not change under macOS 10.12.</li>
	<li>Add missing localizations.</li>
</ul>
</section>
</article>



<article>
<header>
	<h1>CotEditor 3.6.5</h1>
	<p>release: <time>2018-11-19</time></p>
</header>


<section>
<h2>New Features</h2>

<ul>
	<li>New option for cursor style (Customize the behavior in Appearances preference pane).</li>
</ul>
</section>


<section>
<h2>Improvements</h2>

<ul>
	<li>Avoid drawing variant sequence as invisible control characters.</li>
	<li>Make line number view opaque if lines are unwrapped on macOS 10.14 to avoid drawing the editor's text over the line numbers.</li>
	<li>Revoke the line counting behavior change with VoiceOver in CotEditor 3.6.3.</li>
	<li><span class="trivial">trivial</span>: Draw vertical tabs as general invisible control characters.</li>
</ul>
</section>


<section>
<h2>Fixes</h2>

<ul>
	<li>Fix an issue where the editor area could still tuck under the line number view.</li>
	<li>Fix an issue where the line number of the last empty line disappeared when lines are not wrapped and scrolled.</li>
	<li><span class="trivial">trivial</span>: Fix a weird view expansion on the first transition to the General preferences pane.</li>
	<li><span class="trivial">trivial</span>: Fix an issue on Mojave where the text selection highlight could remain between lines.</li>
</ul>
</section>
</article>



<article>
<header>
	<h1>CotEditor 3.6.4</h1>
	<p>release: <time>2018-11-10</time></p>
</header>


<section>
<h2>New Features</h2>

<ul>
	<li>Add a command “Select Word” (<kbd>⌘D</kbd>) to Edit menu.</li>
</ul>
</section>


<section>
<h2>Improvements</h2>

<ul>
	<li><span class="trivial">trivial</span>: Display default setting values as the input field's placeholder for instance highlight delay option when empty.</li>
</ul>
</section>


<section>
<h2>Fixes</h2>

<ul>
	<li>Fix an issue where editor area could be tuck under the line number view.</li>
	<li>Fix an issue where changing the selection by shortcut <kbd>⇧→</kbd> just after shortcut <kbd>⌘⇧←</kbd> expanded the selection to a wrong direction.</li>
	<li>Fix an issue where page guide did not update when font changed.</li>
</ul>
</section>
</article>



<article>
<header>
	<h1>CotEditor 3.6.3</h1>
	<p>release: <time>2018-10-29</time></p>
</header>


<section>
<h2>Improvements</h2>

<ul>
	<li>Assign <kbd>⌘⇧[</kbd> shortcut to “Show Next Tab” command instead of “Surround Selection with Brackets” command.</li>
	<li>Treat a logical line, which is delimited by line ending characters, as one line in VoiceOver, instead of a visual (wrapped) line.<ul>
		<li>Thereby, users can now also know the current line number by pressing VoiceOver shortcut VO+F3.</li>
	</ul></li>
	<li>Improve the accessibility of user interface elements with VoiceOver.</li>
	<li>Avoid performing custom sort with an invalid parameter.</li>
	<li>Display default setting values as the input field's placeholder in preferences window when empty.</li>
	<li><span class="trivial">trivial</span>: Move the focus to the target input field when the clear button in the find panel was pressed.</li>
</ul>
</section>


<section>
<h2>Fixes</h2>

<ul>
	<li>Fix an issue where selected inspector pane was not stored.</li>
	<li>Fix an issue where initial display area shifted unwantedly if line numbers are displayed lines are unwrapped.</li>
	<li>Fix an issue where script name was not displayed in Console.</li>
	<li>Fix an issue where the writing direction (RtL) was not delivered to printing.</li>
	<li>Fix layout in some localized environment.</li>
</ul>
</section>
</article>



<article>
<header>
	<h1>CotEditor 3.6.2</h1>
	<p>release: <time>2018-10-14</time></p>
</header>


<section>
<h2>New Features</h2>

<ul>
	<li>Let the input fields in the find panel accept pinch-zoom.</li>
</ul>
</section>


<section>
<h2>Improvements</h2>

<ul>
	<li>Avoid selecting deleted spaces when undoing a soft tab deletion.</li>
	<li>Make the credits view in About panel dark in the Dark Mode.</li>
	<li>Add “.cxx” extension to “C++” syntax style.</li>
	<li>Adjust the width of line number views.</li>
	<li><span class="label">non-AppStore ver.</span>: Update Sparkle framework.</li>
</ul>
</section>


<section>
<h2>Fixes</h2>

<ul>
	<li>Fix an issue where the cursor position did not restore correctly after repeatedly undoing &amp; redoing bracket insertion with the “Automatically insert closing brackets and quotes” option enabled.</li>
	<li>Fix an issue where editor scrolled unwantedly after pasting something at a latter half part of the document with “Link URLs in document” option enabled.</li>
	<li>Fix an issue where URL link ranges expanded even if non-URL-related lines is pasted just after an URL.</li>
	<li>Fix an issue where the application could rarely crash under specific conditions.</li>
</ul>
</section>
</article>



<article>
<header>
	<h1>CotEditor 3.6.1</h1>
	<p>release: <time>2018-10-04</time></p>
</header>


<section>
<h2>New Features</h2>

<ul>
	<li>Add “Match only whole word” option to advanced find options (Default: off).</li>
	<li>Add syntax style for “Properties” (mainly for Java).</li>
</ul>
</section>


<section>
<h2>Improvements</h2>

<ul>
	<li><span class="label">AppStore ver.</span>: Enable the enhanced runtime protection on macOS 10.14 Mojave also by the MAS version.</li>
	<li>Make the i-beam cursor more legible in a dark background theme.</li>
	<li>Sync sidebar width among tabbed windows.</li>
</ul>
</section>


<section>
<h2>Fixes</h2>

<ul>
	<li>Fix an issue where the initial window size could be easily forgotten.</li>
	<li>Fix an issue <code>cot</code> command failed if the client terminal is non-scriptable.</li>
	<li>Fix an issue where the application could rarely crash on reopening documents under specific conditions.</li>
	<li>Fix the tab window switching via a shortcut key in macOS 10.14.</li>
</ul>
</section>
</article>



<article>
<header>
	<h1>CotEditor 3.6.0</h1>
	<p>release: <time>2018-09-25</time></p>
</header>


<section>
<h2>New Features</h2>

<ul>
	<li>Support Dark Mode in macOS 10.14 Mojave.</li>
	<li>Add a new theme “Dendrobates (Dark)”.</li>
	<li>Add new commands to transform selections to snake case, camel case, or pascal case.</li>
	<li>Add “Emoji & Symbols” toolbar item.</li>
	<li>Add an option to select the default writing direction among left-to-right, right-to-left, and vertical (Customize in Window preferences pane).</li>
	<li><span class="label">non-AppStore ver.</span>: The non-AppStore application binary is now notarized by Apple.</li>
</ul>
</section>


<section>
<h2>Improvements</h2>

<ul>
	<li>Change the system requirement to <strong>macOS 10.12.2 Sierra and later</strong>.</li>
	<li>Update <code>cot</code> command-line tool to return the focus to the client terminal window again after <code>--wait</code>.</li>
	<li>Abandon the ancient ODB editor support.</li>
	<li><span class="trivial">trivial</span>: Improve the high contrast mode support.</li>
	<li><span class="trivial">trivial</span>: Optimize the performance of line number drawing.</li>
	<li><span class="trivial">dev</span>: Update build environment to Xcode 10 (Swift 4.2, macOS 10.14 SDK).</li>
	<li><span class="label">non-AppStore ver.</span>: Enable Enhanced Runtime protection.</li>
	<li><span class="label">non-AppStore ver.</span>: Update Sparkle framework.</li>
</ul>
</section>


<section>
<h2>Fixes</h2>

<ul>
	<li>Fix an issue where theme was not applied to document print when the print theme setting is “Same as Document's Setting”.</li>
	<li>Fix an issue where “Copy as Rich Text” command lost the style information when paste to some specific applications, such as Pages.</li>
	<li>Fix an issue where the current line highlight could blink while pinch zoom.</li>
</ul>
</section>
</article>



<article>
<header>
	<h1>CotEditor 3.5.4</h1>
	<p>release: <time>2018-09-18</time></p>
</header>


<section>
<h2>Fixes</h2>

<ul>
	<li>Fix an issue where toolbar items did not reflect their state on macOS 10.12 or earier.</li>
	<li>Fix margin around the Tab toolbar icon on macOS 10.12 or earier.</li>
</ul>
</section>
</article>



<article>
<header>
	<h1>CotEditor 3.5.3</h1>
	<p>release: <time>2018-09-08</time></p>
</header>


<section>
<h2>Fixes</h2>

<ul>
	<li>Fix an issue where the “Replace All” command didn't work on CotEditor 3.5.2.</li>
</ul>
</section>
</article>



<article>
<header>
	<h1>CotEditor 3.5.2</h1>
	<p>release: <time>2018-09-07</time></p>
</header>


<section>
<h2>Improvements</h2>

<ul>
	<li>Avoid editor can be edited while a dialog covers it.</li>
	<li>Update YAML syntax style for more reliable highlight.</li>
	<li>Update Swift syntax style by fixing outline extraction.</li>
	<li><span class="trivial">trivial</span> Adjust initial document window size.</li>
</ul>
</section>


<section>
<h2>Fixes</h2>

<ul>
	<li>Fix an issue where the multi replacement feature exported definitions without its file extension.</li>
	<li>Fix an issue where “Hide extension” checkbox in the setting export dialog was ignored.</li>
	<li>Fix an issue where an unhidable empty progress dialog was displayed if another dialog was displayed when the task started.</li>
	<li>Address an issue where the application could rarely crash during syntax highlighting.</li>
</ul>
</section>
</article>



<article>
<header>
	<h1>CotEditor 3.5.1</h1>
	<p>release: <time>2018-08-28</time></p>
</header>


<section>
<h2>Improvements</h2>

<ul>
	<li>Change the find behavior of the simple Find/Replace command with “In selection” option to find a match only in the selection.</li>
</ul>
</section>


<section>
<h2>Fixes</h2>

<ul>
	<li>Fix an issue where the initial window size could be easily forgotten.</li>
	<li>Fix an issue where the font button in the toolbar did not work.</li>
	<li>Fix an issue where the inputting text that is not finalized yet could be wrongly highlighted.</li>
	<li>Fix an issue where some Unicode block names were not displayed in character info popover.</li>
	<li>Address an issue where the application could rarely crash during syntax highlighting.</li>
</ul>
</section>
</article>



<article>
<header>
	<h1>CotEditor 3.5.0</h1>
	<p>release: <time>2018-08-15</time></p>
</header>


<section>
<h2>New Features</h2>

<ul>
	<li>New toolbar icons.</li>
	<li>Highlight the same substrings of the selection automatically (Customize the behavior in General preferences pane).</li>
	<li>New option to allow overscrolling (Customize the behavior in Window preferences pane).</li>
	<li>Enable to change the tab width of a specific document to a desired number.
</li>
	<li>Let the input fields in the find panel accept text scaling commands, such as “Bigger”, “Smaller” and “Reset to Default”.</li>
</ul>
</section>


<section>
<h2>Improvements</h2>

<ul>
	<li>Add command “Select All Find Matches” in Find menu.</li>
	<li>Improve the editor's scrolling behavior to scroll along the predominant axis.</li>
	<li>Add menu item to toggle the visibility of the sidebar inspector.</li>
	<li>Remove some setting options for windows such as window size and visibilities of document inspector and status bar from Window preferences pane.<ul>
		<li>From now on, the latest change to a window will be inherited to future windows just like other standard Cocoa applications.</li>
	</ul></li>
	<li>Remove “length” display in the status bar.</li>
	<li>Remove feature to change only the frontmost editor's opacity temporary.<ul>
		<li>From this, <code>view opacity</code> property on AppleScript is also deprecated.</li>
	</ul></li>
	<li>Keep the cursor position as possible after the editor content is updated to the latest version modified by another process.</li>
	<li>Display current user's system-wide setting for window tabbing in the menu on the Window pane.</li>
	<li>Optimize the performance of character counting.</li>
	<li>Improve general stability of the print operation.</li>
	<li>Optimize auto URL detection with paste to a large document.</li>
	<li>Update Python syntax style for Python 3.7.</li>
	<li>Update Swift syntax style for Swift 4.2 and some improvements.</li>
	<li><span class="trivial">trivial</span> Update some Japanese localization.</li>
	<li><span class="trivial">trivial</span> Update editor opacity sample tips.</li>
	<li><span class="trivial">trivial</span> <span class="label">non-AppStore ver.</span>: Update Sparkle framework.</li>
</ul>
</section>


<section>
<h2>Fixes</h2>

<ul>
	<li>Fix an unlocalized text.</li>
</ul>
</section>
</article>



<article>
<header>
	<h1>CotEditor 3.4.4</h1>
	<p>release: <time>2018-07-08</time></p>
</header>


<section>
<h2>Fixes</h2>

<ul>
	<li>Address an issue where the application could rarely crash on syntax highlighting.</li>
	<li>Fix a typo in Italian localization.</li>
</ul>
</section>
</article>



<article>
<header>
	<h1>CotEditor 3.4.3</h1>
	<p>release: <time>2018-06-26</time></p>
</header>


<section>
<h2>Fixes</h2>

<ul>
	<li>Fix an issue where the help button in the multiple replace window did not link to the suitable help page.</li>
	<li>Fix an issue where the current line highlight was opaque in split editors although the editor background is non-opaque.</li>
	<li>Fix an issue where unwanted debug log was printed in the Console.</li>
	<li>Fix an issue where “Show File Mapping Conflicts” menu item was always available even no conflict exists.</li>
	<li>Improve general stability.</li>
	<li>Fix an unlocalized label.</li>
</ul>
</section>
</article>



<article>
<header>
	<h1>CotEditor 3.4.2</h1>
	<p>release: <time>2018-06-05</time></p>
</header>


<section>
<h2>Improvements</h2>

<ul>
	<li><span class="trivial">trivial</span>: Let input fields in preferences support dark mode (hidden option on the current systems).</li>
	<li><span class="label">non-AppStore ver.</span>: Update Sparkle framework.</li>
</ul>
</section>


<section>
<h2>Fixes</h2>

<ul>
	<li>Fix an issue under OS X 10.11 where the application crashed with the auto completion.</li>
	<li>Fix an issue where some syntax keywords were not highlighted correctly.</li>
	<li>Improve general stability.</li>
	<li><span class="trivial">trivial</span>: Fix drawing of capsules for variables in the insertion format setting field.</li>
</ul>
</section>
</article>



<article>
<header>
	<h1>CotEditor 3.4.1</h1>
	<p>release: <time>2018-05-28</time></p>
</header>


<section>
<h2>Improvements</h2>

<ul>
	<li>Copy also the executability from the file permission of the original document when duplicating a document.</li>
	<li><span class="trivial">trivial</span> Improve drawing of capsules for variables in the insertion format setting field.</li>
	<li><span class="trivial">trivial</span>: Adjust preferences panes layout.</li>
</ul>
</section>


<section>
<h2>Fixes</h2>

<ul>
	<li>Fix an issue under OS X 10.11 where the application could crash when an item in the outline inspector is clicked.</li>
	<li>Fix an issue where the word completion of which word starts with double underscores (e.g. <code>__init__</code>) skipped the second underscore.</li>
	<li>Fix an issue where the application could rarely crash while typing.</li>
	<li><span class="label">AppStore ver.</span>: Fix an issue where the options for the software updater for non AppStore versions were wrongly displayed in the General preferences pane.</li>
</ul>
</section>
</article>



<article>
<header>
	<h1>CotEditor 3.4.0</h1>
	<p>release: <time>2018-05-15</time></p>
</header>


<section>
<h2>New Features</h2>

<ul>
	<li>Replace matches with preset replacement definition (Find &gt; Multiple Replace).</li>
	<li>Add outline menu to side bar.</li>
	<li>Select tabbed window with <code>⌘+number</code>.</li>
	<li>Parse regular expression pattern in find string field in regular expression mode:<ul>
		<li>Syntax highlight.</li>
		<li>Highlight matching brace by moving cursor.</li>
		<li>Select the range surrounded by a brace pair by double-clicking a brace.</li>
	</ul></li>
	<li>Add a new theme “Resinifictrix”.</li>
</ul>
</section>


<section>
<h2>Improvements</h2>

<ul>
	<li>Give haptic feedback on pinch zoom when the scale becomes 100%.</li>
	<li>Adjust background color for selected range in inactive editor to avoid unreadable text, especially by a dark theme.</li>
	<li>Make the current line highlight semi-transparent if editor opacity is not 100%.</li>
	<li>Ignore brackets escaped with <code>\</code> on bracket pair highlight.</li>
	<li>Restore selected inspector pane on window restoration.</li>
	<li>Move “Get Info” and “Show Incompatible Characters” menu items into newly added View &gt; Inspector submenu.</li>
	<li>Update highlight style of icons in the side inspector.</li>
	<li>Enable importing multiple syntax/theme setting files at once.</li>
	<li>Import syntax style files via drag and drop to the Installed Syntax Styles area.</li>
	<li>Avoid merging multiple separators next to each other in the navigation menu into a single separator.</li>
	<li>Delete the feature alerting inconsistent encoding declaration in document on saving.</li>
	<li>Remove <code>⌘1</code> shortcut for Console from default key-binding settings.</li>
	<li>Avoid switching to inactive tabbed window only to show a syntax highlighting indicator.</li>
	<li>Remove the workaround for the issue of editor scrolling on early macOS High Sierra that was introduced on CotEditor 3.2.4.</li>
	<li>Optimize syntax highlighting performance.</li>
	<li>Update “Java” syntax style by adding term <code>var</code> (Thanks to Marc Prud'hommeaux!)</li>
	<li><span class="trivial">trivial</span> Use monospace digits where suitable.</li>
	<li><span class="trivial">trivial</span> <span class="label">non-AppStore ver.</span>: Update Sparkle framework.</li>
</ul>
</section>


<section>
<h2>Fixes</h2>

<ul>
	<li>Fix a possible crash with continuous find/replacement.</li>
	<li>Fix an issue where the font settings cannot be changed on macOS 10.12.</li>
	<li>Fix an issue where the cursor position did not follow the line when Move Up command was performed at the end of the document.</li>
	<li>Fix an issue where the find result in the input field of the find panel did not clear when a new find string was set from the find history menu.</li>
	<li>Fix an issue where the sidebar inspector did close inward when the pane was switched after opening the sidebar outward.</li>
	<li>Fix an issue where snippet keybindings could not be restored to the default correctly.</li>
	<li>Fix an issue where progress spinner for outline menu displayed unwantedly on document opening.</li>
	<li><span class="trivial">trivial</span>: Fix some UI text.</li>
</ul>
</section>
</article>



<article>
<header>
	<h1>CotEditor 3.3.5</h1>
	<p>release: <time>2018-03-10</time></p>
</header>


<section>
<h2>Improvements</h2>

<ul>

	<li>Update “Swift” syntax style for Swift 4.1.</li>
</ul>
</section>


<section>
<h2>Fixes</h2>

<ul>
	<li>Fix an issue where application could rarely crash under specific environment on saving.</li>
	<li>Fix an issue where the domain part of URLs was ignored when a favicon was dropped from Safari to editor.</li>
	<li>Update “YAML” syntax style to fix outline extraction with a specific case.</li>
</ul>
</section>
</article>



<article>
<header>
	<h1>CotEditor 3.3.4</h1>
	<p>release: <time>2018-03-03</time></p>
</header>


<section>
<h2>Improvements</h2>

<ul>
	<li>Update “Swift” syntax style for Swift 4.1.</li>
</ul>
</section>


<section>
<h2>Fixes</h2>

<ul>
	<li>Fix an issue where lossy saving was failed.</li>
	<li>Fix an issue where <code>⌘←</code> was ignored when the cursor locates at the end of the document.</li>
	<li>Fix an issue where save dialog layout corrupted when toggling the visibility of the file browser.</li>
	<li>Fix an issue where no alert was raised on saving even when a document contains lossy yen signs.</li>
	<li>Fix an issue where document syntax was parsed twice on file open.</li>
	<li>Fix a possible crash on print.</li>
</ul>
</section>
</article>



<article>
<header>
	<h1>CotEditor 3.3.3</h1>
	<p>release: <time>2018-02-25</time></p>
</header>


<section>
<h2>New Features</h2>

<ul>
	<li>Add an option “Indent with Tab key” to the Edit pane in preferences.</li>
</ul>
</section>


<section>
<h2>Improvements</h2>

<ul>
	<li>Change the behavior of <code>⌘←</code> so that the cursor moves first to the beginning of the visual lines, then to the column right after indentation, and finally to the beginning of the line.</li>
	<li>Remove “Open Hidden” command (Use “Show hidden files” option in the open dialog instead).</li>
	<li>Display an open dialog on launch if so set even when iCloud storage is disabled.</li>
	<li>Improve stability on text encoding change.</li>
	<li>Refine dialog messages on text encoding change.</li>
	<li>Change sidebar behavior to close inward when it was opened inward because of insufficient space.</li>
	<li>Avoid requiring high power GPU use.</li>
	<li><span class="trivial">trivial</span>: Hide insertion point in shortcut input fields in the Key Binding pane.</li>
	<li><span class="trivial">trivial</span>: Set a spoken name of CotEditor.</li>
	<li><span class="trivial">trivial</span>: Add <code>enablesAsynchronousSaving</code> hidden default key that enables asynchronous saving.</li>
	<li><span class="label">non-AppStore ver.</span>: Update Sparkle framework.</li>
</ul>
</section>


<section>
<h2>Fixes</h2>

<ul>
	<li>Fix a long-standing issue where incompatible characters could not be detected when the length of converted document text is changed.</li>
	<li>Fix an issue where key-binding setting field sometimes ignored user input.</li>
	<li>Fix an issue where wrong file creation date and file permission could be displayed in the document inspector.</li>
	<li>Fix an issue where document files did not forget vertical orientation state when once set before.</li>
	<li>Fix an issue where the encoding selected in the open dialog last time was unwantedly applied to the newly opened document when a document opened with the open dialog previously had already opened.</li>
	<li>Fix an issue where menu item title for “Horizontal” (in Format &gt; Writing Direction) was displayed as “Vertical” in Japanese localization.</li>
</ul>
</section>
</article>



<article>
<header>
	<h1>CotEditor 3.3.2</h1>
	<p>release: <time>2018-02-12</time></p>
</header>


<section>
<h2>Fixes</h2>

<ul>
	<li>Fix an issue on CotEditor 3.3.1 where the application could crash on window close.</li>
	<li>Fix an issue where application crashed when performing “Find All” with the regular expression and without grouping (Thanks to @akimach!).</li>
</ul>
</section>
</article>



<article>
<header>
	<h1>CotEditor 3.3.1</h1>
	<p>release: <time>2018-02-12</time></p>
</header>


<section>
<h2>Fixes</h2>

<ul>
	<li>Fix an issue where the application crashed on launch under specific conditions.</li>
	<li>Fix an issue where the iCloud storage was not enabled.</li>
	<li>Fix arrows in the navigation bar on the vertical text mode.</li>
</ul>
</section>
</article>



<article>
<header>
	<h1>CotEditor 3.3.0</h1>
	<p>release: <time>2018-02-09</time></p>
</header>


<section>
<h2>New Features</h2>

<ul>
	<li>iCloud document.</li>
	<li>Open a document in the existing Untitled window that was created automatically on an open/reopen event, if exists.</li>
	<li>New feature “Sort by pattern,” which enables sort selected lines by specific column or fully freely using the regular expression.</li>
	<li>Add new setting option “Reopen windows from the last session on launch” in General pane.</li>
	<li>Add new setting option “including whitespace-only lines” for “trim trailing whitespace” command in General pane.</li>
	<li>Introduce “Right to Left” writing direction by changing the direction from Format &gt; Writing Direction menu.</li>
	<li>More integrated Share feature:<ul>
		<li>Share documents with other people through iCloud drive with “Add People” command in the File &gt; Share menu.</li>
		<li>Enable sharing a document that has not been saved yet.</li>
		<li>Remove the feature that shares document content text from the File menu (You can still share selected text from the context menu).</li>
		<li>Other small improvements.</li>
	</ul></li>
	<li>Add new commands “Half-width to Full-width” and “Full-width to Half-width” to Text &gt; Transformations menu.</li>
	<li>Add Portuguese localization (thanks to BR Lingo!).</li>
	<li>Add the following encodings to the encoding list (To activate new encodings, restore default once in Preferences &gt; Format &gt; Edit List.):<ul>
		<li>Thai (Windows, DOS)</li>
		<li>Thai (ISO 8859-11)</li>
	</ul></li>
</ul>
</section>


<section>
<h2>Improvements</h2>

<ul>
	<li>Change the system requirement to <strong>OS X 10.11 El Capitan and later</strong>.</li>
	<li>Add clear button to the input fields in the find panel.</li>
	<li>Gather the “open a new document” “on launch” and “when CotEditor becomes active” options and create new “When nothing else is open:” option.</li>
	<li>Enable “shift right” and “shift left” commands to process multiple selections.</li>
	<li>Scroll console view after getting a new message to make it visible.</li>
	<li>Display sharing window within the target document window.</li>
	<li>Swap position of “View” with “Format” menu to conform to the Apple's Human Interface Guidelines.</li>
	<li>Move the menu item changing the text orientation into Format &gt; Writing Direction.</li>
	<li>Display full encoding name in the status bar instead of the IANA charset name.</li>
	<li>Add tooltips to the Unicode normalization forms in Text menu.</li>
	<li>Append “Option-Command-T” shortcut to “Show/Hide Toolbar” menu item.</li>
	<li>Remove “Color Code Panel” command from the “Window” menu (use “Edit Color Code…” command in “Text” menu instead).</li>
	<li>Remove “share find text with other applications” option.</li>
	<li>Restore the last viewed preference pane when Preferences is opened.</li>
	<li>Add an input field for the editor opacity setting.</li>
	<li>Adjust scroll after toggling line wrap.</li>
	<li>Add scroll margin to the right side of find panel fields dynamically, so that entire inputs can be seen even when find/replacement result is shown.</li>
	<li>Update Python syntax style:<ul>
		<li>Fix highlight of string and bytes literals.</li>
	</ul></li>
	<li>Tweak acknowledgments window design.</li>
	<li>Update Help contents style.</li>
	<li>Some minor UI improvements and fixes.</li>
	<li>Update Japanese localization to conform with the modern macOS localization rules.</li>
	<li>Update the internal source code to Swift 4.</li>
	<li><span class="label">non-AppStore ver.</span>: Now, the application updater (Sparkle) can download and update CotEditor automatically, as like before CotEditor was Sandboxed.<ul>
		<li>This feature can actually be used first updating CotEditor 3.3.0 to CotEditor 3.3.1 or later.</li>
	</ul></li>
</ul>
</section>


<section>
<h2>Fixes</h2>

<ul>
	<li>Fix an issue where the word suggestion in the Touch Bar cannot insert a word starts with a symbol correctly, and, therefore, a workaround was added on CotEditor 3.2.3.</li>
	<li>Fix an issue where character inspector could expand vertically too much with some specific characters.</li>
	<li>Fix an issue where invisible symbols for control characters were not drawn in input fields in find panel.</li>
	<li>Fix scroll position in the help viewer on jumping to a help page from CotEditor.</li>
	<li>Fix some unlocalized text.</li>
</ul>
</section>
</article>



<article>
<header>
	<h1>CotEditor 3.2.8</h1>
	<p>release: <time>2018-01-22</time></p>
</header>


<section>
<h2>Fixes</h2>

<ul>
	<li>Fix an issue where CotEditor occasionally failed sending the standard input to a UNIX script launched from the Script menu.</li>
	<li>Fix an issue where the custom “Surround Selection With” command in Text menu did not use the last input when OK button is pressed.</li>
	<li>Fix an issue where the editing state dots in the installed style list was not updated after editing syntax style.</li>
</ul>
</section>
</article>



<article>
<header>
	<h1>CotEditor 3.2.7</h1>
	<p>release: <time>2017-12-29</time></p>
</header>


<section>
<h2>Improvements</h2>

<ul>
	<li>Spread background drawing over paper width on printing.</li>
</ul>
</section>


<section>
<h2>Fixes</h2>

<ul>
	<li>Fix an issue where the find panel was over expanded when performing “Find All” with a long find string.</li>
	<li>Fix an issue where the file size in the status bar was not updated after saving.</li>
	<li>Fix an issue where the find panel didn't select the previous field with Shift + Tab keys.</li>
	<li>Fix an issue where the application frozen by opening the File Mapping Conflicts list when filename conflict exists.</li>
</ul>
</section>
</article>



<article>
<header>
	<h1>CotEditor 3.2.6</h1>
	<p>release: <time>2017-12-11</time></p>
</header>


<section>
<h2>Fixes</h2>

<ul>
	<li>Fix an issue where backslashes in replacement strings were not unescaped correctly.</li>
	<li>Fix an issue where items in the Script menu were not sorted by prefix numbers.</li>
	<li>Fix a possible crash on handling documents with an invalid shebang.</li>
	<li>Fix Japanese localization.</li>
</ul>
</section>
</article>



<article>
<header>
	<h1>CotEditor 3.2.5</h1>
	<p>release: <time>2017-11-28</time></p>
</header>


<section>
<h2>Improvements</h2>

<ul>
	<li>Some minor UI improvements.</li>
</ul>
</section>


<section>
<h2>Fixes</h2>

<ul>
	<li>Fix an issue where a vertical orientation document broke the layout on printing.</li>
	<li>Fix an issue where the syntax highlighting indicator could display twice.</li>
	<li>Fix an issue where the separator was selected meaninglessly in the Window pane if the window tabbing setting was set to “Manually”.</li>
	<li>Fix an issue where editor's text orientation was not cascaded to the print operation when the window was restored from the last session.</li>
	<li>Fix the line-wrapping behavior when a line contains a long unbreakable word.</li>
	<li>Fix some missing localized strings.</li>
	<li>Improve general stability.</li>
</ul>
</section>
</article>



<article>
<header>
	<h1>CotEditor 3.2.4</h1>
	<p>release: <time>2017-11-05</time></p>
</header>


<section>
<h2>Improvements</h2>

<ul>
	<li>Keep showing the console when CotEditor becomes inactive.</li>
	<li>Make the Key-Bindings for “Bigger” and “Smaller” actions in Font menu customizable.</li>
	<li>Change to display the first line number even the document is empty.</li>
	<li>Rename “Incompatible Characters” toolbar item to “Incompatibles”.</li>
	<li>Some minor UI improvements and fixes.</li>
</ul>
</section>


<section>
<h2>Fixes</h2>

<ul>
	<li><span class="label">High Sierra</span>: Workaround a system issue where editor views could occasionally not scroll to the end of the document under specific environments on macOS 10.13 High Sierra.
	<ul>
		<li><strong>for advanced users</strong>: This workaround may affect rendering performance by large size documents, because the workaround disables non-contiguous layout on High Sierra (The non-contiguous layout are still used on lower versions). The workaround will be removed in the future when the bug origin is resolved. You can forcibly enable non-contiguous layout support on High Sierra by setting the hidden default key <code>enableNonContiguousLayoutOnHighSierra</code> to <code>YES</code> in Terminal, although this key is actually for debug-use.</li>
	</ul></li>
	<li>Fix an issue where “Reset to Default” action in Font menu was ignored.</li>
	<li>Fix an issue where matching brace was highlighted unwontedly also by text finding.</li>
	<li>Fix an issue where the encoding and the line endings in the status bar were occasionally not displayed.</li>
	<li>Fix an issue where the application froze by getting the content of a large document via the Script menu.</li>
	<li>Fix an issue where the second value of the printed time in the console was not sexagesimal.</li>
	<li>Improve general stability.</li>
</ul>
</section>
</article>



<article>
<header>
	<h1>CotEditor 3.2.3</h1>
	<p>release: <time>2017-10-22</time></p>
</header>


<section>
<h2>Improvements</h2>

<ul>
	<li>Disable toggling sidebar while the tab overview mode on High Sierra.</li>
	<li>Update “CSS” syntax style:
	<ul>
		<li>Fix an issue where keywords were highlighted incorrectly.</li>
	</ul></li>
	<li>Some minor improvements and fixes.</li>
</ul>
</section>


<section>
<h2>Fixes</h2>

<ul>
	<li>Fix an issue where UNIX scripts could fail getting the content of the document.</li>
	<li>Fix an issue where font change in the preferences pane could be ignored.</li>
	<li>Fix a potential issue where syntax keywords could be highlighted incorrectly if whitespaces accidentally get into keywords definition.</li>
	<li>Workaround an issue where word suggestion in the Touch Bar cannot insert a word starts with a symbol correctly.</li>
	<li>Workaround an issue where the application could crash on document auto-saving.</li>
</ul>
</section>
</article>



<article>
<header>
	<h1>CotEditor 3.2.2</h1>
	<p>release: <time>2017-10-01</time></p>
</header>


<section>
<h2>New Features</h2>

<ul>
	<li>Add new <code>NewDocument</code> option to <code>CotEditorXOutput</code> for UNIX Scripting to put output string to a newly created document.</li>
</ul>
</section>


<section>
<h2>Improvements</h2>

<ul>
	<li>Improve Replace All action:
	<ul>
		<li>Avoid recoloring after Replace All if no text replaced.</li>
		<li>Improve the progress indicator.</li>
	</ul></li>
	<li>Change to highlight matching braces just like Xcode.
	<ul>
		<li>No more beep for unbalanced braces.</li>
	</ul></li>
	<li>Update “JavaScript” syntax style:
	<ul>
		<li>Add “.pac” extension.</li>
	</ul></li>
	<li>Update build environment to Xcode 9 (SDK macOS 10.13).</li>
</ul>
</section>


<section>
<h2>Fixes</h2>

<ul>
	<li>Fix an issue where the Key Binding setting tables were empty on macOS 10.13 High Sierra.</li>
	<li>Fix an issue where current line highlight was occasionally too wide when line height is 1.0.</li>
	<li>Fix an issue where text selection highlight could remain between lines.</li>
	<li>Fix an issue where the theme customization was not applied immediately.</li>
	<li>Fix an issue where the hanging-indent was not updated in specific cases.</li>
</ul>
</section>
</article>



<article>
<header>
	<h1>CotEditor 3.2.1</h1>
	<p>release: <time>2017-08-26</time></p>
</header>


<section>
<h2>Improvements</h2>

<ul>
	<li>Adjust character inspector position for vertical tab.</li>
	<li>Update <code>cot</code> command-line tool:
	<ul>
		<li>Avoid creating an extra blank document if <code>cot</code> command creates a new window.</li>
		<li>Fix an issue where launching the application with <code>--background</code> option didn't make CotEditor visible.</li>
	</ul></li>
	<li>Adjust line height calculation.</li>
	<li><span class="label">non-AppStore ver.</span>: Update Sparkle framework to version 1.18.1.</li>
</ul>
</section>


<section>
<h2>Fixes</h2>

<ul>
	<li>Fix an issue where the File Drop settings couldn't be saved.</li>
	<li>Fix an issue where the regular expression didn't handle <code>\v</code> meta-character correctly.</li>
	<li>Fix an issue where the selection of encoding menu in toolbar didn't restore to the previous one when encoding reinterpretation was failed.</li>
	<li>Address an issue where the application could crash on document saving or text replacement.</li>
	<li><span class="label">AppStore ver.</span>: Fix an issue where acknowledgement window was empty.</li>
</ul>
</section>
</article>



<article>
<header>
	<h1>CotEditor 3.2.0</h1>
	<p>release: <time>2017-07-15</time></p>
</header>


<section>
<h2>New Features</h2>

<ul>
	<li>Improve File Drop feature:
	<ul>
		<li>Now, you can add a file drop setting only for a specific syntax style.</li>
		<li>Add description field to the setting table.</li>
		<li>Draw capsule for variables in the insertion format setting field.</li>
		<li>Update the default file drop settings.</li>
	</ul></li>
	<li>Now, key binding snippets can set cursor position.</li>
	<li>Add “Surround Selection With” actions to “Text” menu.</li>
	<li>Add a new AppleScript/JXA command <code>write to console</code> so that users can insert own message to the CotEditor's console.</li>
	<li>Add syntax style for “Fortran”.</li>
</ul>

</section>


<section>
<h2>Improvements</h2>

<ul>
	<li>Change syntax style detection behavior to set to “None” style if no appropriate style can be found on file opening.</li>
	<li>Significantly improve the performance of “Replace All” with a large document.</li>
	<li>Avoid hiding console panel when CotEditor becomes not the frontmost application.</li>
	<li>Reduce highlight parsing time with large size document.</li>
	<li>Improve performance of closing large size document.</li>
	<li>Improve drawing performance of a large size document with a non-opaque background (Not enough good as an opaque one but still better than before).</li>
	<li>Add hidden “Reload All Themes/Styles” menu item to theme/syntax style action menus in Preferences (visible with <code>Option</code> key).</li>
	<li>Enable changing text size with a single stroke by pressing and holding Touch Bar's Text Size button.</li>
	<li>Improve invisible character drawing on a non-opaque view.</li>
	<li>Improve auto-brackets/quotes insertion behavior with multiple selections.</li>
	<li>Improve the setting file naming rule for when the name overwraps with an existing setting.</li>
	<li>Improve condition to insert a closing quote automatically.</li>
	<li>Improve the encoding declaration detection.</li>
	<li>Update “Ruby” syntax style to fix commands highlight.</li>
	<li>Update “MATLAB” syntax style to fix strings highlight.</li>
	<li>Remove less useful “Inline script menu items into contextual menu” option.</li>
	<li>Update German localization (Thanks to J-rg!).</li>
	<li>And some minor improvements and fixes.</li>
</ul>
</section>


<section>
<h2>Fixes</h2>

<ul>
	<li>Fix an issue where the application could hang up when lots of tabbed windows are about open.</li>
	<li>Fix an issue where the selections after “Replace All” in selection shifted one character.</li>
	<li>Fix an issue where the document syntax style could be back to the default if the current style was set manually and the document was modified by another process.</li>
	<li>Fix an issue where the status bar stopped updating after toggling the inspector sidebar.</li>
	<li>Fix an issue where the “Cancel” button in the dialog shown when changing the Auto Save setting in General pane didn't revert the actual setting state.</li>
	<li>Fix an issue where author of a theme was not shown in the Appearance pane.</li>
	<li>Fix an issue where width and height in the window size setting window were swapped.</li>
	<li>Fix an issue where current line highlight occasionally blinked unwontedly.</li>
	<li>Fix a possible crash on highlighting matching brace.</li>
	<li>Fix few memory leaks.</li>
</ul>
</section>
</article>



<article>
<header>
	<h1>CotEditor 3.1.8</h1>
	<p>release: <time>2017-03-15</time></p>
</header>


<section>
<h2>Improvements</h2>

<ul>
	<li>Add “.swift” extension to file types treaded as CotEditor script.</li>
	<li><span class="label">non-AppStore ver.</span>: Update Sparkle framework to version 1.17.0.</li>
</ul>
</section>


<section>
<h2>Fixes</h2>

<ul>
	<li>Update <code>cot</code> command-line tool:
	<ul>
		<li>Fix an issue where files cannot be opened if the default Python on macOS is version 3.x.</li>
		<li>Fix a possible hang under specific environments.</li>
	</ul></li>
</ul>
</section>
</article>



<article>
<header>
	<h1>CotEditor 3.1.7</h1>
	<p>release: <time>2017-03-03</time></p>
</header>


<section>
<h2>Fixes</h2>

<ul>
	<li>Fix an issue on MacBook Pro with Touch Bar where the application crashed immediately after launch.</li>
</ul>
</section>
</article>



<article>
<header>
	<h1>CotEditor 3.1.6</h1>
	<p>release: <time>2017-03-02</time></p>
</header>


<section>
<h2>Improvements</h2>

<ul>
	<li>Update Python syntax style for Python 3.6.</li>
	<li>Improve line number drawing.</li>
</ul>
</section>


<section>
<h2>Fixes</h2>

<ul>
	<li>Fix an issue on OS X 10.11 where the application could crash on saving a document that contains incompatible characters.</li>
	<li>Fix an issue on OS X 10.11 where “No incompatible characters were found.” message in the incompatible characters pane didn't hide even when incompatible characters exist.</li>
	<li>Fix an issue where editor view didn't scroll by dragging on the line number view when the view is zoomed out.</li>
	<li>Fix an issue where a large amount of scrolling down didn't jump to the end of the target.</li>
	<li>Fix an issue with syntax style editor where a newly added row wasn't focused automatically.</li>
</ul>
</section>
</article>



<article>
<header>
	<h1>CotEditor 3.1.5</h1>
	<p>release: <time>2017-02-22</time></p>
</header>


<section>
<h2>Fixes</h2>

<ul>
	<li>Fix an issue where the application could crash by auto-completion on OS X 10.10.</li>
</ul>
</section>
</article>



<article>
<header>
	<h1>CotEditor 3.1.4</h1>
	<p>release: <time>2017-02-20</time></p>
</header>


<section>
<h2>New Features</h2>

<ul>
	<li>Update <code>cot</code> command-line tool:
	<ul>
		<li>Enable using wildcard for file path argument.</li>
	</ul></li>
</ul>
</section>


<section>
<h2>Fixes</h2>

<ul>
	<li>Fix an issue where the application crashed by the Highlight command under the condition when the find string is a invalid regular expression pattern even the regular expression is turned off.</li>
	<li>Fix an issue where the application could crash on El Capitan when a side inspector is about to open.</li>
	<li>Fix an issue on the text search where the single text search couldn't find the word intersects with the current selection.</li>
	<li>Fix an issue where the metadata of a custom theme cannot be edited.</li>
	<li>Fix an issue where the background of the line number view was drawn with wrong color when entered to the fullscreen mode.</li>
	<li>Fix an issue on the regular expression Replace All with multiple selections where user cancellation didn't stop search immediately.</li>
</ul>
</section>
</article>



<article>
<header>
	<h1>CotEditor 3.1.3</h1>
	<p>release: <time>2017-01-31</time></p>
</header>


<section>
<h2>Improvements</h2>

<ul>
	<li>Optimize script menu updating performance.</li>
	<li>Change behavior to avoid showing incompatible char list on undoing encoding change.</li>
	<li>Evaluate also the shebang to specify the syntax style on saving the document newly.</li>
	<li>Scale up character view in character inspector.</li>
	<li>Change drawing font for some invisible characters to draw them at a better position.</li>
	<li>Update “JavaScript” syntax style.</li>
	<li>Add more description about scripting in the help contents.</li>
	<li>Deprecate hidden settings for UI update interval.</li>
	<li>Update build environment to Xcode 8.2.1 (SDK macOS 10.12.2).</li>
	<li><span class="label">non-AppStore ver.</span>: Update Sparkle framework to version 1.16.0.</li>
</ul>
</section>


<section>
<h2>Fixes</h2>

<ul>
	<li>Fix an issue where the application could crash after lossy encoding change.</li>
	<li>Fix an issue where the find string was not synchronized with other applications.</li>
	<li>Fix an issue where the regular expression anchors <code>^</code> and <code>$</code> could match wrongly on the normal “Find Next/Previous” under specific conditions.</li>
	<li>Fix an issue on AppleScript where a single replacement with the regular expression didn't refer to the matches</li>
	<li>Fix an issue where incompatible characters highlight could highlight wrong characters if line endings are CR/LF.</li>
	<li>Fix an issue where some touch bar icons were drawn wrongly.</li>
	<li>Fix an issue where the menu item “About Scripting” in Help &gt; “CotEditor Scripting Manual” didn't work.</li>
	<li>Fix an issue where the zoomed character in the character inspector was flipped when the popover is detached.</li>
	<li>Fix an issue where <code>lossy</code> option in <code>convert</code> command by AppleScript scripting was ignored.</li>
	<li>Fix an issue on the AppleScript scripting where <code>range</code> property of <code>document</code> contents could be wrong if document line endings are not LF. (thanks to Kaito Udagawa!).</li>
	<li>Fix an issue where the editor opacity couldn't be set via AppleScript.</li>
	<li>Fix minor typos.</li>
</ul>
</section>
</article>



<article>
<header>
	<h1>CotEditor 3.1.2</h1>
	<p>release: <time>2016-12-10</time></p>
</header>


<section>
<h2>New Features</h2>

<ul>
	<li>Add Scripting hook feature for document opening/saving (thanks to Kaito Udagawa!):
	<ul>
		<li>See <a href="about_script_execution_model.html">Specifying the execution model of CotEditor scripts</a> from the Help menu &gt; CotEditor Scripting Manual &gt; <a href="script_overview.html">About Scripting</a> for details.</li>
		</ul></li>
	<li>Support AppleScript's script bundle (.scptd) for scripting (thanks to Kaito Udagawa!).</li>
	<li>Add a new AppleScript property <code>expands tab</code> for document object (thanks to Kaito Udagawa!).</li>
</ul>
</section>


<section>
<h2>Improvements</h2>

<ul>
	<li>Change the outline navigation arrows direction in the navigation bar if text orientation is vertical.</li>
	<li>Add tooltips to the line endings menu in the toolbar.</li>
	<li>Improve calculation of the vertical position of line numbers.</li>
	<li>Tweak the behavior of the incompatible character table and the find result table to highlight the correspondent range in the editor every time when clicking a row in the table.</li>
	<li>Update default settings about the visibility of invisible characters.
	<ul>
		<li>From this change, the invisible character settings can be reset. If so, please reset from the “Appearance” pane in the preferences.</li>
		</ul></li>
	<li><span class="label">non-AppStore ver.</span>: Update Sparkle framework to version 1.15.0.</li>
</ul>
</section>


<section>
<h2>Fixes</h2>

<ul>
	<li>Fix a possible crash on changing document's encoding lossy.</li>
	<li>Fix an issue where application crashed if syntax editor panel becomes too small.</li>
	<li>Fix an issue where the print icon in the toolbar didn't work.</li>
	<li>Fix an issue where editor views didn't update after changing the body font or the visibility of the other invisible characters.</li>
	<li>Fix an issue where no error message raised when a text encoding reinterpretation failed.</li>
	<li>Fix an issue where the current line highlight also highlights the last line when the cursor is in the second last line.</li>
	<li>Fix an issue where the title of the menu item toggling invisible character visibility didn't reflect the frontmost window state.</li>
	<li>Fix an issue where the text size slider in the Touch Bar didn't update if text size was updated excepting via Touch Bar while the slider is shown.</li>
	<li>Address an issue with drawing area of zoomed character view in character inspector popover.</li>
	<li>Fix a typo in the English menu</li>
</ul>
</section>

<section>
<h2>Misc.</h2>

<ul>
	<li>You can now find CotEditor scripts on <a href="https://github.com/coteditor/CotEditor/wiki/CotEditor-Scripts" rel="external">GitHub Wiki</a>.</li>
</ul>
</section>
</article>



<article>
<header>
	<h1>CotEditor 3.1.1</h1>
	<p>release: <time>2016-11-18</time></p>
</header>


<section>
<h2>Fixes</h2>

<ul>
	<li>Fix a critical issue on CotEditor 3.1.0 where documents can't be opened under some specific environments.</li>
</ul>
</section>
</article>



<article>
<header>
	<h1>CotEditor 3.1.0</h1>
	<p>release: <time>2016-11-17</time></p>
</header>


<section>
<h2>New Features</h2>

<ul>
	<li>Improve window tabbing on macOS Sierra:<ul>
		<li>Add an option to set window tabbing behavior (in Window pane).</li>
		<li>Open multiple files in a single window with tabs when the window tabbing behavior is set as “Automatically” (or “In Full Screen Only” in system-wide).</li>
	</ul></li>
	<li>Support Touch Bar on the new MacBook Pro.</li>
</ul>
</section>


<section>
<h2>Improvements</h2>

<ul>
	<li>Display the number of replaced in the replacement string field after Replace All in the find panel.</li>
	<li>Display the IANA charset name conflict alert as a document-modal sheet.</li>
</ul>
</section>


<section>
<h2>Fixes</h2>

<ul>
	<li>Fix an issue where the application could crash on a large amount of text change.</li>
	<li>Fix an issue where the application crashed when try to save a document with Non-lossy ASCII encoding.</li>
	<li>Fix an issue where text fields in find panel cut off the end of long lines.</li>
	<li>Fix an issue where the alert about the conflict with IANA charset name was not displayed.</li>
	<li>Fix an issue where some kind of files could not be opened via Service.</li>
	<li>Fix syntax highlight of quoted text of which quotation delimiter consists of multiple characters.</li>
	<li>Improve general stability.</li>
</ul>
</section>
</article>



<article>
<header>
	<h1>CotEditor 3.0.5</h1>
	<p>release: <time>2016-11-15</time></p>
</header>


<section>
<h2>Fixes</h2>

<ul>
	<li>Fix an issue where scripts didn't put results on the document/console.</li>
	<li>Fix an issue where the editor area was occasionally stacked under the window toolbar on macOS 10.12.</li>
	<li>Fix an issue where MarsEdit via the App Store didn't update its contents after closing the document in CotEditor.</li>
	<li>Improve general stability.</li>
</ul>
</section>
</article>



<article>
<header>
	<h1>CotEditor 3.0.4</h1>
	<p>release: <time>2016-10-31</time></p>
</header>


<section>
<h2>Improvements</h2>

<ul>
	<li>Update build environment to Xcode 8.1 (SDK macOS 10.12.1).</li>
</ul>
</section>


<section>
<h2>Fixes</h2>

<ul>
	<li>Fix an issue where scripts didn't put results on the document/console.</li>
	<li>Fix an issue where find all results didn't open anymore under the specific conditions.</li>
	<li>Fix an issue where MarsEdit didn't update its contents after closing the document in CotEditor.</li>
	<li>Improve general stability.</li>
</ul>
</section>
</article>



<article>
<header>
	<h1>CotEditor 3.0.3</h1>
	<p>release: <time>2016-10-25</time></p>
</header>


<section>
<h2>New Features</h2>

<ul>
	<li>Add the following encodings to the encoding list (To activate new encodings, restore default once in Preferences &gt; Format &gt; Edit List.):
		<ul>
		<li>Arabic (Windows)</li>
		<li>Greek (Windows)</li>
		<li>Hebrew (Windows)</li>
	</ul></li>
</ul>
</section>


<section>
<h2>Improvements</h2>

<ul>
	<li>Adjust glyph size calculation.</li>
	<li>Improve performance of Find All and Replace All.</li>
	<li>Disable customizing key bindings for window tabbing actions (Because it's impossible to handle them correctly.)</li>
	<li>Update “Swift” syntax style to add some missing keywords.</li>
	<li>Improve error message on script error.</li>
</ul>
</section>


<section>
<h2>Fixes</h2>

<ul>
	<li>Fix an issue where default syntax style didn't highlight document until the first save.</li>
	<li>Fix an issue where selection range after some text actions was wrong.</li>
	<li>Fix an issue where document icons were blurry in non-Retina display.</li>
	<li>Fix an issue where status bar layout collapsed if status line overflows.</li>
	<li>Fix an issue where document theme reloaded unnecessarily on the first time Appearances pane display.</li>
	<li>Fix an issue where the application could crash when script was failed.</li>
	<li>Fix an issue where scrolling to the end of document with <kbd>⌘</kbd>+<kbd>↓</kbd> shortcut didn't scroll to the end.</li>
	<li>Improve general stability.</li>
</ul>
</section>
</article>



<article>
<header>
	<h1>CotEditor 3.0.2</h1>
	<p>release: <time>2016-10-17</time></p>
</header>


<section>
<h2>Fixes</h2>

<ul>
	<li>Fix an issue where the application could rarely freeze after replacing large document.</li>
	<li>Fix an issue where new syntax style couldn't be created.</li>
	<li>Fix an issue where new value of last edited text field in preferences was occasionally discarded.</li>
	<li>Fix an issue where replacement string was not registered to the replacement history.</li>
	<li>Fix an issue where horizontal scroll bars in the find panel fields were disappeared.</li>
	<li>Fix a possible crash on application termination.</li>
	<li>Fix a possible crash on opening document.</li>
	<li>Fix error message of syntax style validation.</li>
	<li>Improve general stability.</li>
</ul>
</section>
</article>



<article>
<header>
	<h1>CotEditor 3.0.1</h1>
	<p>release: <time>2016-10-11</time></p>
</header>


<section>
<h2>Improvements</h2>

<ul>
	<li>Add “Complete” action to “Edit” menu.
	<ul>
		<li>On macOS Sierra, the default shortcut for completion action was changed to <kbd>⌥⎋</kbd>.</li>
	</ul></li>
	<li>Move action items in the menu “Edit” &gt; “Transformations” to “Text” &gt; “Transformations”.</li>
	<li>Transform word contains the cursor if nothing is selected on transformation or Unicode normalization actions.</li>
</ul>
</section>


<section>
<h2>Fixes</h2>

<ul>
	<li>Fix an issue where the application could crash while editing text on Yosemite.</li>
	<li>Fix an issue where the application could crash on split editors under specific conditions.</li>
	<li>Fix an issue where the application could crash on running an AppleScript/JXA.</li>
	<li>Fix an issue where sidebar couldn't be opened on Yosemite.</li>
	<li>Fix an issue where text completion list didn't occasionally display.</li>
	<li>Fix an issue where syntax highlighting progress indicator was always full.</li>
	<li>Fix an issue where key bindings of recent documents were customizable.</li>
	<li>Fix an issue where the application crashed when a folder is dropped to the application icon.</li>
	<li>Fix an issue where find panel position was not saved.</li>
	<li>Fix an issue where no beep sound was made when there was no match on find/replace.</li>
	<li>Fix an issue where the application could freeze after replace large document.</li>
	<li>Fix an issue where editable area didn't spread to the full width after changing text orientation when content is empty.</li>
	<li>Fix an issue where matched brackets in unfocused split editors were highlighted without the need while editing one of split editors.</li>
	<li>Improve general stability.</li>
</ul>
</section>
</article>



<article>
<header>
	<h1>CotEditor 3.0.0</h1>
	<p>release: <time>2016-10-04</time></p>
</header>


<section>
<h2>New Features</h2>

<ul>
	<li>Support window tabbing on macOS Sierra:
	<ul>
		<li>Add “New Tab” action to File menu.</li>
		<li>Sync sidebar visibility among tabs in a window.</li>
	</ul></li>
	<li>Display recent used syntax styles at the top of the toolbar syntax style popup list.</li>
	<li>Add individual “Block Comment”, “Inline Comment” and “Uncomment” actions in Text menu unlike the “Comment Selection” action changes its behavior intelligently.</li>
	<li>Add Italian localization (thanks to Agostino Maiello!).</li>
</ul>
</section>


<section>
<h2>Improvements</h2>

<ul>
	<li>Support <strong>macOS 10.12 Sierra</strong> and drop support for <strong>OS X 10.8 Mountain Lion</strong> and <strong>10.9 Mavericks</strong>.</li>
	<li>Migrate all source code from Objective-C to Swift.</li>
	<li>Update application icon.</li>
	<li>Update find panel search algorithm:
	<ul>
		<li>Change the regular expression engine from Onigmo to the ICU library.
		<ul>
			<li>From this, the reference symbol of matches is changed from <code>\1</code> style to <code>$1</code>.</li>
		</ul></li>
		<li>Update line-up of the advanced search options.</li>
	</ul></li>
	<li>Enable Autosave and Versions by default.</li>
	<li>Inserting single surrogate character is no more valid.</li>
	<li>Update toolbar.</li>
	<li>Update preferences icons.</li>
	<li>Exclude file extension from the initial selection in the document save panel.</li>
	<li>Update key binding setting format.
	<ul>
		<li>Not compatible with previous key bindings setting. Please customize again in the preferences window.</li>
	</ul></li>
	<li>Auto-sync Script menu with script folder.
	<ul>
		<li>Now, you don't need anymore to update script menu after script folder modification.</li>
	</ul></li>
	<li>New acknowledgments window.</li>
	<li>Update “Swift” syntax style to Swift 3.0.</li>
	<li>Update “Coffee Script” syntax style for the block regular expression.</li>
	<li>Improve syntax highlighting algorithm with symbols.</li>
	<li>New “Go To Line” panel.</li>
	<li>Display “Not Found” in the find string field in the find panel also when “Find All” failed.</li>
	<li>Remove the following less important text actions:
	<ul>
		<li>Insert Encoding Name with “charset=”</li>
		<li>Insert Encoding Name with “encoding=”</li>
	</ul></li>
	<li>Remove the following less important toolbar items:
	<ul>
		<li>Show / Hide Navigation Bar</li>
		<li>Show / Hide Line Numbers</li>
		<li>Show / Hide Status Bar</li>
	</ul></li>
	<li>Remove the feature that changes the line height of current document from the “Format” menu.
	<ul>
		<li>From this, <code>line spacing</code> property on AppleScript is also deprecated.</li>
	</ul></li>
	<li>Remove “Not writable” alert which displayed on file opening.</li>
	<li>Remove “Set as Default” button in the editor opacity panel.</li>
	<li>Change specification not to treat full-width spaces as indent.</li>
	<li>Add help buttons to syntax style editor.</li>
	<li>Make text font, theme and tab width restorable from the last session.</li>
	<li>Make indent deletion more naturally.</li>
	<li>Remove byte count display in document inspector.</li>
	<li>Display also an accurate file size in document inspector.</li>
	<li>Display dialogs for changing file encoding as a document-modal sheet.</li>
	<li>Move scripting manual into help contents.</li>
	<li>Make window size setting window translucent.</li>
	<li>Avoid expanding status bar into side inspector.</li>
	<li>Improve line height calculation.</li>
	<li>Keep visible area after toggling text-wrapping.</li>
	<li>Improve scrolling with line number view drag.</li>
	<li>Better syntax highlighting while editing.</li>
	<li>Enable activate “Show Invisibles” action even if all of the invisible characters were set as not shown when the document was opened.</li>
	<li>Update build environment to macOS Sierra + Xcode 8 (SDK macOS 10.12).</li>
</ul>
</section>


<section>
<h2>Fixes</h2>

<ul>
	<li>Fix an issue find string is not shared with other applications after quitting CotEditor.</li>
	<li>Fix an issue where some of script APIs returned always string with LF line endings.</li>
	<li>Fix an issue where page guide remained after toggling page guide visibility.</li>
	<li>Address an issue with drawing area of zoomed character view in character inspector popover.</li>
</ul>
</section>
</article>



<article>
<header>
	<h1>CotEditor 2.5.7</h1>
	<p>release: <time>2016-08-22</time></p>
</header>


<section>
<h2>Fixes</h2>

<ul>
	<li>Fix German localization (Thanks to J-rg!).</li>
	<li>Fix “Markdown” and “Verilog” syntax styles.</li>
	<li>Fix update range of syntax highlight while editing.</li>
	<li>Fix key binding setting error message.</li>
	<li>Fix an issue where syntax validation result view was editable.</li>
	<li>Address an issue where editor's drawing area could become wrong after scaling font size by vertical text.</li>
</ul>
</section>
</article>



<article>
<header>
	<h1>CotEditor 2.5.6</h1>
	<p>release: <time>2016-06-16</time></p>
</header>


<section>
<h2>New Features</h2>

<ul>
	<li>Add newly rewritten syntax styles for “C” and “C++”.
	<ul>
		<li>From this change, previous “C, C++, Objective-C” syntax style is deleted.</li>
	</ul></li>
	<li>Add syntax styles for “MATLAB” and “Verilog”.</li>
</ul>
</section>


<section>
<h2>Improvements</h2>

<ul>
	<li>Update “Markdown” syntax style:
	<ul>
		<li>Support strikethrough with <code>~~</code> that is defined in the GitHub flavored Markdown.</li>
		<li>Support emphasis with triple <code>*</code> and <code>_</code>.</li>
	</ul></li>
	<li>Focus back on the find panel after performing “Find All”, “Replace All” and “Highlight.”</li>
	<li>Change to use the body text color for line numbers on printing that was previously always black.</li>
	<li>Improve scroll behavior with arrow keys.</li>
	<li>Improve compatibility with macOS Sierra beta.</li>
	<li>And some other trivial improvements.</li>
</ul>
</section>


<section>
<h2>Fixes</h2>

<ul>
	<li>Fix document counting as followings:
	<ul>
		<li>“Char Count” counts composite characters as well as CR/LF as single characters and omits counting line endings if “Count each line ending as one character” option is off.</li>
		<li>“Length” counts bytes in UTF-16 literally and always counts line endings even if “Count each line ending as one character” option is off.</li>
		<li>“Location” and “Column” count characters just like “Char Count”.</li>
	</ul></li>
	<li>Fix an issue where the selected marks of line height / tab width in the Format menu disappeared.</li>
	<li>Fix an issue where unselected last line number could be highlighted if the text orientation is vertical.</li>
	<li>Fix an issue where invisible characters were drawn off to the side if the text orientation is vertical.</li>
	<li>Fix an issue where documents were marked as “Edited” just after document duplication if line ending is not the default one.</li>
	<li>Fix an issue where detected indent style was applied not only on file opening but also every time when file reverted.</li>
	<li>Fix an issue where “Find All” result view did not open on OS X Mountain Lion.</li>
	<li>Fix an issue where incompatible character markup could break if undo/redo lossy encoding change continuously.</li>
	<li>Fix an issue where keybindings of some submenu containers were customizable.</li>
	<li>Fix an issue where tab width could be set as <code>0</code>.</li>
	<li>Fix an issue where tab width changing via AppleScript changes only the tab width in the focused editor rather than all split editors.</li>
	<li>Fix an issue where byte length display did not update after changing file encoding.</li>
</ul>
</section>
</article>



<article>
<header>
	<h1>CotEditor 2.5.5</h1>
	<p>release: <time>2016-05-23</time></p>
</header>


<section>
<h2>New Features</h2>

<ul>
	<li>Add syntax style for “Git”.</li>
</ul>
</section>


<section>
<h2>Improvements</h2>

<ul>
	<li>Update “Julia” and “Swift” syntax styles.</li>
	<li>Apply the change of line height/tab width to all split editors so that split editors not focused also can layout text correctly after the change.</li>
	<li>Optimize text rendering performance a bit.</li>
</ul>
</section>


<section>
<h2>Fixes</h2>

<ul>
	<li>Fix an issue where editor area was not focused when document opens.</li>
	<li>Fix an issue where width of tab character could be wrong with specific fonts.</li>
	<li>Fix an issue where selection highlight remained between lines under specific conditions.</li>
	<li>Fix an issue where the current line highlight didn't update under the specific condition.</li>
	<li>Fix an issue where unwanted dirt was drawn if use the Google Japanese Input.</li>
	<li>Fix an issue where file path display in inspector was not updated when document file is moved.</li>
	<li>Fix an issue where wrong data were displayed in document inspector when a window of an unsaved document is resumed.</li>
	<li>Fix an issue where hanging indent was applied when document style is changed even it is turned off.</li>
	<li>Fix an issue where custom syntax style/theme couldn't be removed from the style list if the definition file is already deleted.</li>
	<li>Fix an issue where “Copy as Rich Text” was enabled even if no text is selected.</li>
	<li>Fix an issue where URL links were removed when editor is split.</li>
	<li>Fix an issue where line height broke if font whose editor is split is changed via font panel.</li>
	<li>Fix an issue where the first insertion was registered to the undo history on opening document with the selection in another application via Services.</li>
	<li>Fix an issue where the key binding for “Re-Color All” was forced to reset to the default <code>⌥⌘R</code> if syntax style list is updated.</li>
</ul>
</section>
</article>



<article>
<header>
	<h1>CotEditor 2.5.4</h1>
	<p>release: <time>2016-05-13</time></p>
</header>


<section>
<h2>Fixes</h2>

<ul>
	<li>Fix an issue where the application didn't work on Mavericks and earlier.</li>
	<li>Fix an issue where syntax was occasionally parsed twice on window restoration.</li>
</ul>
</section>
</article>



<article>
<header>
	<h1>CotEditor 2.5.3</h1>
	<p>release: <time>2016-05-12</time></p>
</header>


<section>
<h2>New Features</h2>

<ul>
	<li>Add new normalization form “Modified NFD” (unofficial normalization form adopted by HFS+) to the Unicode normalization action in Text menu (Thanks to DoraTeX!).</li>
</ul>
</section>


<section>
<h2>Improvements</h2>

<ul>
	<li>Improve line-height handling with composite font:
	<ul>
		<li>Remove “Fix line height with composite font” option, and now, the height of lines is always uniform.</li>
		<li>Update line-height calculation to fix that the line height by “Fix line height with composite font” option was a bit higher than actual line height of the used font.<ul>
			<li>From this change, the line height will get reduced than the previous versions. Please reset the line-height to your favorite number on the Appearance pane in the preferences.</li>
		</ul></li>
		<li>Improve line-height calculation.</li>
	</ul></li>
	<li>Optimize performance to apply syntax highlight to document significantly.</li>
	<li>Now, the setting changes of status bar, appearance, tab and invisible chars are applied to documents immediately.</li>
	<li>Update “INI” syntax style.</li>
	<li>Remove spelling auto correction option.</li>
	<li>Remove “Delay coloring” option.</li>
	<li>Enable move between input fields in syntax style editor with Tab key.</li>
	<li>Apply font-face to font fields in preferences.</li>
	<li>Apply document line height on “Copy with Style”.</li>
	<li>Reflect the state of “Increase contrast” option in system Accessibility setting to custom UI.</li>
	<li>Adjust preferences layout.</li>
</ul>
</section>


<section>
<h2>Fixes</h2>

<ul>
	<li>Fix an issue where word-wrap broke mid-word when a line is indented.</li>
	<li>Fix an issue where hanging indent reset if font is changed.</li>
	<li>Fix an issue where some highlight definitions in Comments, Strings or Characters types were ignored.</li>
	<li>Fix an issue where syntax was always highlighted even if syntax highlight is disabled.</li>
	<li>Fix an issue where the application crashed if empty character is input from the Unicode hex panel.</li>
	<li>Fix an issue where syntax highlight was rarely not updated when style definition is modified.</li>
	<li>Fix line numbers position when text scaled.</li>
</ul>
</section>
</article>



<article>
<header>
	<h1>CotEditor 2.5.2</h1>
	<p>release: <time>2016-05-04</time></p>
</header>


<section>
<h2>Fixes</h2>

<ul>
	<li>Fix an issue where invisible characters could not be hide.</li>
	<li>Fix an issue where the application could crash if the “Replace All” button was clicked continuous.</li>
	<li>Fix an issue where the application crashed on closing default window size setting window.</li>
	<li>Fix line-wrapping behavior when the line contains a long unbreakable word.</li>
</ul>
</section>
</article>



<article>
<header>
	<h1>CotEditor 2.5.1</h1>
	<p>release: <time>2016-04-25</time></p>
</header>


<section>
<h2>Improvements</h2>

<ul>
	<li>Change underline style of outline items.</li>
	<li>Update “JavaScript” syntax style:
	<ul>
		<li>Improve outline definitions to support the class syntax sugar introduced in ECMAScript 6.</li>
		<li>Better coloring for “get” and “set”.</li>
	</ul></li>
</ul>
</section>


<section>
<h2>Fixes</h2>

<ul>
	<li>Fix an issue where the application could crash on opening empty file.</li>
	<li>Fix an issue where <code>cot</code> command could fail creating new empty file.</li>
	<li>Fix an issue where selected line numbers were not drawn in bold font.</li>
</ul>
</section>
</article>



<article>
<header>
	<h1>CotEditor 2.5.0</h1>
	<p>release: <time>2016-04-23</time></p>
</header>


<section>
<h2>New Features</h2>

<ul>
	<li>Add independent “Unicode (UTF-8) with BOM” encoding to encoding list.
	<ul>
		<li>Respect the existence of the UTF-8 BOM in opened files.</li>
		<li>Enable switching the document encoding between with and without BOM from the toolbar popup button and the “Format” menu.
		<ul>
			<li>The “Unicode (UTF-8) with BOM” item will be automatically added to just after the normal “Unicode (UTF-8)”.</li>
		</ul></li>
	</ul></li>
	<li>Now, the execute permission can be given to the file to save from the save panel.</li>
	<li>Add spelling auto correction option (in “Edit” pane).</li>
	<li>Add a new theme “Lakritz”.</li>
</ul>

</section>


<section>
<h2>Improvements</h2>

<ul>
	<li>Update <code>cot</code> command-line tool:
	<ul>
		<li>Create a new file if a non-existent file path is passed in with <code>--new</code> option.</li>
	</ul></li>
	<li>Revert “Highlight” and “Unhighlight” actions in “Find” menu.</li>
	<li>Improve font-size changing behavior:
	<ul>
		<li>Smoother pinch-zoom.</li>
		<li>Now font-size change applies only to the focused editor.</li>
		<li>Enable pinch-zoom to make font smaller than default font size.</li>
		<li>Font size changing doesn't affect the actual font anymore but just scale characters visibly.</li>
		<li>Fix an issue where font-size changing could remove hanging indent.</li>
		<li>Fix an issue where layout of split editors will be broken if the font of one of the other split editors is changed.</li>
	</ul></li>
	<li>Separate the “Enable smart quotes and dashes” into “Enable smart quotes” and “Enable smart dashes” (in “Edit” pane).</li>
	<li>Apply the following text actions to the whole document if no text is selected:
	<ul>
		<li>Indentation &gt; Convert Indentation to Tab / Spaces</li>
		<li>Lines &gt; Sort</li>
		<li>Lines &gt; Reverse</li>
		<li>Lines &gt; Delete Duplicates</li>
	</ul></li>
	<li>Optimize document opening performance with large file.</li>
	<li>Add “Copy as Rich Text” action to the contextual menu.</li>
	<li>Improve recovering status of unsaved documents on window resume.</li>
	<li>Improve line number view drawing with selection on vertical text mode.</li>
	<li>Improve invisibles drawing:
	<ul>
		<li>Optimize drawing performance (ca. 2x).</li>
		<li>Better drawing if anti-aliasing is off.</li>
	</ul></li>
	<li>Display the following dialogs as a document-modal sheet:
	<ul>
		<li>The dialog asking encoding compatibility on saving.</li>
		<li>The print progress panel</li>
	</ul></li>
	<li>Avoid registering indentation conversion action to the undo history if no text was changed.</li>
	<li>Better error message on file opening.</li>
	<li>Suppress trimming whitespace at the editing point on auto-saving when “Trim trailing whitespace on save” is on.</li>
	<li>Tweak some label text in preferences.</li>
</ul>
</section>


<section>
<h2>Fixes</h2>

<ul>
	<li>Fix an issue where printing area could be cropped.</li>
	<li>Fix an issue where the background of navigation/status bars were not drawn under a specific condition.</li>
	<li>Fix an issue where the numbers in the line number view could be drawn in a wrong place if the editor is vertical text mode and unwrapped.</li>
	<li>Fix an issue where document could not be drawn until the end of the file on legacy OS if the file contains control characters.</li>
	<li>Fix an issue on Mavericks and earlier where the application hung up if tried to print line numbers by vertical text layout on printing.</li>
	<li>Fix an issue where line numbers could be drawn at a bit shifted position or even cropped on printing.</li>
	<li>Fix XML document icon.</li>
	<li>Fix some unlocalized text.</li>
</ul>
</section>
</article>



<article>
<header>
	<h1>CotEditor 2.4.4</h1>
	<p>release: <time>2016-03-16</time></p>
</header>


<section>
<h2>New Features</h2>

<ul>
	<li>Add “Trim Trailing Whitespace” action to “Text” menu.</li>
	<li>Add option to trim trailing whitespace automatically on save (in “General” pane).</li>
</ul>
</section>


<section>
<h2>Improvements</h2>

<ul>
	<li>Reimplement highlighting found string groups with different colors.</li>
	<li>Update BibTeX syntax style:
	<ul>
		<li>Add “.bibtex” extension.</li>
		<li>Add some field names.</li>
	</ul></li>
	<li>Update Python syntax style:
	<ul>
		<li>Remove a duplicated term.</li>
	</ul></li>
	<li>Now, the change of the page guide column option is applied to opened documents immediately.</li>
	<li>Tweak text in preferences.</li>
	<li>Update help contents.</li>
	<li><span class="label">non-AppStore ver.</span>: Update Sparkle framework to version 1.14.0.</li>
</ul>
</section>


<section>
<h2>Fixes</h2>

<ul>
	<li>Fix an issue where “Delimit by whitespace” option on text find didn't work.</li>
	<li>Fix an issue where some document file information displayed wrong after saving.</li>
	<li>Fix an issue where line number view could count wrong if wrapped.</li>
	<li>Fix an issue where printing color theme couldn't be changed to “Black and White” on print panel.</li>
	<li>Fix an issue where print preview collapsed if paper size is changed on print panel.</li>
	<li>Fix an issue where “ignore case” option in syntax style definition didn't actually ignore case.</li>
	<li>Fix an issue where the current file extension was omitted from new suggested file name on “Save As…” operation.</li>
	<li>Fix some typos in German localization. (Thanks to Chris Eidhof!)</li>
</ul>
</section>
</article>



<article>
<header>
	<h1>CotEditor 2.4.3</h1>
	<p>release: <time>2016-03-02</time></p>
</header>


<section>
<h2>Improvements</h2>

<ul>
	<li>Turn regular expression option off automatically by using selected text for search.</li>
	<li>Update <code>cot</code> command-line tool:
	<ul>
		<li>Add <code>--wait</code> (<code>-w</code>) option to wait until a newly opened window closes.</li>
		<li>Optimize command performance.</li>
		<li>Fix an issue where command cannot open file whose path includes non-ascii character.</li>
		<li>Fix an issue where <code>--line</code> option didn't work under specific environments.</li>
		<li>Fix an issue where <code>--line</code> and <code>--column</code> options didn't move cursor to the desired location if file has blank lines at the end.</li>
	</ul></li>
	<li>Now, the change of “link URL” option is applied to opened documents immediately.</li>
</ul>
</section>


<section>
<h2>Fixes</h2>

<ul>
	<li>Fix an issue where documents were marked as “Edited” just after opening file if “link URL” option is enabled.</li>
	<li>Fix an issue where URL link was not applied to pasted text.</li>
	<li>Fix an issue where find-all highlight wasn't removed if find panel is closed before closing find result view.</li>
	<li>Fix an issue where toggling invisible visibility didn't work correctly.</li>
	<li>Fix an issue where the cursor located at the end of document after file opening.</li>
	<li>Fix an issue where thousands separators weren't inserted to document information under specific environments.</li>
	<li>Address an issue where paste was rarely failed under specific environments.</li>
</ul>
</section>
</article>



<article>
<header>
	<h1>CotEditor 2.4.2</h1>
	<p>release: <time>2016-02-13</time></p>
</header>


<section>
<h2>Fixes</h2>

<ul>
	<li>Fix an issue on CotEditor 2.4.2 where document window couldn't be opened on Mountain Lion.</li>
</ul>
</section>
</article>



<article>
<header>
	<h1>CotEditor 2.4.1</h1>
	<p>release: <time>2016-02-12</time></p>
</header>


<section>
<h2>Improvements</h2>

<ul>
	<li>Update JSON syntax style:<ul>
		<li>Fix float number highlight.</li>
	</ul></li>
	<li>Avoid displaying <code>NULL</code> on the status bar until the first calculation is finished.</li>
</ul>
</section>


<section>
<h2>Fixes</h2>

<ul>
	<li>Fix an issue where the text finder's “ignore case” option was ignored on CotEditor 2.4.0.</li>
	<li>Fix an issue where the current line number display was wrong if the cursor is in the last empty line.</li>
</ul>
</section>
</article>



<article>
<header>
	<h1>CotEditor 2.4.0</h1>
	<p>release: <time>2016-02-09</time></p>
</header>


<section>
<h2>New Features</h2>

<ul>
	<li>New option balancing brackets and quotes (in “Edit” pane).</li>
	<li>New option making URL in document clickable link (in “General” pane).</li>
	<li>On El Capitan, hidden file visibility can be toggled via checkbox in the document open panel.</li>
	<li>Add the following encodings to the encoding list:
	<ul>
		<li>Arabic (ISO 8859-6)</li>
		<li>Hebrew (ISO 8859-8)</li>
		<li>Nordic (ISO Latin 6)</li>
		<li>Baltic (ISO Latin 7)</li>
		<li>Celtic (ISO Latin 8)</li>
		<li>Western (ISO Latin 9)</li>
		<li>Romanian (ISO Latin 10)</li>
	</ul></li>
</ul>
</section>


<section>
<h2>Improvements</h2>

<ul>
	<li>Improve text finder:
	<ul>
		<li>Now, “Find All” action also highlights all matched strings in the editor, and thereby “Highlight” action is removed.</li>
		<li>Change advanced find option setting from popup menu to popover.</li>
		<li>On Yosemite and later, a visual feedback is shown when the search wrapped.</li>
		<li>Keep selected range after “Replace All” with in-selection option.</li>
		<li>Display a total number of found in find panel on simple find actions.</li>
		<li>Now, “Find All” and “Replace All” actions are able to process multiple selections.</li>
		<li>Add Python syntax to the regular expression syntax options.</li>
		<li>Revert “Use selection for Replace” action to allow using an empty string.</li>
		<li>Update layout and style.</li>
	</ul></li>
	<li><code>cot</code> command now opens symbolic link target rather than the link itself.</li>
	<li>On El Capitan, make option control of the document open panel visible.</li>
	<li>Improve syntax highlighting for quoted strings and comment.</li>
	<li>Display alert if file to open seems to be a kind of a media (binary) file.</li>
	<li>Improve file encoding detection.</li>
	<li>Update default priority order of encoding detection.</li>
	<li>Improve character compatibility check.</li>
	<li>Better error message on file opening.</li>
	<li>Increase the number of significant digits in file size display.</li>
	<li>Update Shell Script syntax style:
	<ul>
		<li>Fix variable highlight with <code>_</code>.</li>
	</ul></li>
	<li>Take a safety measure for in case the key binding setting file is corrupt.</li>
	<li>Truncate outline label in the navigation bar by appending ellipsis if it overflows.</li>
	<li>Move some options position within “General” pane and “Edit” pane in the preferences window.</li>
	<li>Rename the main text input area in window from “View” to “Editor”.</li>
</ul>
</section>


<section>
<h2>Fixes</h2>

<ul>
	<li>Fix cursor location after moving lines with empty selection.</li>
	<li>Fix line-wrapping behavior when the line contains a long unbreakable word.</li>
	<li>Fix an issue where the application crashed by an invalid find regular expression option combination.</li>
	<li>Fix an issue where the application could crash just after starting dictation.</li>
	<li>Fix an issue where keybinding setting could fail.</li>
	<li>Fix an issue where the scroll bar style didn't change to light color on dark background theme.</li>
	<li>Fix an issue where the character inspector didn't show up on Mavericks and earlier.</li>
	<li>Fix an issue where split orientation setting wasn't applied.</li>
	<li>Fix an issue where “Jump to Selection” action didn't jump to selection in editor if another text box is focused.</li>
	<li>Fix an issue where some table cells didn't change their text color when selected.</li>
	<li>Fix tiny memory leaks.</li>
</ul>
</section>
</article>



<article>
<header>
	<h1>CotEditor 2.3.4</h1>
	<p>release: <time>2016-01-13</time></p>
</header>


<section>
<h2>Improvements</h2>

<ul>
	<li>Improve line numbers view for multiple selections.</li>
	<li>Now, “Select Line” action works with multiple selections.</li>
	<li>Close character inspector when text selection was changed.</li>
	<li>Reproduce previous selection by undoing line actions.</li>
	<li>Improve syntax highlighting performance.</li>
</ul>
</section>


<section>
<h2>Fixes</h2>

<ul>
	<li>Fix an issue where comment-out action didn't work on CotEditor 2.3.3.</li>
	<li>Fix an issue where window title bar was dyed in the editor's background color on El Capitan.</li>
	<li>Fix an issue where text selection after move multiple lines was broken.</li>
	<li>Fix an issue where <code>^</code> or <code>$</code> anchors in the regular expression via AppleScript didn't work with document that has non-LF line endings.</li>
	<li>Fix an issue where syntax highlighting indicator became occasionally unclosable under the specific condition on document opening.</li>
</ul>
</section>
</article>



<article>
<header>
	<h1>CotEditor 2.3.3</h1>
	<p>release: <time>2016-01-09</time></p>
</header>


<section>
<h2>New Features</h2>

<ul>
	<li>Add “Share” menu to File menu.</li>
</ul>
</section>


<section>
<h2>Improvements</h2>

<ul>
	<li>Now, you can force-disable window restoration from the last session if you hold Shift key while launch.</li>
	<li>Improve “Input Character in Unicode Hex” panel:
	<ul>
		<li>Display proposed character info.</li>
		<li>Allow also taking a 1 to 3 digits point code.</li>
		<li>Avoid auto-closing panel after entering character.</li>
	</ul></li>
	<li>Improve character inspector:
	<ul>
		<li>Display more comprehensible name for control characters (e.g. <code>&lt;control-0000&gt;</code> to <code>NULL</code>).</li>
		<li>Display an alternate visible symbol in the zoomed character area for C0 control characters.</li>
	</ul></li>
	<li>Improve installed syntax style list in preferences:
	<ul>
		<li>Add dot mark to style names in the list to represent the state if the style is customized.</li>
		<li>Enable restoring modified syntax style directly from the list without opening the style editor.</li>
	</ul></li>
	<li>Now, the current line number is drawn in bold font, and always drawn in vertical text mode.</li>
	<li>Select whole text wrapped with quotation marks by double-clicking one of the quotation marks if it is already syntax-highlighted.</li>
	<li>Keep text selection after inserting color code from the color code panel.</li>
	<li>Add “description” field also to outline setting in syntax style editor.
	<ul>
		<li>From this, update most of bundled syntax styles.</li>
	</ul></li>
	<li>Add jump to URL button to the style info in the syntax style editor.</li>
	<li>Improve drawing of “Other” invisible characters.</li>
	<li>Improve behavior on Replace/Replace All actions.</li>
	<li>Improve text encoding detection to redress the tendency: a binary file was interpreted as ISO-2022-JP.</li>
	<li>Revert style of popup menus in toolbar on Mavericks and earlier.</li>
	<li>Update line number font.</li>
	<li>Update default fonts.</li>
	<li>Tweak preferences layout.</li>
	<li>Tweak Chinese localization.</li>
	<li>Improve general stability.</li>
</ul>
</section>


<section>
<h2>Fixes</h2>

<ul>
	<li>Fix an issue where the application tended to crash by trying opening binary file.</li>
	<li>Fix an issue where line breaks between paths of dropped files were missing.</li>
	<li>Fix an issue where the application crashed when a single character that is a part of surrogate pair is inspected.</li>
	<li>Fix an issue where snippet key bindings could not be customized on Mavericks and earlier.</li>
	<li>Fix an issue where syntax highlight was not updated after reinterpreting encoding.</li>
	<li>Fix an issue where panels could lose target document.</li>
	<li>Fix layout of character popup on Mavericks and earlier.</li>
	<li>Fix an issue where “Recolor All” action was always enabled even if syntax style is “None.”</li>
</ul>
</section>
</article>



<article>
<header>
	<h1>CotEditor 2.3.2</h1>
	<p>release: <time>2015-12-19</time></p>
</header>


<section>
<h2>New Features</h2>

<ul>
	<li>Add “Convert Indentation to Spaces/Tabs” actions to Text &gt; Indentation menu.</li>
	<li>Add syntax styles for “METAFONT” (Thanks to M.Daimon!), “AWK”, “Git Config” and “Git Ignore”.</li>
</ul>
</section>


<section>
<h2>Improvements</h2>

<ul>
	<li>Improve character inspector:
	<ul>
		<li>Display also Unicode block if selected letter consists of one character.</li>
		<li>Display Unicode names of each character if selected letter consist of multiple characters.</li>
		<li>Fix drawing area of zoomed character view.</li>
		<li>Fix some other trivial issues.</li>
	</ul></li>
	<li>Add option to suppress “not writable document” alert.</li>
	<li>Improve text selection by clicking line numbers view.</li>
	<li>Tweak style of popup menus in toolbar.</li>
	<li>Improve text encoding detection for UTF-32.</li>
	<li>Add “description” field that doesn't affect to highlighting but for commenting for each term to the syntax style and syntax style editor.</li>
	<li>Add Swipe to Delete action on El Capitan to tables in syntax style editor.</li>
	<li>Update Python syntax style:
	<ul>
		<li>Add several commands and variables that are in <code>__foo__</code> form.</li>
		<li>Add <code>pyi</code> extension.</li>
	</ul></li>
	<li>Update Perl syntax style:
	<ul>
		<li>Add some terms.</li>
	</ul></li>
	<li>Update PHP syntax style:
	<ul>
		<li>Add terms added on PHP 5.6.</li>
		<li>Highlight uppercase <code>TRUE</code>, <code>FALSE</code>, <code>AND</code> and <code>OR</code>.</li>
	</ul></li>
	<li>Update Haskell syntax style:
	<ul>
		<li>Add some keywords.</li>
	</ul></li>
	<li>Update DTD, Markdown, reStructuredText and Textile syntax styles to move comments to the description field.</li>
</ul>
</section>


<section>
<h2>Fixes</h2>

<ul>
	<li>Fix an issue where text view drawing was distorted while resizing window.</li>
	<li>Fix an issue where line endings of a document that has a line ending character at the beginning of the file cannot be interpreted its line ending type correctly.</li>
	<li>Fix an issue where character inspector returned always <code>U+000A</code> (LF) for line ending even the actual line ending of the document is not LF.</li>
	<li>Fix character count with a single regional indicator symbol.</li>
	<li>Fix wrong undo action name on encoding conversion via script.</li>
</ul>
</section>
</article>



<article>
<header>
	<h1>CotEditor 2.3.1</h1>
	<p>release: <time>2015-11-14</time></p>
</header>


<section>
<h2>New Features</h2>

<ul>
	<li>Add “Duplicate Line” action to Text &gt; Lines menu.</li>
</ul>
</section>


<section>
<h2>Improvements</h2>

<ul>
	<li>Update Python syntax style:<ul>
		<li>Add terms added in Python 3.5.</li>
	</ul></li>
	<li>Update R syntax style:<ul>
		<li>Fix boolean values were not highlighted correctly.</li>
	</ul></li>
	<li>Update Shell Script syntax style:<ul>
		<li>Add “command” to extension list.</li>
	</ul></li>
</ul>
</section>


<section>
<h2>Fixes</h2>

<ul>
	<li>Fix an issue where some type of script file cannot be opened because of “unidentified developer” alert even it was made on CotEditor.</li>
	<li>Fix an issue where unwanted completion list was displayed by auto-completion when after typing a symbol character.</li>
	<li>Fix an issue where the application could crash if the width of line number view will change.</li>
</ul>
</section>
</article>



<article>
<header>
	<h1>CotEditor 2.3.0</h1>
	<p>release: <time>2015-11-07</time></p>
</header>


<section>
<h2>New Features</h2>

<ul>
	<li>Introduce Auto Save and Versions as an option (in General pane).</li>
	<li>Add new actions handling selected lines to the new Text menu &gt; Lines.
		<ul>
		<li>They are also added to the AppleScript terms.</li>
	</ul></li>
	<li>Add “Copy as Rich Text” action to the Edit menu.</li>
	<li>Detect indent style on file opening and set tab expand automatically.</li>
	<li>Add “Spell Check” button to toolbar icon choices.
		<ul>
		<li>Customize toolbar to add it to your toolbar.</li>
	</ul></li>
	<li>Add syntax styles for “D”, “iCalendar” and “Rich Text Format”.</li>
</ul>
</section>


<section>
<h2>Improvements</h2>

<ul>
	<li>Reconstitute main menu.</li>
	<li>Embed key bindings editor to Key Bindings pane.</li>
	<li>Update “Shell Script” syntax style:
		<ul>
		<li>Completely rewrite.</li>
	</ul></li>
	<li>Update “INI” syntax style:<ul>
		<li>Add “url” to extension list.</li>
	</ul></li>
	<li>Update “JavaScript” syntax style:<ul>
		<li>Add “z” to attributes.</li>
	</ul></li>
	<li>Update “R” syntax style:<ul>
		<li>Add “Rscript” to interpreters.</li>
	</ul></li>
	<li>Temporarily hide the “Live Update” checkbox in the find panel since this feature by OgreKit framework has actually not worked correctly in the latest versions.</li>
	<li>Bundle cot command to <code>CotEditor.app/Contents/SharedSupport/bin/</code> again.</li>
	<li>Update Onigmo regular expression engine to 5.15.0.</li>
</ul>
</section>


<section>
<h2>Fixes</h2>

<ul>
	<li>Fix an issue where no file path was inserted if file type of the dropped file was not registered to the file drop setting.</li>
	<li>Fix an issue where the application could be launched on unsupported system versions.</li>
	<li>Fix an issue where the baseline of new line invisible characters was wrong if line is empty.</li>
	<li>Fix syntax highlighting issue with multiple lines.</li>
	<li>Fix an issue where text view drawing was distorted while resizing window.</li>
	<li>Fix an issue where the application could crash on window restoration.</li>
	<li>Fix some typos in syntax styles “Julia” and “SQL”.</li>
	<li>Address an issue where syntax highlighted control character was sometimes not colored in the invisible color.</li>
</ul>
</section>
</article>



<article>
<header>
	<h1>CotEditor 2.2.2</h1>
	<p>release: <time>2015-10-19</time></p>
</header>


<section>
<h2>New Features</h2>

<ul>
	<li>Add new normalization form “Modified NFD” (unofficial normalization form adopted by HFS+) to the Unicode normalization action in Utility menu (Thanks to doraTeX!)<ul>
		<li>It is also added to the AppleScript terms.</li>
	</ul></li>
</ul>
</section>


<section>
<h2>Improvements</h2>

<ul>
	<li>Update “JSON” syntax style:<ul>
		<li>Add “geojson” to extension list.</li>
	</ul></li>
</ul>
</section>


<section>
<h2>Fixes</h2>

<ul>
	<li>Fix an issue where the baseline of invisible characters was wrong by some fonts.</li>
	<li>Fix an issue where the application could crash after modifying theme name on El Capitan.</li>
	<li>Fix an issue where submenu disclosure arrows in the menu key binding editor did occasionally disappear.</li>
	<li>Fix timing to update search string to system-wide shared find string.</li>
	<li>Fix an issue under the specific conditions where the migration window showed up every time on launch.</li>
</ul>
</section>
</article>



<article>
<header>
	<h1>CotEditor 2.2.1</h1>
	<p>release: <time>2015-10-04</time></p>
</header>


<section>
<h2>Fixes</h2>

<ul>
	<li>Fix an issue where the application could crash on typing Japanese text if hanging indentation is enabled.</li>
</ul>
</section>
</article>



<article>
<header>
	<h1>CotEditor 2.2.0</h1>
	<p>release: <time>2015-10-03</time></p>
</header>

<p class="important">This version contains some specific changes that may require manual migration by users. See <a href="specification_changes_on_2.2.html">Important changes on CotEditor 2.2</a> for details.</p>


<section>
<h2>New Features</h2>

<ul>
	<li>CotEditor is now <strong>Sandboxed</strong>.</li>
	<li>Hanging indentation that enables inserting extra indent to wrapped lines.
	<ul>
		<li>You can change the behavior in Preferences &gt; Edit.</li>
	</ul></li>
	<li>New setting option for the behavior on document modification by external process (in General pane).</li>
	<li>Share button in toolbar (Customize toolbar to use it).</li>
	<li>Add new themes “Anura” and “Note”.</li>
	<li>Line number view for vertical text orientation.</li>
	<li>Print with vertical text orientation.</li>
	<li>Save text orientation state to the file and restore it when the file is opened.
	<ul>
		<li><strong>for advanced users</strong>: In this feature, CotEditor saves an <i>extended attribute</i> which named <code>com.coteditor.VerticalText</code> to the file <strong>only when</strong> the editor's text orientation is vertical. You can even disable the feature running the command <code>defaults write com.coteditor.CotEditor savesTextOrientation -bool NO</code> in Terminal.</li>
	</ul></li>
	<li>Add interpreter name list to the syntax style definition to determine syntax style from the shebang in the file content for in case when syntax style cannot be determined from the file name.</li>
	<ul>
		<li>From this change, some of the bundled syntax styles are also updated.</li>
	</ul>
	<li>Add new normalization form “NFKC Casefold” to the Unicode normalization action in the Utility menu. (Thanks to doraTeX!)
	<ul>
		<li>It is also added to the AppleScript terms.</li>
	</ul></li>
	<li>Add <code>encoding:</code> and <code>coding:</code> to the encoding declaration keywords which will be used on encoding auto-detection (interpreting priorities are: <code>charset=</code> &gt; <code>encoding=</code> &gt; <code>@charset</code> &gt; <code>encoding:</code> &gt; <code>coding:</code>).</li>
	<li>Add German localization.</li>
</ul>
</section>


<section>
<h2>Improvements</h2>

<ul>
	<li>Support OS X 10.11 El Capitan.</li>
	<li>Deprecate the feature opening/saving files that user doesn't have the permission, due to Sandbox requirement.</li>
	<li>Remove bundled <code>cot</code> command-line tool, due to the Mac App Store guidelines.
	<ul>
		<li>To use <code>cot</code> command with CotEditor 2.2.0 and later, download the new command-line tool from <a href="https://coteditor.com/cot">http://coteditor.com/cot</a> and install manually. You cannot use the previous one with CotEditor 2.2.0.</li>
	</ul></li>
	<li>Improve side inspector UI.</li>
	<li>Improve syntax highlighting:
	<ul>
		<li>Optimize general syntax highlighting performance (ca. 1.8x).</li>
		<li>Optimize syntax highlighting on file opening.</li>
		<li>Better coloring parsing while editing.</li>
		<li>Update all split editors while editing.</li>
	</ul></li>
	<li>Move scripts folder location from <code>~/Library/Application Support/CotEditor/ScriptMenu/</code> to <code>~/Library/Application Scripts/com.coteditor.CotEditor/</code> due of the Sandbox requirement.
	<ul>
		<li>Users need to migrate their script to the new folder manually since CotEditor doesn't have the write permission to the new location.</li>
	</ul></li>
	<li>Improve print document:
	<ul>
		<li>Update header/footer layout to conform to the standard system header/footer design.</li>
		<li>Add page setup options to the print panel.</li>
		<li>Print settings preset can be stored in the print panel.</li>
	</ul></li>
	<li>Improve Color Code Editor:
	<ul>
		<li>Add stylesheet keyword to color code type.</li>
		<li>Add stylesheet keyword color list to editor panel.</li>
		<li>Make editor panel resizable.</li>
	</ul></li>
	<li>Now syntax style is automatically set to “XML” on file opening if no appropriate style can be found but the file content starts with an XML declaration.</li>
	<li>Update “Swift” syntax style:
	<ul>
		<li>Add new terms available in Swift 2.0.</li>
	</ul></li>
	<li>Better file encoding handling on revert action.</li>
	<li>Update word completion list setting in Edit pane in Preferences (The previous setting has been reset).</li>
	<li>Set access-group <code>com.coteditor.CotEditor.edit</code> to CotEditor's script definition.</li>
	<li>Change behavior to save <code>com.apple.TextEncoding</code> xattr on saving if the file had no content.</li>
	<li>Improve window restoration:
	<ul>
		<li>To restore also the last scroll position and cursor position.</li>
		<li>To restore also the last syntax style mode of unsaved documents.</li>
	</ul></li>
	<li>Support “swipe to delete” for some tables in Preferences on El Capitan.</li>
	<li>Improve contextual menu for theme/syntax style list on preferences.</li>
	<li>Avoid beeping on typing an unmatched <code>&gt;</code> even if <code>&lt;</code><code>&gt;</code> brace highlighting turned on.</li>
	<li>Improve saving error dialog to display more detailed error reason.</li>
	<li>Optimize saving process.</li>
	<li>Adjust highlight color for find panel.</li>
	<li>Tweak message terms.</li>
	<li>Remove sample scripts.<ul>
		<li>You can get them online on <a href="https://coteditor.com/archives">Archives</a> page.</li>
	</ul></li>
	<li>Update documents.</li>
	<li>Update build environment to OS X El Capitan + Xcode 7 (SDK 10.11).</li>
	<li>Change source code license from the GNU General Public License version 2 to the Apache License version 2.0.</li>
	<li><span class="label">non-AppStore ver.</span>: Disable auto-update feature.
	<ul>
		<li>Since the <a href="https://sparkle-project.org" rel="external">Sparkle</a> framework which is a software update framework we use doesn't support Sandboxed apps yet, the auto-update feature within CotEditor should be once disabled. The new behavior is: a notification window will be shown when a new release is available (as before), then you need to update CotEditor manually getting the new version from our web-site. Or, just migrate to the <a href="https://itunes.apple.com/app/coteditor/id1024640650?ls=1">Mac App Store version</a>.</li>
	</ul></li>
	<li><span class="label">non-AppStore ver.</span>: Add option to check pre-release versions.
	<ul>
		<li>New pre-releases are always subject to the update check no matter the user setting if the current running CotEditor is a pre-release version.</li>
	</ul></li>
	<li><span class="label">non-AppStore ver.</span>: Update Sparkle framework to version 1.11.0.</li>
</ul>
</section>


<section>
<h2>Fixes</h2>

<ul>
	<li>Fix an issue where theme color was occasionally not applied to the preview in the print panel.</li>
	<li>Fix an issue where the application crashed when type a part of surrogate pair character.</li>
	<li>Fix an issue where invisibles which are a surrogate pair occasionally did not display.</li>
	<li>Fix an issue where the full path display in the document inspector did not update after the document file moved.</li>
	<li>Fix an issue where the find panel could not find matched strings when the find string includes CR or CR/LF line endings.</li>
	<li>Fix an issue where warning on Integration pane didn't disappear even after the problem resolved.</li>
	<li>Fix an issue where the application crashed by clicking header of empty table in syntax editor sheet.</li>
	<li>Fix an issue where line numbers were not drawn completely on OS X 10.8 when scroll bars are set as always shown.</li>
	<li>Fix an issue where the command-line tool could rarely not be installed from Integration pane.</li>
	<li>Fix an issue where the application could crash after when closing multiple split views.</li>
	<li>Fix an issue where the toolbar button state of the text orientation was not updated on window restoration.</li>
	<li>Fix an issue where some ligatured characters were drawn at a wrong position when the line height for composite font is fixed.</li>
	<li>Fix an issue where unwanted invisible character marks were drawn when tab drawing is turned off and other invisibles drawing is turned on.</li>
	<li>Add some missing localized strings in Japanese.</li>
	<li>Improve general stability.</li>
</ul>
</section>

<section>
<h2>Misc.</h2>

<ul>
	<li>First release in the Mac App Store.</li>
	<li>A CotEditor plugin-script for <a href="https://kapeli.com/dash" rel="external" title="Dash for OS X - API Documentation Browser, Snippet Manager - Kapeli">Dash</a> API documentation browser has been released at <a href="https://github.com/coteditor/Dash-CotEditor-Plugin" rel="external" title="Dash CotEditor Plugin - GitHub">Dash CotEditor Plugin/GitHub</a>.</li>
</ul>
</section>
</article>



<article>
<header>
	<h1>CotEditor 2.1.6</h1>
	<p>release: <time>2015-07-17</time></p>
</header>


<section>
<h2>Fixes</h2>

<ul>
	<li>Improve stability on saving (Thanks to zom-san!).</li>
</ul>
</section>
</article>



<article>
<header>
	<h1>CotEditor 2.1.5</h1>
	<p>release: <time>2015-07-14</time></p>
</header>


<section>
<h2>Fixes</h2>

<ul>
	<li>Fix an issue where auto-indent between curly brackets puts some spaces to a wrong place.</li>
</ul>
</section>
</article>



<article>
<header>
	<h1>CotEditor 2.1.4</h1>
	<p>release: <time>2015-07-12</time></p>
</header>


<section>
<h2>New Features</h2>

<ul>
	<li>Importing theme files via drag-and-drop to theme list in preferences.</li>
</ul>
</section>


<section>
<h2>Improvements</h2>

<ul>
	<li>Support displaying skin tone variations of Unicode 8.0 on the character inspector.</li>
	<li>Support Automatic Termination (Now, CotEditor can be terminated automatically if it has no window).</li>
	<li>Display invisible vertical tab (<code>U+000B</code>) with <code>␋</code> symbol if “Show other invisible characters” turns on.</li>
	<li>Add fancy animations to encoding list edit sheet in preferences.</li>
	<li>Add suppression button to the IANA charset name conflict alert.</li>
	<li>Improve word completion with words that exist in the document.</li>
	<li>Modify layout of “General” pane in Preferences.</li>
	<li>Add tooltip hint to controls in the find panel.</li>
	<li>Optimize image resources size.</li>
	<li>Update Sparkle framework to version 1.10.0.</li>
</ul>
</section>


<section>
<h2>Fixes</h2>

<ul>
	<li>Address an issue where the application could hang up on document saving.</li>
	<li>Fix an issue where the autosaving could sometimes be disabled.</li>
	<li>Fix an issue where the layout of the text fields in the find panel could rarely be broken.</li>
	<li>Fix an issue where the auto-update notifier did not recognize a new stable version from specific beta version numbers.</li>
	<li>Fix an issue where some 3rd-party text editors for OS X cannot interpret files which were created by CotEditor.</li>
	<li>Fix an issue where an unwanted alert did show on the first save after reverting back.</li>
	<li>Fix an issue where selection after modifying sort of extension priority in syntax style edit sheet was wrong.</li>
	<li>Fix an issue where “Help” menu item duplicated in the menu bar on the second launch.</li>
	<li>Add some missing Localized strings in simplified Chinese. (Thanks to Wei Wang!)</li>
</ul>
</section>
</article>



<article>
<header>
	<h1>CotEditor 2.1.3</h1>
	<p>release: <time>2015-03-26</time></p>
</header>


<section>
<h2>Improvements</h2>

<ul>
	<li>Revert find panel behavior to select always whole text in find field when the panel is called.</li>
</ul>
</section>


<section>
<h2>Fixes</h2>

<ul>
	<li>Fix line number drawing with large line numbers.</li>
	<li>Fix an issue where the external modification notification did not work.</li>
	<li>Improve general stability.</li>
</ul>
</section>
</article>



<article>
<header>
	<h1>CotEditor 2.1.2</h1>
	<p>release: <time>2015-03-10</time></p>
</header>


<section>
<h2>Improvements</h2>

<ul>
	<li>Change place to create backup files (Now, backup files are always created in <code>~/Library/Autosave Information/</code>).</li>
	<li>Improve find panel:<ul>
		<li>Add scroll bars to the text fields.</li>
		<li>Show invisible characters in text fields.</li>
		<li>Now, “Swap ¥ and \ keys” option is also applied to the fields in the find panel.</li>
		<li>Remove “Escape Character” option for regular expression search.</li>
	</ul></li>
	<li>Add “Cyrillic (Windows)” to the encoding list.</li>
	<li>Optimize launching speed of <code>cot</code> command-line tool.</li>
</ul>
</section>


<section>
<h2>Fixes</h2>

<ul>
	<li>Fix an issue where the application could hang up on saving backup file.</li>
	<li>Fix an issue where unwanted find panel was shown when perform “Use Selection for Find” or “Use Selection for Replace” action.</li>
</ul>
</section>
</article>



<article>
<header>
	<h1>CotEditor 2.1.1</h1>
	<p>release: <time>2015-03-01</time></p>
</header>


<section>
<h2>Fixes</h2>

<ul>
	<li>Fix an issue where octal file permission in the document inspector was wrong.</li>
	<li>Fix an issue where the application could hang up on text editing.</li>
	<li>Improve general stability.</li>
</ul>
</section>
</article>



<article>
<header>
	<h1>CotEditor 2.1.0</h1>
	<p>release: <time>2015-02-19</time></p>
</header>


<section>
<h2>New Features</h2>

<ul>
	<li><code>cot</code> command-line tool.</li>
	<li>Now your documents are automatically backed-up while editing and will be resumed at the next session, even after force quitting.
	<ul>
		<li>This feature doesn't modify your actual files. You still need to perform “Save” manually to apply changes to your files.</li>
	</ul></li>
	<li>New AppleScript property <code>tab width</code> for document object.</li>
	<li>Now, CotEditor script receives the absolute file path of the frontmost document as an argument if available.</li>
	<li>Add “New CotEditor Document with Selection” and “Open File in CotEditor” Services.</li>
	<li>Add syntax styles for “Erlang” and “Julia”.</li>
</ul>

</section>


<section>
<h2>Improvements</h2>

<ul>
	<li>Drop support for <strong>OS X Lion.</strong></li>
	<li>Migrate document drawer to sidebar style.
	<ul>
		<li>Add “show document inspector” option to preferences.</li>
		<li>Improve document information display.</li>
	</ul></li>
	<li>Introduce brand-new find panel with more organized UI.
	<ul>
		<li>OniGmo is still be using for the regular expression engine as before.</li>
		<li>Settings for find panel has been once reset. You can set them again from the gear button in the find panel.</li>
	</ul></li>
	<li>Enable to change multiple checkboxes in syntax style editor at once.</li>
	<li>Improve to display gear icon in menu bar while executing a script.</li>
	<li>Improve auto-outdent behavior with <code>}</code> input.</li>
	<li>Improve auto-tab-expand behavior with intent that tab characters and spaces are mixed.</li>
	<li>Add hidden “Reveal in Finder” menu item to syntax style action menu in Preferences (visible with <kbd>Option</kbd> key).</li>
	<li>Improve CotEditor Script to apply the result to the document that was frontmost when the script was launched.</li>
	<li>Close Preferences window with <kbd>ESC</kbd> key.</li>
	<li>Character inspector popover becomes detachable (on Yosemite and later).</li>
	<li>Update about Console Panel:
	<ul>
		<li>Rename “Script Error Panel” to “Console Panel.”</li>
		<li>Change toolbar style.</li>
		<li>Beautify output message style.</li>
	</ul></li>
	<li>Prefer using user custom syntax style if the file mapping conflicts with other bundled style.</li>
	<li>Make key bindings for panel windows customizable.</li>
	<li>Change to save <code>com.apple.TextEncoding</code> xattr only if the file already has the encoding xattr or it's a new document.</li>
	<li>Move removed themes/styles to Trash instead delete them immediately.</li>
	<li>Now, Utility actions perform with multiple selections.</li>
	<li>Avoid showing not-writable alert on Resume again.</li>
	<li>Delay timing to save text key bindings setting.</li>
	<li>Localize document types.</li>
	<li>Improve text rendering with non-opaque view.</li>
	<li>Update “Markdown” syntax style:
		<ul>
		<li>Add horizontal rules to outline menu.</li>
	</ul></li>
	<li>Tweak text view drawing performance.</li>
	<li>Update Sparkle framework to version 1.9.0.</li>
</ul>
</section>


<section>
<h2>Fixes</h2>

<ul>
	<li>Fix an issue that the preferred file encoding for encoding detection could be set wrong after running file open panel.</li>
	<li>Fix an issue that incompatible character markup positions were wrong by CR/LF line endings.</li>
	<li>Fix duplication check in key bindings editor.</li>
	<li>Fix “Restore Defaults” button ability on text key bindings edit sheet.</li>
	<li>Fix possible crashes on input.</li>
	<li>Fix an issue that application could crash after closing split view.</li>
	<li>Fix an issue that application could crash after switching theme in preferences.</li>
	<li>Fix an issue where tab width on printing didn't reflect user indent setting.</li>
	<li>Fix an issue where tab width didn't update on font size change.</li>
	<li>Fix an issue where the help button on Edit pane and Format pane didn't show correct help page.</li>
	<li>Fix an issue that application couldn't open file that is not Unicode, has more than 4,096 characters and consists only of 2 byte characters.</li>
	<li>Fix an issue that text font could occasionally change after pasting or inputting text from other application.</li>
	<li>Fix an issue that number of selected lines displayed less than actual count if last selected lines are blank.</li>
	<li>Fix an issue that Unicode character insertion was occasionally failed.</li>
	<li>Fix an issue that syntax highlights were removed after performing Unhighlight.</li>
	<li>Fix timing to display sheets on file open.</li>
	<li>Fix an issue that selection of line endings menu and encoding menu in toolbar did not update on undo/redo</li>
	<li>Fix an issue where “Go To” dialog could duplicate and then most of the controls were disabled.</li>
	<li>Fix an issue that checkmark in line height menu was not displayed.</li>
	<li>Fix an issue where some document icons were not applied under the specific environments.</li>
	<li>Fix some missing localizations in simplified Chinese. (Thanks to Wei Wang!)</li>
	<li>Fix an issue that an alert message was not localized.</li>
	<li>And other trivial UI fixes and enhancements.</li>
</ul>
</section>
</article>



<article>
<header>
	<h1>CotEditor 2.0.3</h1>
	<p>release: <time>2014-12-14</time></p>
</header>


<section>
<h2>New Features</h2>

<ul>
	<li>Add Chinese (Simplified) localization. (Thanks to Wei Wang!)</li>
	<li>Add feature to scale font size up by pinch gesture.</li>
</ul>
</section>


<section>
<h2>Improvements</h2>

<ul>
	<li>Add “Traditional Chinese (Big 5 HKSCS)”, “Traditional Chinese (Big 5-E)” and “Traditional Chinese (Big 5)” to encoding list.</li>
	<li>Add “show invisible characters” option to set the visibility of all invisible characters at once.
		<ul>
		<li>From this, invisibles visibility of displayed windows can be toggled even all invisibles are hidden as default.</li>
	</ul></li>
	<li>Now, the popup menus in toolbar can be called directly even on “Text Only” mode without mode change.</li>
	<li>Now, window states will resume from the last session.</li>
	<li>Change default syntax style from “None” to “Plain Text”.</li>
	<li>Improve syntax highlighting performance.</li>
	<li>Remove delay when an AppleScript/JavaScript is run for the first time after application launch.</li>
	<li>Update “CSS” syntax style:
		<ul>
		<li>Add several keywords. (Thanks to Nathan Rutzky!)</li>
	</ul></li>
	<li>Update “JSON” syntax style:
		<ul>
		<li>Improve highlighting performance.</li>
	</ul></li>
	<li>Improve find panel behavior with Spaces.</li>
	<li>Disable rich text in find panel.</li>
</ul>
</section>


<section>
<h2>Fixes</h2>

<ul>
	<li>Fix page guide position and tab width.</li>
	<li>Fix an issue that “Go” button in “Go To” sheet didn't work by clicking.</li>
	<li>Fix an issue that line endings menu in toolbar whose document had been newly created was always set to “LF”.</li>
	<li>Fix an issue that cancellation of syntax extracting didn't work immediately under the specific conditions.</li>
	<li>Fix an issue that selecting inside of brackets by double-clicking didn't work.</li>
	<li>Fix an issue that script execution with large size output could cause application hang up.</li>
	<li>Fix a possible issue that syntax highlighting while text editing could cause application crash.</li>
	<li>Fix an issue that application could hang up when no text font is found.</li>
	<li>Fix an issue that highlights weren't updated after “Replace All” under Japanese localization.</li>
	<li>Fix an issue that the Auto-Completion feature couldn't enable from the preferences under Japanese localization.</li>
</ul>
</section>
</article>



<article>
<header>
	<h1>CotEditor 2.0.2</h1>
	<p>release: <time>2014-11-26</time></p>
</header>


<section>
<h2>Fixes</h2>


<ul>
	<li>Fix a critical issue that the application hang up if either file encoding or line endings is shown in status bar.</li>
</ul>
</section>
</article>



<article>
<header>
	<h1>CotEditor 2.0.1</h1>
	<p>release: <time>2014-11-25</time></p>
</header>


<section>
<h2>New Features</h2>

<ul>
	<li>Introduce new AppleScript commands <code>comment out</code> and <code>uncomment</code> for selection object.</li>
	<li>Add “js“ extension to CotEditor script type.
		<ul>
		<li><strong>Hint</strong>: Use <code>#!/usr/bin/osascript -l JavaScript</code> for shebang to run script as Yosemite's JavaScript for Automation.</li>
	</ul></li>
	<li>Add “Create Bug Report…” action to the Help menu.</li>
	<li>Add syntax style for “BibTeX”.</li>
</ul>
</section>


<section>
<h2>Improvements</h2>

<ul>
	<li>Display an alert if the opening file is larger than 100 MB.</li>
	<li>Change the default value for “Comment always from line head” option to enable.</li>
	<li>Rename labels for line endings.</li>
	<li>Update “Python” syntax style:
	<ul>
		<li>Fix highlighting <code>print</code> command.</li>
	</ul></li>
	<li>Update “Ruby” syntax style:
	<ul>
		<li>Improve highlighting <code>%</code> literals.</li>
	</ul></li>
	<li>Update “R” syntax style:
	<ul>
		<li>Add file name <code>.Rprofile</code> to file mapping.</li>
	</ul></li>
	<li>Update “JavaScript” syntax style:
	<ul>
		<li>Highlight shebang as a comment.</li>
	</ul></li>
	<li>Update documents for scripting with AppleScript.</li>
	<li>Update sample scripts.</li>
	<li>Remove syntax style for “eRuby”.</li>
</ul>
</section>


<section>
<h2>Fixes</h2>

<ul>
	<li>Fix an issue that new documents couldn't occasionally be saved with an extension that is automatically added from syntax definition.</li>
	<li>Fix an issue that the application could crash after closing split view.</li>
	<li>Fix an issue that some objects couldn't be handled via JavaScript for Automation on Yosemite.</li>
	<li>Fix an issue that syntax style validator didn't warn about keywords duplication that were newly added.</li>
	<li>Fix an issue that syntax style mapping conflict tables were always blank.</li>
	<li>Fix an issue that quoted texts and block comments at the end of document weren't highlighted.</li>
	<li>Fix an issue that text kerning was too narrow with non-antialiasing text (thanks to tsawada2-san).</li>
	<li>Fix an issue that text view scrolls to the opposite side when line number view is dragged.</li>
	<li>Fix an issue that <code>contents</code> property of document property couldn't be set via AppleScript.</li>
	<li>Fix an issue that word selection didn't expand correctly under the specific conditions.</li>
	<li>Fix an issue that current line highlight didn't update after font size change.</li>
	<li>Fix an issue that navigation/status bars are shown for a moment on window creation even they are set as hidden.</li>
	<li>Fix an issue that newly added row in file drop setting occasionally disappear immediately.</li>
	<li>Fix some Japanese localizations.</li>
</ul>
</section>
</article>



<article>
<header>
	<h1>CotEditor 2.0.0</h1>
	<p>release: <time>2014-11-13</time></p>
</header>

<p class="important">This version contains some specific changes that may require manual migration by users. See <a href="specification_changes.html">Important changes on CotEditor 2.0</a> for details.</p>

<section>
<h2>New Features</h2>

<ul>
	<li>Coloring theme feature.</li>
	<li>Comment toggling feature.</li>
	<li>Add “types”, “attributes” and “variables” to syntax highlighting colors.</li>
	<li>Now, syntax style can be determined not only from file extension but also from file name.
		<ul>
		<li>From this, rename “Extensions” in syntax edit sheet to “File Mapping”.</li>
	</ul></li>
	<li>Add metadata fields for syntax styles.</li>
	<li>Append a correspondent extension to the file name on saving.
		<ul>
		<li>The top extension in the extension list in the syntax style definition will be used.</li>
		<li>From this, setting for “Append “txt” on saving” was deprecated.
			<ul>
			<li>If you want to keep using “txt” as default extension, set “Plain Text” syntax style as default style in Preferences &gt; Format.</li>
		</ul></li>
	</ul></li>
	<li>Add “Toggle Text Orientation” icon to toolbar.</li>
	<li>Add option to split views vertically.</li>
	<li>Select lines via clicking/dragging line numbers.</li>
	<li>Add “Select Line” command to “Edit” menu.</li>
	<li>Add syntax styles for “AppleScript”, “C#”, “Go”, “Lisp”, “Lua”, “R”, “Rust”, “Scheme”, “SQL”, “SVG”, “Swift” and “Tcl”,.</li>
	<li>Auto-complete feature (experimental implementation, turned off by default).</li>
</ul>
</section>

<section>
<h2>Improvements</h2>

<ul>
	<li>Support OS X Yosemite.</li>
	<li>Update application icon with Yosemite style.</li>
	<li>Change the bundle identifier from <code>com.aynimac.CotEditor</code> to <code>com.coteditor.CotEditor</code>.</li>
	<li>New default coloring scheme.</li>
	<li>Improve performance drastically:
		<ul>
		<li>Extracting outline list on a background thread.
			<ul>
			<li>From this, non-response time till coloring indicator sheet has been shown reduced drastically.</li>
			<li>Display message for outline extracting in the navigation bar until the first extracting ends.</li>
		</ul></li>
		<li>Perform extracting syntax highlights on a background thread.</li>
		<li>Cache results of syntax highlighting, and use them as long as document is not modified.</li>
		<li>Improve cursor moving and file opening performance when the current line is highlighted.</li>
		<li>Improve invisible chars drawing performance (4x faster).</li>
		<li>Improve line number drawing performance (6x faster).</li>
		<li>Improve text view scrolling on Mountain Lion and later.</li>
		<li>For performance, change range to scan encoding declaration up to 2,000 characters from the head of the document.</li>
	</ul></li>
	<li>Change syntax style file format from plist (XML) to YAML.
		<ul>
		<li>Legacy user styles will be migrated automatically on the first launch of CotEditor 2.0.</li>
		<li>New user syntax style files are stored in <code>~/Library/Application Support/CotEditor/Syntaxes/</code>. The old styles are kept in <code>SyntaxColorings/</code>. Since CotEditor 2.0 doesn’t use them any more, you can delete the directory if you want.</li>
	</ul></li>
	<li>Now, IC (ignore case) can be set even RE (regular expression) is set in syntax style editing.</li>
	<li>Change regular expression engine to extract outline from OniGmo (OgreKit) to ICU (NSRegularExpression).
		<ul>
		<li><strong>Attention!</strong>: You may need to update the outline extracting definitions in your custom syntax styles. See <a href="specification_changes.html">Important changes on CotEditor 2.0</a> for details.</li>
		<li>Remove <code>$&amp;</code> definition that represents whole matched string (Use <code>$0</code> instead).</li>
	</ul></li>
	<li>Change tab width to 4 characters in outline menu.</li>
	<li>Improve coloring indicator:
		<ul>
		<li>Improve to perform cancel button correctly.</li>
		<li>On Mavericks and later, you can work with other documents while coloring dialog is shown.</li>
		<li>Display current task as message in sheet.</li>
		<li>Change not to reset syntax style to “None” when user cancels coloring.</li>
		<li>Change not to remove current coloring when user cancels coloring.</li>
		<li>Cancel with ESC key.</li>
	</ul></li>
	<li>Apply theme color to the line number view.</li>
	<li>On Mountain Lion and later, text view gets no drop-shadow by texts on semi-transparent.</li>
	<li>Define document types for CotEditor in more details and also add document icons for each.</li>
	<li>Scroll line by line with an arrow key.</li>
	<li>Adjust indent automatically on return just after <code>{</code> and <code>}</code> if Auto-Indent is on. (thanks to Naotaka-san).</li>
	<li>Rename “Spelling” menu item to “Spelling and Grammar” in Edit menu, and also add “Substitutions” and “Transformations” items
	<ul>
		<li>From this, remove “Uppercase”, “Lowercase” and “Capitalize” in “Utility” menu.</li>
	</ul></li>
	<li>Update all of bundled syntax styles.</li>
	<li>Update “CSS” syntax style:
		<ul>
		<li>Support CSS level 3.</li>
	</ul></li>
	<li>Update “Perl” syntax style:
		<ul>
		<li>Add some keywords.</li>
		<li>Add <code>=pod</code> and <code>=cut</code> to comment coloring.</li>
		<li>Add “pm” to extensions.</li>
	</ul></li>
	<li>Update “JSON” syntax style:
		<ul>
		<li>Add “cottheme” to extensions.</li>
	</ul></li>
	<li>Update “LaTeX” syntax style:
		<ul>
		<li>Add “cls” and “sty” to extensions.</li>
		<li>Update outline menu style.</li>
	</ul></li>
	<li>Update “YAML” syntax style:
		<ul>
		<li>Support YAML 1.2.</li>
		<li>Improve outline extracting rules.</li>
		<li>Some fixes.</li>
	</ul></li>
	<li>Update “Ruby” syntax style:
		<ul>
		<li>Support % notation.</li>
		<li>Add special variables.</li>
		<li>Improve number literals.</li>
		<li>Support here document.</li>
		<li>and some more fixes.</li>
	</ul></li>
	<li>Update “Java” syntax style:
		<ul>
		<li>Improve number literals.</li>
		<li>Support annotation.</li>
		<li>and some more fixes.</li>
	</ul></li>
	<li>Update “JavaScript” syntax style:
		<ul>
		<li>Completely rewrite.</li>
	</ul></li>
	<li>Update “Haskell” syntax style:
		<ul>
		<li>Improve number literals.</li>
		<li>Add escape chars.</li>
	</ul></li>
	<li>Update “Apache” syntax style:
		<ul>
		<li>Indent outline items.</li>
	</ul></li>
	<li>Separate “DTD” (Document Type Declaration) syntax style from “XML”.
		<ul>
		<li>From this, coloring performance with “XML” syntax style was improved.</li>
	</ul></li>
	<li>Updates about scripting support:
		<ul>
		<li>Migrate AppleScript API definition file to sdef format.</li>
		<li>Rename <code>unicode normalization</code> command to <code>normalize unicode</code>.</li>
		<li>Update internal code for <code>range</code> property of <code>text selection</code> objects.
			<ul>
			<li>From this, your <strong>compiled</strong> AppleScripts (.scpt) that contain <code>selection</code> handling need to be updated manually. See “Scripting with AppleScript” document in Help menu for details.</li>
		</ul></li>
		<li>Update documents about scripting with AppleScript.</li>
	</ul></li>
	<li>Change not to include menu items that manage script menu in context menu.</li>
	<li>Count characters by composed character sequence in the status bar and the info drawer.
		<ul>
		<li>The previous count was actually the length of string in UTF-16 that is internal string expression on OS X (for example, a surrogate pair is counted previously as 2 and now as 1).</li>
		<li>Rename previous “Char Count” to “Char Length” and add another “Char Count” with the new count method for status bar items.</li>
	</ul></li>
	<li>Avoid the move to previous outline item button to select the first “&lt;Outline Menu&gt;” item.</li>
	<li>Change key to display hidden menu items in “File” menu to “Option”.</li>
	<li>Add <code>.</code> and <code>:</code> to word separators that are used for selecting a word with a double click.</li>
	<li>Improve messages on character info inspector with surrogate pairs and variation selectors. (thanks to doraTeX-san)</li>
	<li>Disable alert asking for save when blank &amp; unsaved document will be closed. (thanks to Naotaka-san)</li>
	<li>Brush up toolbar icons.</li>
	<li>Now, font size of line numbers follows editor font size.</li>
	<li>Draw page guide in text color.</li>
	<li>Improve syntax editor sheet so as to edit documents even the sheet is shown. (on Mavericks and later)</li>
	<li>Tweak result messages by syntax style validator and partially localized.</li>
	<li>Improve application icon so as not to react with dropped folders.</li>
	<li>Improve cancellation behavior of word completion.</li>
	<li>Rename “Inspect Glyph” to “Inspect Character”.</li>
	<li>Delay timing to store user’s menu key bindings.
		<ul>
		<li>The user setting for menu key bindings on CotEditor 1.x will be reset on the first launch of v2.0.</li>
	</ul></li>
	<li>Improve key bindings edit sheets.</li>
	<li>Change line hight value to line height based, that includes the hight of the line itself.</li>
	<li>Change default line hight value to 1.3.</li>
	<li>Add thousands separators to values in document info.</li>
	<li>Change date format in document info drawer.</li>
	<li>Tweak status bar design.</li>
	<li>Add back quotes to quotation marks which are accommodated when color comments.</li>
	<li>Change Go To panel to sheet.</li>
	<li>Add animation when toggling visibility of the navigation bar and the status bar.</li>
	<li>Fix used font for invisible characters.</li>
	<li>Update some of alternative characters for full-width space char.</li>
	<li>Improve appearance of the encoding list edit sheet.</li>
	<li>Improve window size setting fields in preferences to move fields with tab key.</li>
	<li>Tweak some texts in UI.</li>
	<li>Deprecate “Drag selected text immediately” setting.</li>
	<li>Remove the output type keyword <code>Pasteboard puts</code> for CotEditor script, that was deprecated on CotEditor 0.7.2 and had remained for backwards compatibility.</li>
	<li>Add hidden setting key <code>layoutTextVertical</code> (boolean) to set text orientation vertical as default.</li>
	<li>Deprecate font settings for navigation bar and line number view which are hidden settings.</li>
	<li>Move version history from rich text format to one of the Help contents.</li>
	<li>Update documents.</li>
	<li>Update Sparkle framework to 1.8.0.</li>
	<li>Update build environment to OS X Yosemite + Xcode 6.1 (SDK 10.10).</li>
	<li>And more internal changes.</li>
</ul>
</section>

<section>
<h2>Fixes</h2>

<ul>
	<li>Fix an issue that “Share find strings with other applications” option didn’t work.</li>
	<li>Fix an issue that “Open a new document when CotEditor becomes active” option didn’t work correctly.</li>
	<li>Fix an issue that the encoding select in file open panel was ignored.</li>
	<li>Fix an issue that comments weren’t highlighted correctly if another comment delimiter is contained in string that is enclosed in quotes before the comment delimiter.</li>
	<li>Fix an issue that variation selectors, kind of invisible characters, disappeared occasionally.</li>
	<li>Fix help buttons on preferences panes.</li>
	<li>Fix an issue that encoding selection in toolbar was reset after changing of encoding list order.</li>
	<li>Fix over-wrapped text in the status bar to truncate with “…”.</li>
	<li>Fix an issue that unfocused windows performed also re-coloring after “Replace All”.</li>
	<li>Fix an issue that page guide was occasionally drawn at wrong place if fallback font is used.</li>
	<li>Fix to highlight current line only in focused view of split views.</li>
	<li>Fix an issue that text lines vibrated during moving caret if text orientation is vertical and line hight is fixed.</li>
	<li>Fix an issue that line numbers in unfocused views were not updated.</li>
	<li>Fix an issue that lately added toolbar icons didn’t represent the state at the moment.</li>
	<li>Fix an issue that an error was output in console if blank area of incompatible chars table was clicked.</li>
	<li>Fix an issue that editors didn’t change to transparent if the opacity setting in preferences window was changed from 100%.</li>
	<li>Fix an issue that changes in custom line height panel wasn’t applied immediately.</li>
	<li>Fix an issue that “Same as Document” selection for invisible chars in print panel didn’t work correctly.</li>
	<li>Fix an issue that line count got one more extra if selection contains return at the end.</li>
	<li>Fix an issue that <code>range</code> property of <code>text selection</code> objects was displayed as wrong <code>character range</code> on AppleScript Editor.</li>
	<li>Fix some sample scripts which didn’t run correctly.</li>
	<li>Fix an issue that some settings did not display in Preferences on OS X Lion.</li>
	<li>Fix an issue that CotEditor could crash after replacement on specific conditions.</li>
	<li>Avoid horizontal scrollers on key bindings edit sheets.</li>
</ul>
</section>

<section>
<h2>Misc.</h2>

<ul>
	<li>Twitter account for CotEditor was created. Follow <a href="https://twitter.com/CotEditor" rel="external">@CotEditor</a> to get our latest news.</li>
	<li>Web page address was changed to <a href="https://coteditor.com" rel="external">coteditor.com</a>.</li>
	<li>You can find additional syntax styles to install on <a href="https://github.com/coteditor/CotEditor/wiki/Additional-Syntax-Styles" rel="external">GitHub Wiki</a>.</li>
</ul>
</section>
</article>



<article>
<header>
	<h1>CotEditor 1.5.4</h1>
	<p>release: <time>2014-06-29</time></p>
</header>

<section>
<h2>Fixes</h2>
<ul>
	<li>Fix an issue that second page was also printed even the document was actually one page.</li>
	<li>Fix an issue that print large size file with syntax coloring would be failed due to the indicator panel.</li>
	<li>Fix an issue that file size info didn’t update after the file update. (thanks to aki-san)</li>
	<li>Fix an issue that auto-indent was not invoked with Japanese fill-width space.</li>
	<li>Fix an issue that change of view opacity would not be applied to the line number views of the opened windows.</li>
	<li>Fix an issue that some temporary settings for the opened editors could be canceled occasionally.</li>
</ul>
</section>
</article>



<article>
<header>
	<h1>CotEditor 1.5.3</h1>
	<p>release: <time>2014-05-21</time></p>
</header>

<section>
<h2>Improvements</h2>
<ul>
	<li>Adjust preferences window layout.</li>
	<li>Reduce scope of syntax coloring on typing.</li>
	<li>Update OgreKit framework to 2.1.7:<ul>
		<li>Refine some labels in Find menu and Find panel.</li>
	</ul></li>
</ul>
</section>

<section>
<h2>Fixes</h2>
<ul>
	<li>Fix an issue that preview didn’t update after changing of footer/header alignment.</li>
	<li>Fix a rare issue that print cannot be performed under the specific environments.</li>
	<li>Fix an issue that set file drop cannot be changed.</li>
	<li>Fix file drop behavior when files with multiple extensions are dropped.</li>
	<li>Fix an issue that text view layout doesn’t follow text wrapping change when layout orientation is vertical.</li>
	<li>Fix some error messages in English.</li>
</ul>
</section>
</article>



<article>
<header>
	<h1>CotEditor 1.5.2</h1>
	<p>release: <time>2014-05-10</time></p>
</header>

<section>
<h2>Improvements</h2>
<ul>
	<li>Modify some menu and setting labels. (thanks to zom-san)</li>
	<li>Now more setting changes are applied also to current document windows.</li>
	<li>Optimize process when status bar is shown.</li>
	<li>Update documents</li>
</ul>
</section>

<section>
<h2>Fixes</h2>
<ul>
	<li>Fix a critical issue that CotEditor crashes on the first launch.</li>
	<li>Fix an issue that window position doesn’t restore on Japanese locale.</li>
	<li>Fix an issue that text insertion on file drop failed.</li>
	<li>Fix missing short cut key of “Enter Full Screen” action.<ul>
		<li>To apply this change, perform the “Set to Factory Defaults” on Preferences &gt; Key Bindings &gt; Menu Key Bindings &gt; Edit.</li>
	</ul></li>
</ul>
</section>
</article>



<article>
<header>
	<h1>CotEditor 1.5.1</h1>
	<p>release: <time>2014-05-09</time></p>
</header>

<section>
<h2>Fixes</h2>
<ul>
	<li>Fix a critical issue that CotEditor 1.5 cannot be launched on OS X 10.7.</li>
</ul>
</section>
</article>



<article>
<header>
	<h1>CotEditor 1.5.0</h1>
	<p>release: <time>2014-05-08</time></p>
</header>

<section>
<h2>New Features</h2>

<ul>
	<li>“Inspect Glyph” feature:<ul>
		<li>Popover information of the selected character, if <kbd>Cmd</kbd> + <kbd>Option</kbd> + <kbd>I</kbd> is pressed or “Inspect Glyph” menu item in “Edit” menu is selected when exactly a single character is selected.</li>
	</ul></li>
	<li>New color code panel:<ul>
		<li>Support 3-digit Hex, CSS’s rgb(), rgba(), hsl() and hsla().</li>
		<li>Fix an issue that the color selected in the color panel was applied also to texts in text view.</li>
	</ul></li>
	<li>Add “Input Char in Unicode Hex” feature to “Edit” menu.</li>
	<li>Informations to display in status bar become selectable.</li>
	<li>Add word count and file size to status bar info choices.</li>
	<li>Add word count, file size and byte size to info drawer.</li>
	<li>Tab format becomes settable via “Format” menu and toolbar to apply only to the current document.</li>
	<li>On Auto-Indent mode, indent become automatically deeper when return key is pressed exactly between <code>{</code> and <code>}</code> or just after <code>:</code> character.</li>
	<li>Add new “CoffeeScript” <a href="#v1.5fnote1"><sup>1</sup></a>, “Dart”, “Diff”, “INI” <a href="#v1.5fnote1"><sup>1</sup></a>, “JSON”, “Makefile”, “reStructuredText” <a href="#v1.5fnote1"><sup>1</sup></a>, “Textile” <a href="#v1.5fnote1"><sup>1</sup></a> and “YAML” syntax style definitions.</li>
	<li>Now, script folder whose name begins with underscore (_) are not displayed in script menu.</li>
	<li>[experimental] Add “Use Vertical Orientation” action to “Format” menu (Line numbers are always disabled while vertical orientation mode).</li>
</ul>
</section>

<section>
<h2>Improvements</h2>

<ul>
	<li>Add “Western (ASCII)” and “Chinese (GB 18030)” to encoding list.</li>
	<li>Brush-up terms on UI.</li>
	<li>Update “HTML” syntax coloring definition.<ul>
		<li>Support HTML5 and HTML5.1</li>
		<li>Better coloring.</li>
	</ul></li>
	<li>Update “Perl” syntax coloring definition.<ul>
		<li>Color numbers and variables.</li>
		<li>Add some keywords.</li>
		<li>Improve comments coloring.</li>
	</ul></li>
	<li>Add “Speech” to “Edit” menu.</li>
	<li>Add “Syntax Style only” choice to completion list setting.</li>
	<li>Add setting for smart quotes/dashes to preferences.</li>
	<li>Regard numbers and underscore <code>_</code> as string is continuing in non-regex keywords on syntax coloring.</li>
	<li>Force disable smart quotes/dashes expect the document view.</li>
	<li>Change the default order of the encodings detection priority, and now “UTF-8” comes to the first position.<ul>
		<li>You should perform “Set to Factory Default” to apply it. if you update CotEditor from previous version.</li>
	</ul></li>
	<li>Updates about window opaque:<ul>
		<li>Remove the feature to make whole the window semi-transparent, and now opacity setting is applied always only to the view.</li>
		<li>Now, line number view follows the text view’s opacity.</li>
		<li>Now, opacity value need not be multiple of 5%</li>
		<li>Fix term “transparency” to “opacity”.</li>
		<li>Change “Apply to all Windows” button to “Set as Default”.</li>
		<li>Update guide image for view opacity slider in preferences.</li>
		<li>Fix window’s drop-shadow whose text view is full-opaque.</li>
	</ul></li>
	<li>Updates about window open behavior:<ul>
		<li>Store last window’s position and locate new window to the place.</li>
		<li>Remove the feature that unedited blank window closes automatically when another document is going to open.</li>
	</ul></li>
	<li>Updates about print:<ul>
		<li>Implement print preview on print panel.</li>
		<li>Apply the document name to the print job.</li>
		<li>Add “Syntax Name” to the header/footer information choices.</li>
		<li>Remove hyphens next to page number.</li>
		<li>Adjust print panel layout.</li>
	</ul></li>
	<li>Toggle menu item names occasionally like “Show” / “Hide”, instead displaying checkmark.</li>
	<li>Change syntax styles management method.<ul>
		<li>Don’t to copy bundled styles to user’s “Application Support” area on launch.<ul>
			<li>From this, bundled syntax styles follow updates after CotEditor 1.5 as long as the styles are not customized.<ul>
				<li>This is not applied to the syntax styles that were copied previous. To apply it to them, perform “Set to Factory Defaults” on style editing sheet of each bundled syntax style in Preferences &gt; Format pane &gt; Installed styles.</li>
			</ul></li>
			<li><strong>for advanced users</strong>: “~/Application Support/CotEditor/SyntaxColorings (old)” will be created on the first launch of CotEditor 1.5, if you updated it from the previous version. This folder is just a backup data for this switching. you can generally remove it if you want.</li>
		</ul></li>
		<li>Handle files Sandbox level safety on style import/export.</li>
	</ul></li>
	<li>Updates about Preferences window:<ul>
		<li>More compact window.</li>
		<li>New grouping.<ul>
			<li>Remove “Syntax” pane and move its settings to “Format” pane and “Appearance” pane.</li>
			<li>Create a new “Edit” pane extracting settings about editing from “General” pane and “Format” pane.</li>
			<li>Other several setting moves.</li>
		</ul></li>
		<li>Use More OS X-friendly terms for labels.</li>
		<li>Apply selected font style to the font fields.</li>
		<li>Use selected pane name for the preferences window title.</li>
		<li>New syntax style management UI.</li>
		<li>Update syntax style editing sheet.<ul>
			<li>Change mode switching from popup button to list.</li>
			<li>Now, multiple lines can be selected and removed at once.</li>
			<li>Validate new syntax name immediately on editing and show an error message if it isn’t valid.</li>
		</ul></li>
		<li>Improve UI of the extension conflicts sheet.</li>
		<li>Add stepper next to number field.</li>
	</ul></li>
	<li>Updates about AppleScript:<ul>
		<li>Remove <code>transparency</code> and <code>alpha only textView</code> properties.</li>
		<li>Add <code>view opacity</code> property to window object.</li>
		<li>Remove <code>selection</code> object direct under the Application object.</li>
	</ul></li>
	<li>Updates about saving position of the script samples and documents:<ul>
		<li>Now, documents for CotEditor scripting can be found in “Help” menu.</li>
		<li>Now, sample scripts will be copied only on the first CotEditor launch.</li>
		<li>Add hidden “Copy Sample to Scripts Folder” menu item that will be appeared only when option key is pressed.</li>
	</ul></li>
	<li>Remove unimportant settings.<ul>
		<li>Remove setting about file Type/Creator that are used until OS X 10.5 to determine document type on system.</li>
		<li>Remove setting about wrapped mark in the line number view and now wrapped marks are always shown.</li>
		<li>Remove the coloring option setting “Include Input Method chars” and now they are always included.</li>
	</ul></li>
	<li>Updates about script error panel:<ul>
		<li>Implement text search in error messages.</li>
		<li>Increase text size and insert a blank line between error messages.</li>
	</ul></li>
	<li>Add information about number of selected lines to status bar and information drawer.</li>
	<li>Support surrogate pair on Unicode display in information drawer.</li>
	<li>Make matching brace highlight more noticeable.</li>
	<li>Add “Report Bug…” menu item to “Help” menu.</li>
	<li>Use light scroller style when background color is dark.</li>
	<li>Change line/character selection on Go To panel from radio buttons to popup menu.</li>
	<li>Improve inspector drawer layout.</li>
	<li>Now line number view updates while window resizing.</li>
	<li>Improve syntax coloring on text inputing.</li>
	<li>Migrate memory management to ARC (Automatic Reference Counting).</li>
	<li>Optimize processes on application launch.</li>
	<li>Update Sparkle framework to version 1.6.0:<ul>
		<li>Add Japanese localization.</li>
		<li>Fix “Automatically download and install updates in the future.” checkbox.</li>
	</ul></li>
	<li>Update OgreKit framework to version 2.1.6.<ul>
		<li>Now find panel is displayed always on current desktop space.</li>
		<li>Disable automatic substitutions in find panel.</li>
	</ul></li>
	<li>A huge bunch of code and document changes.</li>
	<li>Many code and document changing.</li>
</ul>
</section>

<section>
<h2>Fixes</h2>

<ul>
	<li>Fix an issue that all print page number becomes “-1-”.</li>
	<li>Fix an issue that check mark on line endings popup menu in toolbar was disappear.</li>
	<li>Fix an issue that re-coloring didn’t proceed after the text replacement.</li>
	<li>Fix an issue that the <code>close</code> command via AppleScript was ignored.</li>
	<li>Fix an issue that unwanted window objects were visible and could be handled via AppleScript.</li>
	<li>Fix an issue that <code>^</code> (beginning of a line) on AppleScript’s search/replacement was not recognized when the document’s line endings are set to CR.</li>
	<li>Fix an issue that visual tab width didn’t follow new font when font is temporary changed via font panel.</li>
	<li>Fix an issue that strings between quotes/dashes were not colored when comment coloring definition is not contained in the syntax coloring definition.</li>
	<li>Fix an issue that invalid style name was accepted and the saving was failed on syntax style editing under the specific conditions.</li>
	<li>Fix an issue that syntax style file override another existing one without alert on syntax style editing under the specific conditions.</li>
	<li>Fix an issue that application freeze when one of the installed syntax styles contains an extension definition with the empty string.</li>
	<li>Fix an issue that key-bindings contain back-slash didn’t work under the Japanese locale.</li>
	<li>Fix an issue that encoding names in the encoding list on the preferences was editable.</li>
	<li>Fix an issue that document saving is failed when the document that is set to “Non-lossy ASCII” contains non-ASCII characters.</li>
	<li>Fix an issue that application didn’t terminate on quite even “Don’t Save and Close” button was selected when a document whose Finder lock couldn’t be unlocked exists.</li>
	<li>Fix an issue that error message is output to console when completion list is called while the document is empty.</li>
	<li>Fix PHP code on the application icon.</li>
</ul>

</section>

<footer>
	<ol>
		<li id="v1.5fnote1">same as ones that were distributed on <a href="http://wolfrosch.com/works/goodies/coteditor_syntax" rel="external" hreflang="ja" title="Syntax Definition Files for CotEditor //Wolfrosch">wolfrosch.com</a></li>
	</ol>
</footer>
</article>



<article>
<header>
	<h1>CotEditor 1.4.1</h1>
	<p>release: <time>2014-03-22</time></p>
</header>


<section>
<h2>Improvements</h2>
<ul>
	<li>Disable smart dash/quotes feature of Mavericks as default.
	<ul>
		<li><strong>for advanced users</strong>: Run <code>defaults write com.aynimac.CotEditor enableSmartQuotes YES</code> in Terminal to enable this feature again.</li>
		<li>On the next CotEditor 1.5, this feature will be able to be changed on Preferences.</li>
	</ul></li>
</ul>
</section>

<section>
<h2>Fixes</h2>
<ul>
	<li>Fix an issue on ver. 1.4 that line count was always zero.</li>
</ul>
</section>
</article>



<article>
<header>
	<h1>CotEditor 1.4.0</h1>
	<p>release: <time>2014-03-19</time></p>
</header>


<section>
<h2>Improvements</h2>
<ul>
	<li>Change support OS: OS X 10.7 and later.</li>
	<li>Support 64-bit.</li>
	<li>Support Retina display.</li>
	<li>Update regular expression library used on search &amp; replace feature from Oniguruma to Onigmo.<a href="#v1.4fnote1"><sup>1</sup></a>
	<ul>
		<li>Now the most regular expression syntax defined on Perl 5.10+ like look-behind/look-ahead are available.</li>
	</ul></li>
	<li>Update application, document and toolbar icons.</li>
	<li>Add small size toolbar icons.</li>
	<li>Add new “Apache”, “Markdown”, “Scala” and “XML” syntax coloring definitions.<a href="#v1.4fnote2"><sup>2</sup></a></li>
	<li>Update “PHP” syntax coloring definition.<a href="#v1.4fnote2"><sup>2</sup></a>
	<ul>
		<li>Support until PHP5.5.</li>
		<li>Color properties and numbers.</li>
		<li>Improve outline menu.</li>
	</ul></li>
	<li>Update “Python” syntax coloring definition.<a href="#v1.4fnote2"><sup>2</sup></a>
	<ul>
		<li>Support Python3. (>=3.3)</li>
		<li>Color decorators.</li>
		<li>Improve and fix number coloring.</li>
		<li>distinguish between “print” statement and “print” command.</li>
	</ul></li>
	<li>Update “LaTeX” syntax coloring definition.
	<ul>
		<li>Fixed <code>{}</code> symbol escaping</li>
	</ul></li>
	<li>Add py, markdown, md, xml, scala and conf extensions to document type.</li>
	<li>Add “Enter Full Screen” command to menu &gt; View.</li>
	<li>Remove “Preferences”, “Save”, “Save As”, “Page Setup” and “Transparency Panel” icons from toolbar.</li>
	<li>Hide dot files and folders in script menu.</li>
	<li>Improve alert descriptions.</li>
	<li>Adjust styles of windows and panels.</li>
	<li>Rename HexColorCode Editor to Color Code Editor</li>
	<li>Update documents.</li>
</ul>
</section>

<section>
<h2>Fixes</h2>
<ul>
	<li>Fixed an issue that unexpected “Update by external process” alert comes up even file is actually not updated.</li>
	<li>Fixed “from an unidentified developer” alert on the first launch.</li>
	<li>Fixed an issue that toolbar background becomes transparent on fullscreen mode (Lion binary).</li>
	<li>Fixed an issue that text view doesn't become transparent (Lion binary).</li>
	<li>Fixed an issue that top and bottom margin are flipped on printing since OS X Lion.</li>
	<li>Fixed an issue that readonly icon in status bar doesn't represent the state correctly, if status bar was hidden when window opened.</li>
	<li>Fixed a miss placed label on Preferences (Japanese localization).</li>
	<li>Add blank between words on toolbar labels.</li>
	<li>Fixed an issue that RegexKitLite was actually not updated to 4.0 on CotEditor 1.1.</li>
	<li>Fixed an issue that after the specific operation, closed find panel appears again and become not closable.</li>
</ul>

</section>

<footer>
	<ol>
		<li id="v1.4fnote1">The regular expression match on the syntax coloring has no effect by this change, since ICU library is used for it.</li>
		<li id="v1.4fnote2">same as ones that were distributed on <a href="http://wolfrosch.com/works/goodies/coteditor_syntax" rel="external" hreflang="ja" title="Syntax Definition Files for CotEditor //Wolfrosch">wolfrosch.com</a></li>
	</ol>
</footer>
</article>



<article>
<header>
	<h1>CotEditor 1.3.1</h1>
	<p>release: <time>2012-02-12</time></p>
</header>

<section>
<h2>Fixes</h2>
<ul>
	<li>Fix a bug that cannot install via automatic update.</li>
</ul>

</section>
</article>



<article>
<header>
	<h1>CotEditor 1.3.0</h1>
	<p>release: <time>2012-02-10</time></p>
</header>


<section>
<h2>New Features</h2>
<ul>
	<li>Full screen feature. (For 10.7 only)</li>
	<li>Add option to append extension “txt” when saving a file.</li>
</ul>
</section>

<section>
<h2>Improvements</h2>
<ul>
	<li>On Find Panel, don't close panel when you press return key. (If you'd like to close panel, press shift+return key.) (thanks to akinull-san)</li>
	<li>Add binary for 10.7. (build separately for 10.4–10.6 and for 10.7)</li>
</ul>
</section>
</article>



<article>
<header>
	<h1>CotEditor 1.2.0</h1>
	<p>release: <time>2011-05-23</time></p>
</header>


<section>
<h2>New Features</h2>
<ul>
	<li>Add automatic update feature.</li>
</ul>
</section>

<section>
<h2>Improvements</h2>
<ul>
	<li>Change the application icon. (thanks to 1024jp-san)</li>
	<li>Update 'About The ScriptMenu Folder' document.</li>
</ul>
</section>

<section>
<h2>Fixes</h2>
<ul>
	<li>Fix a bug that ignores tab in auto indent.</li>
	<li>Fix a bug that cannot open AppleScript Editor for 10.6 by Option+Click on script menu.</li>
</ul>
</section>
</article>



<article>
<header>
	<h1>CotEditor 1.1.1</h1>
	<p>release: <time>2011-04-06</time></p>
</header>


<section>
<h2>Fixes</h2>
<ul>
	<li>Fix a bug that cannot start in some environment.</li>
</ul>
</section>
</article>



<article>
<header>
	<h1>CotEditor 1.1.0</h1>
	<p>release: <time>2011-04-03</time></p>
</header>

<section>
<h2>Improvements</h2>
<ul>
	<li>Include documents to the application, and open them from the Help menu.</li>
	<li>Include sample scripts to application, and copy them to script folder on the first launch.</li>
	<li>Change SDK version and the deployment target to 10.4.</li>
	<li>Update OgreKit to 2.1.4.</li>
	<li>Update RegexKitLite to 4.0.</li>
	<li>Add usami-k to copyright.</li>
</ul>

</section>

<section>
<h2>Fixes</h2>
<ul>
	<li>Fix a crash bug on MacBook Air.</li>
	<li>Fix the default style file for CSS.</li>
</ul>
</section>
</article>



<article>
<header>
	<h1>CotEditor 1.0.1</h1>
	<p>release: <time>2009-05-01</time></p>
</header>


<section>
<h2>Improvements</h2>
<ul>
	<li>Adjusted vertical character display position in a line.</li>
	<li>Modified some Utility menu items' names (English).</li>
</ul>
</section>

<section>
<h2>Fixes</h2>
<ul>
	<li>The default style file for PHP was missing. This problem has been fixed.</li>
	<li>Updated the default style file for “C, C++, Objective-C”, Java, Haskell.</li>
	<li>A newly added user couldn't launch CotEditor due to the permission issue of the default style file for eRuby. This problem has been fixed.</li>
	<li>Fixed a bug where scripts failed to handle selected strings of a document with CR/LF line endings.</li>
</ul>
</section>
</article>



<article>
<header>
	<h1>CotEditor 1.0.0</h1>
	<p>release: <time>2009-02-28</time></p>
</header>


<section>
<h2>Improvements</h2>
<ul>
	<li>Updated development environment to 10.5.6 + Xcode 3.1.2.</li>
</ul>
</section>

<section>
<h2>Fixes</h2>
<ul>
	<li>When the option “Fix line height with composite font” is enabled, the text display with particular fonts was not updated as it should be. This problem has been fixed.</li>
	<li>Fixed a bug where changing font cluttered the Page Guide display.</li>
</ul>
</section>
</article>



<article>
<header>
	<h1>CotEditor 0.9.6</h1>
	<p>release: <time>2008-12-27</time></p>
</header>


<section>
<h2>New Features</h2>
<ul>
	<li>Added an option allows you to save UTF-8 files with a BOM. (UTF-8 with BOM may cause various problems, use this option with care. OFF by default.)</li>
</ul>
</section>

<section>
<h2>Improvements</h2>
<ul>
	<li>Removed the “A colon (:) is considered as a delimiter when you select a word by double-clicking” feature added on version 0.9.5 (this made expanding the selection with SHIFT-click impossible).</li>
	<li>Improved syntax coloring accuracy on 10.5.x.</li>
	<li>Upgraded RegexKitLite to version 2.2.</li>
	<li>Updated development environment.</li>
</ul>
</section>

<section>
<h2>Fixes</h2>
<ul>
	<li>Fixed a problem where you could drop a folder on the CotEditor icon.</li>
	<li>Fixed a bug where a newly created Syntax Style couldn't be saved.</li>
	<li>Fixed a bug where the name of a copied Syntax Style couldn't be changed.</li>
	<li>Cleared unused variables, uninitialized variables and memory leaks from my own code using clang's scan-build.</li>
	<li>Fixed a bug where pasting text containing line endings would break the highlight of the current line.</li>
	<li>When you delete strings from the last line, the first line was highlighted as the current line on 10.5.x. This problem has been fixed.</li>
	<li>Hitting RETURN while selecting the indent part of line auto-indented the new line. This problem has been fixed.</li>
</ul>
</section>
</article>



<article>
<header>
	<h1>CotEditor 0.9.5</h1>
	<p>release: <time>2008-07-20</time></p>
</header>


<section>
<h2>New Features</h2>
<ul>
<li>You can now highlight the current line.</li>
<li>The number of characters from the beginning of the line to the current insertion point is now displayed in the status bar and the Get Info drawer.</li>
<li>You can now inline Script menu items into contextual menu.</li>
</ul>
</section>

<section>
<h2>Improvements</h2>
<ul>
	<li>Revised coloring process on 10.4 or later and adopted RegexKitLite for regular expression search of the syntax coloring function, which made coloring speed about 1.5-4.0 times faster compared to version 0.9.3. (Note that there are slight differences between the new and old regular expression syntax. The default coloring rules are not affected by the differences. See “ReadMe-en.rtf” for more details.)</li>
	<li>When opening a read-only document, the warning message is now displayed immediately (used to be displayed when making a change).</li>
	<li>Resized the Print dialog smaller.</li>
	<li>Modified the way of displaying invisible characters (10.4 or later).</li>
	<li>Improved the performance of text inputting.</li>
	<li>A colon (:) is now considered as a delimiter when you select a word by double-clicking.</li>
	<li>Modified the way of updating Outline Menu during inputting text in order to prevent screen flickering.</li>
	<li>“Show wrapped-line mark” in the Window preference and “Fix line height with composite font” in the Format preference are now turned on by default.</li>
	<li>Removed “Bounce Dock icon on each file change by another process” from the General preference pane (the setting still works internally, turned on by default).</li>
	<li>Modified the item layout of the Get Info drawer.</li>
	<li>If the “Sync Find strings with other apps” option is turned on, the strings in the Find field are now all selected only when they are retrieved, and making CotEditor frontmost does not cancel the selection anymore.</li>
	<li>When closing the Edit Style sheet by pressing OK, a warning message is now displayed if some errors were detected.</li>
	<li>Placed the shortcut button for Help on each Preferences pane.</li>
	<li>When CotEditor Preferences is already opened, selecting “Preferences…” now just makes the Preferences window frontmost without centering it.</li>
	<li>CotEditor Preferences no longer shows the oval button in the top-right corner of the window (10.4 or later).</li>
	<li>Modified the look of the default Style Name on the Edit Style sheet.</li>
	<li>Optimized source code.</li>
</ul>

</section>

<section>
<h2>Fixes</h2>
<ul>
	<li>Fixed a bug where the line endings of strings generated by drag-and-dropping or copy-and-pasting were always LF.</li>
	<li>Fixed a coloring issue when pasting at the end of a sentence.</li>
	<li>Fixed a bug where syntax coloring had not been updated after performing Replace.</li>
	<li>Fixed a bug where the Line Number display and the Outline Menu display and the Incompatible Char list had not been updated after performing Replace All.</li>
	<li>Revised the English resource of About window.</li>
	<li>Fixed a bug where updating Line Number display would cause an endless loop when invisible characters are showed.</li>
	<li>When a read-only document was saved as another file, the new file also showed the read-only icon. This problem has been fixed.</li>
	<li>If you closed the Find panel while the Find All window opened, switching applications recreated the panel and there was no way to close it. This problem has been fixed.</li>
	<li>Fixed a bug where editing text erased the highlight.</li>
	<li>Fixed a bug where performing Unhighlight after highlighting colored strings erased the color.</li>
	<li>Fixed an Edit Style sheet issue where the “Set to Factory Defaults” button would become active incorrectly on 10.5.</li>
	<li>On 10.5, when you pressed “+” button on the Edit Style sheet the added item did not become instantly editable, now it does.</li>
	<li>After editing a syntax style in the Syntax preference an already opened document using that style will be re-colored when it is made frontmost, but all documents were actually re-colored regardless of their styles. This problem has been fixed.</li>
	<li>When CotEditor is not in front, selecting “New” or “Open…” from the Dock icon did not make the new window frontmost. This problem has been fixed.</li>
	<li>Fixed an image lag issue when changing the transparency of text view.</li>
	<li>When the window was split, changing the transparency of text view did not apply to all views. This problem has been fixed.</li>
	<li>Removed a redundant item from the default coloring definition for PHP.</li>
</ul>
</section>
</article>



<article>
<header>
	<h1>CotEditor 0.9.4</h1>
	<p>release: <time>2008-02-01</time></p>
</header>


<section>
<h2>New Features</h2>
<ul>
	<li>Added support for the “com.apple.TextEncoding” extended attribute in order to read/write the encoding of a file (requires Mac OS X 10.5 or later).</li>
	<li>The progress sheet showing coloring activity now has the Cancel button.</li>
	<li>You can now print a file with syntax coloring enabled.</li>
</ul>
</section>

<section>
<h2>Improvements</h2>
<ul>
	<li>Bundled utility scripts written in Ruby.</li>
	<li>The Go To panel now automatically closes after the operation.</li>
	<li>“Auto expand tabs to spaces” in the Format preference is now turned off by default.</li>
	<li>Single clicking on a character in the Incompatible Char drawer selects the corresponding character (double clicking used to be needed).</li>
	<li>Made some performance optimizations, for example, a document having no syntax coloring rule (such as a ‘Plain Text’ file) no longer displays coloring progress.</li>
	<li>Implemented new highlight style for Find results (requires Mac OS X 10.5 or later).</li>
	<li>Selecting other than “Auto-Detect” for “File Encoding &gt; when opening a file” in the Format preference now brings up a warning message.</li>
	<li>The Find function can now automatically retrieve the latest Find string searched in another Cocoa application.</li>
	<li>Modified some of the alternative characters to a half-width space.</li>
	<li>Readjusted invisible character display position.</li>
	<li>Adjusted the layout of the Preferences panes.</li>
	<li>Updated build environment to 10.5.1 + Xcode 3.0.</li>
	<li>Changed some build options (SDKROOT=10.4u, SDKROOT_i386=&quot;&quot;, SDKROOT_ppc=&quot;&quot;, etc.).</li>
</ul>
</section>

<section>
<h2>Fixes</h2>
<ul>
	<li>Fixed a bug where the “Create a new document on startup” and “Open blank window with a reopen AppleEvent” settings in the General preference wouldn't be reflected.</li>
	<li>Auto-detection of UTF-16 (on Intel machines) and UTF-8 BOM didn't work properly. This problem has been fixed.</li>
	<li>When a document has only one multi-page-long line, the text view would be forcibly scrolled to the last page. This problem has been fixed.</li>
	<li>Fixed a bug where changing “Encoding” in the Open dialog also changed the “File Encoding” setting for opening files.</li>
	<li>Fixed a bug where drag-and-dropping text containing line endings in the same document wouldn't work properly on Mac OS X 10.5.1.</li>
	<li>Fixed the line number display on Mac OS X 10.5.1.</li>
	<li>Fixed a bug where the “Line numbers” and “Invisible Chars” settings in the Print dialog didn't work properly.</li>
	<li>Some of the warning messages were not localized into Japanese. This problem has been fixed.</li>
</ul>
</section>
</article>



<article>
<header>
	<h1>CotEditor 0.9.3</h1>
	<p>release: <time>2007-10-01</time></p>
</header>


<section>
<h2>New Features</h2>
<ul>
	<li>The character encoding (IANA character encoding name) and the line ending style in use are now displayed on the status bar.</li>
	<li>You can now exclude line endings from character count.</li>
</ul>
</section>

<section>
<h2>Improvements</h2>
<ul>
	<li>Added syntax style files for Haskell and Python.</li>
	<li>Revised English localization.</li>
	<li>Added the Unhighlight button to the Find panel.</li>
	<li>The parameter string of a shell script for storing output data in the clipboard has been changed to 'Pasteboard' (the existing parameter 'Pasteboard puts' can also be used as before).</li>
	<li>While an input method is translating, the composed text is no longer considered as a selection in the status bar and the Get Info drawer.</li>
	<li>CotEditor runs an AppleScript when launching (as in version 0.9.1 or earlier).</li>
</ul>
</section>

<section>
<h2>Fixes</h2>
<ul>
	<li>When switching panes in the CotEditor preferences using the Tab/arrow/Space key, the toolbar items didn't appear as currently selected. This problem has been fixed.</li>
	<li>Corrected a problem where an image could be pasted into the Find panel's Replace field.</li>
	<li>Fixed some scrolling bugs.</li>
	<li>Fixed a bug where the menu wasn't updated after importing a new syntax file.</li>
	<li>Some of the “pre-formatted string” menu items in the File Drop preferences pane didn't show tooltips. This problem has been fixed.</li>
	<li>Showing invisible characters such as control characters would slow down the application performance. This problem has been slightly fixed.</li>
</ul>
</section>
</article>



<article>
<header>
	<h1>CotEditor 0.9.2</h1>
	<p>release: <time>2006-10-14</time></p>
</header>


<section>
<h2>New Features</h2>

<ul>
	<li>Invisible characters such as control characters can now be displayed.</li>
	<li>When one character is selected, the Unicode code point of the character is now displayed on the Get Info drawer and the status bar.</li>
	<li>Added an option for specifying whether to read the encoding declaration.</li>
	<li>Added Print preferences.</li>
	<li>Implemented the function for highlighting matching braces (ported from Smultron).</li>
	<li>Double clicking near a brace selects to the matching brace (ported from Smultron).</li>
</ul>
</section>

<section>
<h2>Improvements</h2>

<ul>
	<li>When switching between Find/Replace fields using the Tab key in the Find panel, text already in the field (if any) is now all selected.</li>
	<li>Text in the Find field used to be all selected whenever the Find panel was made frontmost, but it now applies only when the Find panel was called via the Find menu or using the keyboard shortcut, which is the default behavior of OgreKit.</li>
	<li>Updated the Outline Menu settings in the default style files for C, C++, Objective-C.</li>
	<li>Updated toolbar icons.</li>
	<li>Improved auto-detection of ISO 2022-JP, UTF-8, and UTF-16 encoding.</li>
	<li>Added Japanese help.</li>
	<li>AppleScript no longer runs when launching CotEditor.</li>
	<li>Updated development environment.</li>
</ul>
</section>

<section>
<h2>Fixes</h2>

<ul>
	<li>After deleting a string including line endings, edit flag wouldn't be set properly when undoing operations. This problem has been fixed.</li>
	<li>Fixed a bug where edit flag vanished when you edit a file, save it, undo it, and edit again.</li>
	<li>When you paste to the current selection, if the selected string was identical to the clipboard's text and contained line endings, the pasted string remained selected. This problem has been fixed.</li>
	<li>Fixed an implicit bug of index conversion between character and glyph under the process of displaying invisible characters.</li>
	<li>Fixed a bug where closing a window would cause an application crash.</li>
	<li>When beginning a new line at the end of a file, text view didn't always scroll properly. This problem has been fixed.</li>
	<li>On version 0.9.1, the status bar wasn't fully localized in Japanese. This problem has been fixed.</li>
</ul>
</section>
</article>



<article>
<header>
	<h1>CotEditor 0.9.1</h1>
	<p>release: <time>2006-05-14</time></p>
</header>


<section>
<h2>New Features</h2>

<ul>
	<li>Implemented the Split View function.</li>
	<li>Changed the way of generating the completion list, the strings containing signs can now be listed.</li>
</ul>
</section>

<section>
<h2>Improvements</h2>

<ul>
	<li>Added syntax style files for eRuby and Java.</li>
	<li>Updated syntax style files for C, C++, Objective-C.</li>
	<li>“Additional Text Key Bindings” now doesn't work while the Japanese input method is active.</li>
	<li>Double clicking on a character in the “Incompatible Char” drawer now selects the corresponding character and scrolls the window if needed so that the character can be seen.</li>
	<li>When editing “Menu Key Bindings” in the Preferences, you can now double click on a collapsed line to expand.</li>
	<li>Added tooltips to some navigation view items.</li>
	<li>Slightly modified the Preferences layout.</li>
	<li>Updated development environment.</li>
</ul>
</section>

<section>
<h2>Fixes</h2>

<ul>
	<li>When selecting multiple lines, the selection's background color would break between lines. This problem has been fixed.</li>
	<li>Turning on the “All controls” option for “Full keyboard access” in System Preferences could cause some problems (e.g. hiding the caret in a new document or incorrect behavior of input method). This problem has been fixed.</li>
	<li>Fixed a bug where user-configured key bindings couldn't be deleted in the “Menu Key Bindings” setting.</li>
	<li>Fixed a bug where current syntax coloring was canceled on each overwrite saving.</li>
	<li>With the “Fix line height with composite font” option turned off, line height couldn't be changed. This problem has been fixed.</li>
	<li>Corrected the warning message appears when changing file encoding.</li>
	<li>Modified the inner workings.</li>
</ul>
</section>
</article>



<article>
<header>
	<h1>CotEditor 0.9.0</h1>
	<p>release: <time>2006-02-22</time></p>
</header>


<section>
<h2>New Features</h2>

<ul>
	<li>Added a menu/toolbar items for toggling “Show Invisible Characters” and “Show Page Guide.”</li>
	<li>Added an option which allows you to exchange the key bindings for inputting a half-width yen/backslash.</li>
	<li>The AppleScript ‘document’ object now has a new property ‘line spacing.’</li>
	<li>Implemented the function for customizing the background color of selection.</li>
	<li>Implemented the function which fixes the line height regardless of the specified font.</li>
	<li>Implemented the function which displays marks beside wrapped lines.</li>
</ul>
</section>

<section>
<h2>Improvements</h2>

<ul>
	<li>CotEditor is now Universal Binary.</li>
	<li>Updated the default style file for PHP.</li>
	<li>Upgraded OgreKit to version 2.1.1.</li>
	<li>Updated some toolbar icons.</li>
	<li>Text encoding is now variable when reading script files, so the scripts including characters that C-string cannot interpret are now executable.</li>
	<li>In the case a possible completion includes parentheses, only the string inside them is now selected.</li>
	<li>After changing the line height or the font size, the scroll position is now adjusted so that the caret/selection can be seen.</li>
	<li>Slightly enlarged the “Chars” and “Lines” fields on the Get Info drawer.</li>
	<li>The Key Bindings preferences pane now has explanations of changing/assigning the Script menu's keyboard shortcuts.</li>
	<li>Bundled an instruction for ATOK users.</li>
	<li>Updated development environment, changed some build options.</li>
</ul>
</section>

<section>
<h2>Fixes</h2>

<ul>
	<li>An incorrect Undo item was recorded when inputting a line ending, and the scroll position wasn't properly adjusted when beginning a new line at the end of the file. These problems have been fixed.</li>
	<li>When hiding line numbers, text area was widened and scrolled incorrectly on toggling the “Wrap Lines.” This problem has been fixed.</li>
	<li>Fixed a bug where line numbers were not displayed when changing the font size.</li>
	<li>Fixed a bug where the last line's line number would not be displayed.</li>
	<li>Corrected some English localizations.</li>
	<li>Fixed a bug where the last few lines would be lost when printing a rather long document.</li>
	<li>Fixed a bug where the separator line of footer wasn't printed when printing a document less than one page long.</li>
	<li>There was an incorrect iteration in the printing process which reduced the speed of printing. This problem has been fixed.</li>
	<li>Some of the Japanese resources didn't fit the button size. This problem has been fixed.</li>
	<li>Modified the inner workings.</li>
</ul>
</section>
</article>



<article>
<header>
	<h1>CotEditor 0.8.6</h1>
	<p>release: <time>2005-12-26</time></p>
</header>


<section>
<h2>New Features</h2>

<ul>
	<li>Implemented the function for changing line spacing.</li>
</ul>
</section>

<section>
<h2>Improvements</h2>

<ul>
	<li>Reworked the Completion List setting in the Preferences, and the pop-up list now shows completions in the following order: words in the file, words generated from coloring style, standard words.</li>
	<li>Line number of the last empty line is now displayed.</li>
	<li>Adjusted invisible character display position.</li>
	<li>Added “Use Antialias” and “Show Page Guide” menu items (both apply to the frontmost window).</li>
	<li>Enabling/Disabling “Use Antialias” or “Show Page Guide” option in the Preferences now applies to a newly created document.</li>
	<li>Reorganized some of the Preferences panes.</li>
	<li>When printing, print area now scales reflecting the header/footer setting.</li>
	<li>Reworked updating performance of the status bar and the Get Info drawer.</li>
	<li>Byte counting during opening a file is no longer performed under 10.4.x so that most files can be opened.</li>
</ul>
</section>

<section>
<h2>Fixes</h2>

<ul>
	<li>Fixed a bug where some umlaut characters couldn't be input using a French keyboard.</li>
	<li>Fixed a bug where choosing other than “Auto-Detect” under the File Encoding section in the Format preferences was not reflected.</li>
	<li>When only the text view is made transparent, the drawing of character shadows was not updated when scrolling. This problem has been fixed.</li>
	<li>Fixed a bug where a key binding including ‘@’ couldn't be set properly.</li>
	<li>Document icons appeared as generic icons under some environments. This problem has been fixed.</li>
	<li>After inserting a line ending character not by a key input but by other ways, such as pasting or using a script, the line ending characters couldn't be searched/replaced till you'd saved the file. This problem has been fixed (CotEditor now always use LF when inserting/replacing).</li>
	<li>Fixed a bug where specifying ‘InsertAfterSelection’ or ‘AppendToAllText’ in a script didn't work properly.</li>
	<li>Corrected some English localizations.</li>
</ul>
</section>
</article>



<article>
<header>
	<h1>CotEditor 0.8.5</h1>
	<p>release: <time>2005-12-06</time></p>
</header>


<section>
<h2>New Features</h2>

<ul>
	<li>You can now configure possible completions separately from the coloring definition (if no configuration, completions will be generated from the coloring definition as before).</li>
	<li>Implemented the Page Guide function which shows a vertical line at a specified character width (as reference).</li>
</ul>
</section>

<section>
<h2>Improvements</h2>

<ul>
	<li>Improved the speed of syntax coloring.</li>
	<li>Updated the default style files for PHP, LaTex, HTML.</li>
	<li>Assigned Command-D to “Don't Save” on the Close dialogue of unwritable files.</li>
	<li>Pressing Shift-Return now inserts ‘<code>&lt;br /&gt;</code>’ by the default “Additional Text Key Bindings” setting.</li>
	<li>Increased the bottom margin of text area.</li>
	<li>Expressly added main file extensions to the build setting (in order to make CotEditor appear in the “Open With” contextual menu in Finder).</li>
	<li>Toggling the “Use Antialiasing Text” option is now reflected immediately.</li>
</ul>
</section>

<section>
<h2>Fixes</h2>

<ul>
	<li>Fixed a bug where pressing Delete didn't properly close the completion list.</li>
	<li>After operating “Save As,” the right file is now monitored for file change notification.</li>
	<li>When closing a locked file that you cannot unlock, a proper alert is now displayed.</li>
	<li>Fixed a bug where the ‘find’ AppleScript command couldn't search the line ending characters.</li>
	<li>Fixed a bug where Japanese characters were displayed as the hexadecimal Unicode character values in the “Show Extension Error” window.</li>
	<li>Corrected some localizations.</li>
</ul>
</section>
</article>



<article>
<header>
	<h1>CotEditor 0.8.4</h1>
	<p>release: <time>2005-11-17</time></p>
</header>


<section>
<h2>New Features</h2>

<ul>
	<li>CotEditor can now read CSS-style ‘@charset’ encoding declaration (interpreting priorities are: ‘charset=’ &gt; ‘encoding=’ &gt; ‘@charset’).</li>
	<li>CotEditor now supports file change notification.</li>
</ul>
</section>

<section>
<h2>Improvements</h2>

<ul>
	<li>Updated some Preferences icons.</li>
	<li>The document window's text area now has small margin on top and bottom.</li>
	<li>Changed the statement of the URL for OgreKit site.</li>
	<li>Upgraded development environment to 10.4.3 + Xcode 2.2.</li>
</ul>
</section>

<section>
<h2>Fixes</h2>

<ul>
	<li>Fixed a bug where syntax coloring wasn't reflected when saving a new document.</li>
	<li>The AppleScript command ‘replace’ can now replace with blank (delete the matching part).</li>
	<li>Fixed a bug where only certain part of a word was colored.</li>
	<li>While editing, the bottom of the document was not colored properly. This problem has been fixed.</li>
	<li>Fixed wrong implementation of OgreKit.</li>
</ul>
</section>
</article>



<article>
<header>
	<h1>CotEditor 0.8.3</h1>
	<p>release: <time>2005-10-28</time></p>
</header>


<section>
<h2>New Features</h2>

<ul>
	<li>Python scripts can now be added to the Script menu.</li>
	<li>The “Open” dialogue can now display hidden files (Clicking the Shift key while showing the File menu toggles this on/off. Can be turned always on by customizing the keyboard shortcut).</li>
	<li>The default coloring style can be specified.</li>
	<li>You can now customize keyboard shortcuts.</li>
	<li>You can now insert text snippets using key bindings.</li>
	<li>You can now print documents.</li>
</ul>
</section>

<section>
<h2>Improvements</h2>

<ul>
	<li>The Preferences panes now have icons.</li>
	<li>Added syntax style files for LaTeX and Ruby.</li>
	<li>Updated the default style file for PHP.</li>
	<li>Modified the bundled script “current time.applescript.”</li>
	<li>Changed the order of the default encoding list (See the bundled documentation for details).</li>
	<li>The “Incompatible Char” drawer now shows converted characters as well.</li>
	<li>Incompatible characters were not displayed under some encodings, but they are now always displayed depending only on the result of conversion.</li>
	<li>CotEditor now checks the IANA character encoding name when saving a file and displays an alert if it differs from the current encoding.</li>
	<li>The file's creation date is no longer changed when saving.</li>
	<li>Changed the default keyboard shortcuts for “Input Backslash,” “Input YenMark,” “Reset to Default (font).”</li>
	<li>Assigned shortcut to each Panel sub menu.</li>
	<li>Changed the display font size of the navigation bar (Outline Menu).</li>
	<li>Removed “Open Recent” from the Dock menu under 10.3.9.</li>
	<li>Added “Owner” to the Get Info drawer.</li>
</ul>
</section>

<section>
<h2>Fixes</h2>

<ul>
	<li>Fixed a bug which would prevent from editing certain files owned by another user.</li>
	<li>Fixed a bug where the update and close notification of the External Editor Protocol were not sent.</li>
	<li>Fixed a bug where the warning message didn't show up when failed to open a file dropped on the application icon.</li>
	<li>After canceling the dialogue of “Copy Style” in the Syntax preferences pane, the style name was not reverted until relaunching CotEditor. This problem has been fixed.</li>
	<li>Fixed a bug where the Get Info drawer of a new (and not yet saved) document wouldn't show Creator/Type correctly.</li>
	<li>Worked around the problem where coloring indicator seemed to go backward depending on the document's size.</li>
	<li>Other minor changes/fixes.</li>
</ul>
</section>
</article>



<article>
<header>
	<h1>CotEditor 0.8.2</h1>
	<p>release: <time>2005-08-30</time></p>
</header>


<section>
<h2>Fixes</h2>

<ul>
	<li>Fixed a bug where Outline Menu's meta character ‘$LN’ didn't work properly.</li>
	<li>Corrected some localizations.</li>
</ul>
</section>
</article>



<article>
<header>
	<h1>CotEditor 0.8.1</h1>
	<p>release: <time>2005-08-29</time></p>
</header>


<section>
<h2>New Features</h2>

<ul>
	<li>Implemented the navigation bar which contains Outline Menu that allows quick access to a characteristic part of the document.</li>
	<li>Added the “Delay Coloring” option to the Syntax preferences pane, which delays the timing of real-time coloring in order to let CotEditor (seem to) respond faster to your input.</li>
	<li>You can now use authentication to open a file even when not having sufficient privilege.</li>
	<li>Implemented the function which highlights the characters that are not supported by the specified encoding.</li>
</ul>
</section>

<section>
<h2>Improvements</h2>

<ul>
	<li>Improved performance for inputting text and changing the selection range.</li>
	<li>Removed the “Font” menu from the contextual menu.</li>
	<li>Changed some names of the preferences panes.</li>
</ul>
</section>

<section>
<h2>Fixes</h2>

<ul>
	<li>Fixed a bug where improper Undo histories remained after reinterpreting the file encoding.</li>
	<li>Fixed a bug that would make text displayed with wrong font/size when repeating changing the file encoding.</li>
	<li>Fixed a bug where the AppleScript command ‘line range’ would return wrong values.</li>
	<li>Modified the inner workings.</li>
</ul>
</section>
</article>



<article>
<header>
	<h1>CotEditor 0.8.0</h1>
	<p>release: <time>2005-08-14</time></p>
</header>


<section>
<h2>New Features</h2>

<ul>
	<li>Added a menu item for inserting the file's encoding as the IANA character encoding name.</li>
	<li>Now supports for the AppleScript command ‘IANA charset’ which is to get the IANA character encoding name of the file's encoding.</li>
	<li>The completion list can now contain the words which are in the syntax style file.</li>
</ul>
</section>

<section>
<h2>Improvements</h2>

<ul>
	<li>Added syntax style files for C, C++, Objective-C.</li>
	<li>“Finder's Lock” in the Get Info drawer now shows ‘-’ when the file is not locked.</li>
	<li>When saving, the “Save” dialogue now shows the file name as its name part selected (excluding the suffix part).</li>
	<li>When failed to open a file, the alert now shows proper text.</li>
	<li>As opening a file with encoding auto-detection enabled, CotEditor now reads the declaration ‘charset=’ or ‘encoding=’ written in the file and uses it (if any) to determine the character encoding.</li>
	<li>File Drop now recognizes uppercase file extensions.</li>
	<li>Added ‘FILEEXTENSION’ and ‘FILEEXTENSION-LOWER’ and ‘FILEEXTENSION-UPPER’ to File Drop's pre-formatted strings.</li>
	<li>Additional support for the following encodings:<ul>
		<li>Traditional Chinese (EUC)</li>
		<li>Simplified Chinese (EUC)</li>
		<li>Traditional Chinese (Windows, DOS)</li>
		<li>Simplified Chinese (Windows, DOS)</li>
		<li>Korean (EUC)</li>
		<li>Korean (Windows, DOS)</li>
		</ul>
		(Mac OS X 10.4.x or later now supports the followings as well)<ul>
		<li>Unicode (UTF-16BE)</li>
		<li>Unicode (UTF-16LE)</li>
		<li>Unicode (UTF-32)</li>
		<li>Unicode (UTF-32BE)</li>
		<li>Unicode (UTF-LE)</li>
	</ul></li>
	<li>The Encoding List sheet in the Preferences now shows IANA character encoding name as well.</li>
	<li>The size of the Encoding List sheet in the Preferences is now memorized.</li>
	<li>The “Set to Factory Defaults” button on the Encoding List sheet in the Preferences is now properly turned into clickable/unclickable.</li>
	<li>A script for inserting XHTML <code>&lt;pre&gt;</code> tag is now bundled.</li>
</ul>

</section>

<section>
<h2>Fixes</h2>

<ul>
	<li>When changing the character encoding via the toolbar, the new encoding's name sometimes remained shown in the toolbar after clicking Cancel. This problem has been fixed.</li>
	<li>Fixed a bug where line endings were always set to LF when changing the character encoding.</li>
	<li>Fixed a bug where coloring wasn't performed after changing the character encoding.</li>
	<li>Some buttons on the “HexColorCode Editor” panel were not displayed correctly on Mac OS X 10.3.9. This problem has been fixed.</li>
	<li>Fixed a bug where you couldn't drop a file onto the document window.</li>
	<li>Fixed a bug where the File Drop preferences pane didn't accept new settings.</li>
	<li>Half-width yen signs couldn't be replaced under some character encodings. This problem has been fixed.</li>
</ul>
</section>
</article>



<article>
<header>
	<h1>CotEditor 0.7.3</h1>
	<p>release: <time>2005-08-06</time></p>
</header>


<section>
<h2>New Features</h2>

<ul>
	<li>Added toolbar icons for “Edit HexColorCode as Fore” and “Edit HexColorCode as BG.”</li>
	<li>Implemented the function which allows you to save files that are read-only or locked in Finder (doesn't work when you are not the file's owner).</li>
	<li>Added an option for specifying whether to apply anti-aliasing to text.</li>
	<li>Added an option for enabling Smart Insert/Delete.</li>
	<li>Added “Select All” to the contextual menu.</li>
</ul>
</section>

<section>
<h2>Improvements</h2>

<ul>
	<li>Enhanced the function of line number displaying, modified the color of line numbers.</li>
	<li>Updated the default style file for PHP.</li>
	<li>Divided the View preference pane into Window and View.</li>
	<li>Under the Syntax preferences pane, enabling/disabling coloring now toggles availability of other controllers.</li>
	<li>The Get Info drawer now shows the “Finder's Lock” status of the file.</li>
	<li>Modified the status icon which indicates you don't have write permission for the file.</li>
	<li>When the document is unwritable, a warning message is displayed on the first attempt to edit or to change its encoding/line ending style, and if you click OK there, the modifications you've made is reflected.</li>
	<li>CotEditor now only supports Mac OS X 10.3.9 or later.</li>
</ul>
</section>

<section>
<h2>Fixes</h2>

<ul>
	<li>Fixed a bug where coloring didn't work when saving a new document for the first time.</li>
	<li>Temporarily fixed a bug that would prevent from setting dirty flag when editing right after saving (there still is a problem that blank Undo history is created).</li>
	<li>Fixed a memory leak bug of displaying the contextual menu.</li>
	<li>Modified the inner workings.</li>
</ul>
</section>
</article>



<article>
<header>
	<h1>CotEditor 0.7.2</h1>
	<p>release: <time>2005-07-23</time></p>
</header>


<section>
<h2>Improvements</h2>

<ul>
	<li>Updated the default style file for PHP.</li>
	<li>The menu items for color code editing are now always available when a window is opened, and they can now open the “HexColorCode Editor” panel (when the selection is not a color code, they only open the panel).</li>
	<li>Modified the layout and interface of the “HexColorCode Editor” panel.</li>
	<li>Modified the layout of the Get Info drawer.</li>
	<li>The Window menu now has the Panels sub menu including Transparency and GoTo.</li>
	<li>Rebuilded OgreKit under Mac OS X 10.3.9.</li>
</ul>
</section>

<section>
<h2>Fixes</h2>

<ul>
	<li>Fixed a bug that would cause a crash when changing the coloring style.</li>
	<li>Fixed a bug where the setting of “Line endings for new document” was not reflected.</li>
	<li>“Shift Right/Left” now works properly.</li>
	<li>The initial position of the “HexColorCode Editor” panel is now memorized correctly.</li>
	<li>You couldn't open “Script Error Window” via the Window menu. This problem has been fixed.</li>
	<li>Modified the inner workings.</li>
</ul>
</section>
</article>



<article>
<header>
	<h1>CotEditor 0.7.1</h1>
	<p>release: <time>2005-07-18</time></p>
</header>


<section>
<h2>New Features</h2>

<ul>
	<li>Implemented the function for editing a hexadecimal color code as foreground/background color.</li>
	<li>You can now Undo actions taken before saving the file.</li>
</ul>
</section>

<section>
<h2>Improvements</h2>

<ul>
	<li>Updated application icon.</li>
	<li>“ReadOnly” is now displayed with icon.</li>
	<li>“Script Error Window” is now a panel.</li>
	<li>Changed the background color of the status bar.</li>
	<li>The 'position' display on the status bar is now localizable.</li>
</ul>
</section>

<section>
<h2>Fixes</h2>

<ul>
	<li>Fixed a bug where the AppleScript commands ‘length of document,’ ‘contents of document,’ ‘Range of Selection,’ and ‘Contents of Selection’ didn't return proper values.</li>
	<li>The status bar now shows correct numbers when the line endings are CRLF.</li>
	<li>Fixed a bug where the line endings were not set properly when saving.</li>
	<li>Toggling “Line” and “Character” using keyboard shortcut on the “Go to” panel did not actually perform the action. This problem has been fixed.</li>
	<li>Syntax coloring is now refreshed when inserting text via a script.</li>
	<li>Fixed a bug that would cause an error when redoing.</li>
	<li>If CotEditor was launched under Japanese environment, the menu item “Input Backslash” would be displayed garbled. This problem has been fixed.</li>
	<li>Fixed a memory leak bug of nib file objects.</li>
	<li>Modified the inner workings.</li>
</ul>
</section>
</article>



<article>
<header>
	<h1>CotEditor 0.7.0</h1>
	<p>release: <time>2005-07-10</time></p>
</header>


<section>
<h2>New Features</h2>

<ul>
	<li>Added an option “Drag selected text immediately” which enables dragging just like in Classic or Carbon.apps (experimental implementation).</li>
	<li>Added menu items for inputting backslash and half-width yen sign (Option-¥ or Option-y works as well).</li>
	<li>Added menu/toolbar item for re-coloring the whole document.</li>
	<li>When the “Go to” panel is in front, pressing the shortcut for displaying the panel (Command-L) now toggles between “Character” and “Line.”</li>
	<li>Added Japanese localization.</li>
</ul>
</section>

<section>
<h2>Improvements</h2>

<ul>
	<li>Under an encoding that doesn't support half-width yen signs, they are now forcibly replaced with backslashes.</li>
	<li>Improved syntax coloring mechanism and removed “Coloring update interval.”</li>
	<li>Added syntax style files for Perl, Shell Script, and JavaScript.</li>
	<li>Updated the default syntax style file for PHP.</li>
	<li>An unwritable document containing change flag now displays the proper “Save” dialogue.</li>
	<li>Upgraded OgreKit to version 2.0.2.</li>
	<li>When the Find panel is made frontmost, the whole text in the Find field is now selected (reorganized OgreKit).</li>
	<li>The Find field is now empty at the initial condition (reorganized OgreKit).</li>
	<li>(Updated the documentation concerning the capability of searching a line ending or a tab character.)</li>
	<li>Updated toolbar icons.</li>
	<li>Slightly improved the performance of the first time invoking an AppleScript script via the Script menu.</li>
	<li>When the AppleScript command ‘Replace’ received the Find and Replace strings that are identical to each other, it now returns an error.</li>
	<li>After executing the AppleScript command ‘Replace,’ the caret now moves to the head of the inserted text.</li>
	<li>The Script menu can now display the appropriate name of a script even if its file name contains ‘. (dot)’ unrelated to file extension or keyboard shortcut.</li>
	<li>After editing/deleting a coloring style in the Preferences, coloring will now be updated when a document using that style is made frontmost.</li>
	<li>When editing a coloring style in the Preferences, you can now start editing right after adding an element.</li>
	<li>The “Show Extension Error” button in the Syntax preferences is now active only when an error occurred.</li>
	<li>When all windows are minimized and the CotEditor icon in the Dock is clicked, one window is now always opened out of the Dock regardless of the “Open blank window with reopen AppleEvents” setting in the Preferences.</li>
	<li>When checking syntax elements, an alert is now displayed if there are multiple identical strings.</li>
	<li>When opening ‘ScriptMenu’ directory via the Script menu, the command is now invoked by AppleScript in order not to choose the About document.</li>
	<li>Upgraded development environment to 10.4.1 + Xcode 2.1.</li>
	<li>Changed the target processor from G4 to G3.</li>
</ul>
</section>

<section>
<h2>Fixes</h2>

<ul>
	<li>Fixed a memory leak bug due to the process of closing documents.</li>
	<li>You could not save documents when using certain combinations of character and encoding. This problem has been fixed.</li>
	<li>Fixed a bug where the “Go to” menu didn't appear in some previous versions.</li>
	<li>The “Open blank window with reopen AppleEvents” option now works properly when the “Create New document at startup” option was turned off in the Preferences.</li>
	<li>Fixed a bug that caused an application crash when a shell script you added to the Script menu didn't have any specifying strings for input/output.</li>
	<li>Fixed a bug where some menu items were not turned on/off properly.</li>
	<li>Fixed a bug that would make replacing-all using the AppleScript command ‘Replace’ extremely slow or hung.</li>
	<li>When you copied a coloring style, the default display of the style name contained a file extension. This problem has been fixed.</li>
	<li>Fixed a bug that would not update line numbers on reinterpreting document's encoding.</li>
	<li>Modified the inner workings.</li>
</ul>
</section>
</article>



<article>
<header>
	<h1>CotEditor 0.6.5</h1>
	<p>release: <time>2005-05-21</time></p>
</header>


<section>
<h2>New Features</h2>

<ul>
	<li>Ruby scripts can now be added to the Script menu.</li>
</ul>
</section>

<section>
<h2>Improvements</h2>

<ul>
	<li>Disabled displaying “Open Recent” in the Dock menu on Mac OS X 10.4.x.</li>
	<li>Changed the resource file of the About window to rtf.</li>
</ul>
</section>

<section>
<h2>Fixes</h2>

<ul>
	<li>The bundled AppleScript droplet now launches properly.</li>
</ul>
</section>
</article>



<article>
<header>
	<h1>CotEditor 0.6.4</h1>
	<p>release: <time>2005-04-21</time></p>
</header>


<section>
<h2>New Features</h2>

<ul>
	<li>Added support for the AppleScript command ‘<code>string &lt;xx&gt; in {x,x}</code>’ which returns text not by selecting but by specifying the position/length.</li>
	<li>Shell scripts (.sh, .pl, .php) can now be added to the Script menu.</li>
	<li>Added support for the External Editor Protocol (ODB Editor Suite).</li>
	<li>You can now specify whether to open a blank window with a “Re-Open” AppleEvent.</li>
	<li>You can now enable/disable automatic spell checking by default.</li>
	<li>Added “New,” “Open,” “Open Recent” to the Dock menu.</li>
</ul>
</section>

<section>
<h2>Improvements</h2>

<ul>
	<li>When a new window that CotEditor automatically opens is staying unmodified, the next window will be opened at the same position.</li>
	<li>Increased the speed of initial displaying of invisible characters.</li>
	<li>With the “Space” of “Show Invisible Characters” turned on, Non-Breaking Spaces (<code>0x00A0</code>) are now also displayed.</li>
	<li>Added ‘<code>&lt;br /&gt;</code>’ to the HTML style.</li>
	<li>Bundled templates of script files.</li>
</ul>
</section>

<section>
<h2>Fixes</h2>

<ul>
	<li>Fixed a bug where the check mark of “Check Spelling as You Type” didn't appear in the menu.</li>
	<li>Fixed a bug where some process didn't run when CotEditor was launched by double-clicking a document.</li>
	<li>When CotEditor failed to open a file dropped on the application icon, an error message is now displayed properly.</li>
	<li>Opening a certain type of binary file could cause an application crash. This problem has been temporarily fixed.</li>
	<li>Wrong icon resource files are bundled in the previous version. This problem has been fixed.</li>
</ul>
</section>
</article>



<article>
<header>
	<h1>CotEditor 0.6.3</h1>
	<p>release: <time>2005-07-18</time></p>
</header>


<section>
<h2>New Features</h2>

<ul>
	<li>Added toolbar icons.</li>
	<li>Selecting an item via the AppleScript menu while pressing Option and Shift keys now shows the corresponding script in Finder.</li>
	<li>Implemented the function which enables you to insert a boilerplate string by dropping a file onto the document window.</li>
</ul>
</section>

<section>
<h2>Improvements</h2>

<ul>
	<li>Slightly increased the process speed of opening a document.</li>
	<li>The application icon now has smaller resources than 128 pixel.</li>
	<li>“Add” and “Delete” buttons in the Preferences are now displayed as images for better visibility.</li>
	<li>History information is now an individual document.</li>
	<li>Modified the inner workings.</li>
</ul>
</section>

<section>
<h2>Fixes</h2>

<ul>
	<li>If you executed a shortcut containing the Option key in the AppleScript menu, Script Editor.app was launched to open the script. This problem has been fixed.</li>
</ul>
</section>
</article>



<article>
<header>
	<h1>CotEditor 0.6.2</h1>
	<p>release: <time>2005-03-28</time></p>
</header>


<section>
<h2>New Features</h2>

<ul>
	<li>Coloring styles can now be set to factory defaults.</li>
	<li>Syntax coloring can now be disabled.</li>
</ul>
</section>

<section>
<h2>Improvements</h2>

<ul>
	<li>Updated the syntax style file for CSS (double/single quotation, comment, etc.).</li>
	<li>“Basic coloring” configuration is now in the View preferences pane.</li>
</ul>
</section>

<section>
<h2>Fixes</h2>

<ul>
	<li>CotEditor would fail to open a file when it contains only 2 bytes characters. This problem has been fixed.</li>
</ul>
</section>
</article>



<article>
<header>
	<h1>CotEditor 0.6.2</h1>
	<p>release: <time>2005-07-18</time></p>
</header>


<section>
<h2>New Features</h2>

<ul>
	<li>Additional support for AppleScript commands:<ul>
		<li><code>change kana &lt;selection-object&gt; to [hiragana | katakana]</code></li>
		<li><code>unicode normalization &lt;selection-object&gt; to [NFD / NFC / NFKD / NFKC]</code></li>
		<li><code>scroll to caret &lt;document&gt;</code></li>
	</ul></li>
	<li>Selecting an item in the AppleScript menu while pressing Option key now opens the corresponding script with Script Editor.app.</li>
	<li>The Utility and AppleScript menu items are now appear in the contextual menu.</li>
	<li>The Get Info drawer now shows “Permission.”</li>
	<li>An unwritable document now shows “&lt;ReadOnly&gt;” on the status area.</li>
	<li>An alert is now displayed when modifying an unwritable document.</li>
</ul>
</section>

<section>
<h2>Improvements</h2>

<ul>
	<li>Changing the line ending style to the style already using is now ignored.</li>
	<li>Modified the default toolbar to “Line Endings, File Encoding, Syntax Coloring, (flexible space), Get Info.”</li>
	<li>Added syntax style file for CSS.</li>
	<li>Updated the default style file for HTML (added ‘&amp;yen;’ and corrected ‘acronym’).</li>
	<li>The AppleScript command ‘select all’ is no longer supported.</li>
	<li>Disabled scrolling when changing the selection range with AppleScript commands.</li>
	<li>Updated the bundled AppleScript scripts (corrected closing <code>&lt;dl&gt;</code> tag, added <code>&lt;hr /&gt;</code>, clarified the documents to that ‘selection’ objects belong).</li>
	<li>Slightly modified the About window.</li>
	<li>Slightly modified the buttons of the Edit Syntax Coloring sheet.</li>
	<li>Increased the minimum number of characters which toggles coloring indicator sheet on opening documents.</li>
</ul>
</section>

<section>
<h2>Fixes</h2>

<ul>
	<li>You couldn't open a window when the specific font for displaying line numbers was not installed. This problem has been fixed.</li>
	<li>Fixed a bug where the selection would corrupt after executing AppleScript command ‘<code>shift right</code>’ or ‘<code>shift left</code>.’</li>
	<li>The document's coloring style became the extension-based style after saving, even when manually selecting a style other than the one determined by the extension. This problem has been fixed.</li>
	<li>The backwards search option of AppleScript command ‘<code>find</code>’ and ‘<code>replace</code>’ is now ‘<code>backwards</code>.’</li>
	<li>Fixed a bug that would hide part of text in the Get Info drawer after resizing the document window.</li>
	<li>Undo now works properly after failing to save an unwritable file.</li>
	<li>Fixed a bug of “Go to” where inputting negative values didn't work.</li>
</ul>
</section>
</article>



<article>
<header>
	<h1>CotEditor 0.6.0</h1>
	<p>release: <time>2005-03-19</time></p>
</header>

<p><strong>initial release</strong></p>
</article>
</body>
</html><|MERGE_RESOLUTION|>--- conflicted
+++ resolved
@@ -16,18 +16,12 @@
 
 <article>
 	<header>
-<<<<<<< HEAD
 		<h1>CotEditor 4.4.0</h1>
 		<p>release: <time>2022-09</time></p>
-=======
-		<h1>CotEditor 4.3.5</h1>
-		<p>release: <time>2022-09-17</time></p>
->>>>>>> 6283cea2
 	</header>
 
 
 	<section>
-<<<<<<< HEAD
 		<h2>New Features</h2>
 
 		<ul>
@@ -69,13 +63,23 @@
 			<li><span class="trivial">trivial</span>: Improve the basic regular expression syntax reference.</li>
 			<li><span class="trivial">trivial</span>: Improve the status bar display.</li>
 			<li><span class="trivial">dev</span>: Update the build environment to Xcode 14.0.</li>
-			<li><span class="label">non-AppStore ver.</span>: Update Sparkle to 2.2.2.</li>
-=======
+		</ul>
+	</section>
+</article>
+
+
+<article>
+	<header>
+		<h1>CotEditor 4.3.5</h1>
+		<p>release: <time>2022-09-17</time></p>
+	</header>
+
+
+	<section>
 		<h2>Improvements</h2>
 
 		<ul>
 			<li><span class="label">non-AppStore ver.</span>: Update Sparkle from 2.2.1 to 2.2.2.</li>
->>>>>>> 6283cea2
 		</ul>
 	</section>
 
@@ -84,9 +88,7 @@
 		<h2>Fixes</h2>
 
 		<ul>
-<<<<<<< HEAD
 			<li>Fix an issue that memory could leak when the opacity toolbar item is used.</li>
-=======
 			<li>Fix an issue that the option “Give execute permission” in the save dialog was applied to the document even when the save operation was canceled.</li>
 			<li>Address an issue since macOS 12.4 that the buttons in the save dialog became occasionally unresponsive when the application is running in some specific Japanese environment.</li>
 			<li>Fix an issue that the column of the outline pane was narrower than the list width.</li>
@@ -94,7 +96,6 @@
 			<li>Fix an issue that the width of the line number view was not updated when the content was changed on disk.</li>
 			<li>Fix some typos.</li>
 			<li><span class="label">non-AppStore ver.</span>: Fix an issue that a message about the software update in the General pane was hidden.</li>
->>>>>>> 6283cea2
 		</ul>
 	</section>
 </article>
