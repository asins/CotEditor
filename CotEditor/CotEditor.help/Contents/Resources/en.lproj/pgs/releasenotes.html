<html lang="en">

<head>
	<meta charset="UTF-8"/>
	<meta name="keywords" content="version, history, changelog, release notes"/>
	<link rel="stylesheet" href="../../Shared/sty/standard.css"/>
	<link rel="stylesheet" href="../../Shared/sty/releasenotes.css"/>
	<title>Release notes for CotEditor</title>
</head>

<body>
<a name="releasenotes"></a>

<h1>Release notes for CotEditor</h1>


<article>
	<header>
<<<<<<< HEAD
		<h1>CotEditor 4.4.0</h1>
		<p>release: <time>2022-10</time></p>
=======
		<h1>CotEditor 4.3.6</h1>
		<p>release: <time>2022-10-01</time></p>
>>>>>>> 21cb43fe
	</header>


	<section>
<<<<<<< HEAD
		<h2>New Features</h2>

		<ul>
			<li>Add Advanced Character Count feature to the Text menu.</li>
			<li>Dynamically prioritize the scripts in the subfolder whose name is the same as the frontmost document's syntax style when the same keyboard shortcut is determined in multiple CotEditor scripts.</li>
			<li>Add URL Encode/Decode commands to the Text &gt; Transformations submenu.</li>
			<li>Display a dot in the window tab if the document has unsaved changes.</li>
			<li>Add the option to draw the separator line between the line number view and the editor.</li>
			<li>Add syntax style for TypeScript.</li>
		</ul>
	</section>


	<section>
		<h2>Improvements</h2>

		<ul>
			<li>Support <strong>macOS 13 Ventura</strong>.</li>
			<li>Change the system requirement to <strong>macOS 12 Monterey and later</strong>.</li>
			<li>Store the state of the “Don’t ask again for this document” option for the inconsistent line endings alert and respect it for future open.<ul>
				<li><strong>for advanced users</strong>: Now you can also disable the feature entirely within the application by running the following command in Terminal, though it is not recommended:<br/>
					<code>defaults write com.coteditor.CotEditor suppressesInconsistentLineEndingAlert -bool YES</code></li>
    		</ul></li>
			<li>Deprecate the <code>length</code> property in AppleScript (Use <code>number of characters of contents</code> instead).</li>
			<li>Support the split cursor for bidirectional languages in multi-cursor editing.</li>
			<li>Update the CotEditor's setting view in the print panel.</li>
			<li>Change the location and column count to start with zero.</li>
			<li>Add the history menu to the regular expression patterns in the pattern sort dialog.</li>
			<li>Display the error message in the pattern sort dialog if the regular expression pattern is invalid.</li>
			<li>Improve the algorithm to parse numbers in the Sort by Pattern command.</li>
			<li>Improve the algorithm of uncommenting.</li>
			<li>Improve the algorithm of encoding detection.</li>
			<li>Improve VoiceOver support.</li>
			<li>Deprecate the “Ignore line endings when counting characters” option.</li>
			<li>Deprecate the option to hide file size in the status bar.</li>
			<li>Remove the text length display in the document inspector.</li>
			<li>Improve stability.</li>
			<li><span class="trivial">trivial</span>: Adjust ticks in the line number view for vertical orientation.</li>
			<li><span class="trivial">trivial</span>: Save documents asynchronously.</li>
			<li><span class="trivial">trivial</span>: Visually adjust the filter field in the outline inspector.</li>
			<li><span class="trivial">trivial</span>: Organize the editor's contextual menu.</li>
			<li><span class="trivial">trivial</span>: Improve the basic regular expression syntax reference.</li>
			<li><span class="trivial">trivial</span>: Improve the status bar display.</li>
			<li><span class="trivial">dev</span>: Update the build environment to Xcode 14.1 (macOS 13 SDK).</li>
		</ul>
	</section>


	<section>
		<h2>Fixes</h2>

		<ul>
			<li>Fix an issue that the empty draft documents silently discarded remained in the Open Recents menu.</li>
=======
		<h2>Fixes</h2>

		<ul>
			<li>Fix an issue on CotEditor 4.3.5 that the option “Give execute permission” in the save dialog was occasionally ignored.</li>
			<li>Fix a typo in PHP syntax style (Thanks to DAnn2012!).</li>
>>>>>>> 21cb43fe
		</ul>
	</section>
</article>


<article>
	<header>
		<h1>CotEditor 4.3.5</h1>
		<p>release: <time>2022-09-17</time></p>
	</header>


	<section>
		<h2>Improvements</h2>

		<ul>
			<li><span class="label">non-AppStore ver.</span>: Update Sparkle from 2.2.1 to 2.2.2.</li>
		</ul>
	</section>


	<section>
		<h2>Fixes</h2>

		<ul>
			<li>Fix an issue that the option “Give execute permission” in the save dialog was applied to the document even when the save operation was cancelled.</li>
			<li>Address an issue since macOS 12.4 that the buttons in the save dialog became occasionally unresponsive when the application is running in some specific Japanese environment.</li>
			<li>Fix an issue that the column of the outline pane was narrower than the list width.</li>
			<li>Fix an issue that memory could leak when the opacity toolbar item is used.</li>
			<li>Fix an issue that the width of the line number view was not updated when the content was changed on disk.</li>
			<li>Fix some typos.</li>
			<li><span class="label">non-AppStore ver.</span>: Fix an issue that a message about the software update in the General pane was hidden.</li>
		</ul>
	</section>
</article>


<article>
	<header>
		<h1>CotEditor 4.3.4</h1>
		<p>release: <time>2022-08-26</time></p>
	</header>


	<section>
		<h2>Fixes</h2>

		<ul>
			<li>Fix an issue on CotEditor 4.3.3 that the window size was not inherited from the last document.</li>
		</ul>
	</section>
</article>



<article>
	<header>
		<h1>CotEditor 4.3.3</h1>
		<p>release: <time>2022-08-13</time></p>
	</header>


	<section>
		<h2>Fixes</h2>

		<ul>
			<li>Fix an issue that the application could hang up when an opened document shared in iCloud Drive was modified in another machine.</li>
			<li>Fix an issue that document windows sometimes did not shift the initial position from the last window.</li>
			<li>Fix an issue that the scrollable area of the editor in vertical layout orientation could be clipped wrongly when scaled.</li>
			<li>Fix an issue that some text was not localized.</li>
		</ul>
	</section>
</article>



<article>
	<header>
		<h1>CotEditor 4.3.2</h1>
		<p>release: <time>2022-07-30</time></p>
	</header>


	<section>
		<h2>Improvements</h2>

		<ul>
			<li><span class="label">non-AppStore ver.</span>: Update Sparkle to 2.2.1.</li>
		</ul>
	</section>


	<section>
		<h2>Fixes</h2>

		<ul>
			<li>Fix an issue that the tab width setting was not respected when printing.</li>
			<li>Fix an issue that the length of invisible tab characters was drawn wrongly in the right-to-left writing direction.</li>
		</ul>
	</section>
</article>



<article>
	<header>
		<h1>CotEditor 4.3.1</h1>
		<p>release: <time>2022-07-03</time></p>
	</header>


	<section>
		<h2>New Features</h2>

		<ul>
			<li>Add new Shuffle command to the Text &gt; Lines submenu.</li>
		</ul>
	</section>


	<section>
		<h2>Improvements</h2>

		<ul>
			<li>Optimize the performance for editor splitting.</li>
			<li>Avoid sluggishness by incremental search in large documents.</li>
			<li>Optimize the performance of highlighting selected text instances.</li>
			<li>Remove the limitation to highlight a large number of instances of the selected text.</li>
			<li>Scroll the editor by the Move Line Up/Down commands so that the moved lines are visible.</li>
			<li>Change the behavior of the metacharacter <code>\v</code> in the regular expression for text search to confirm with the current ICU specification.</li>
			<li>Update Swift syntax style to add keywords.</li>
			<li><span class="trivial">trivial</span>: Update French localization.</li>
		</ul>
	</section>


	<section>
		<h2>Fixes</h2>

		<ul>
			<li>Fix an issue that memory rarely leaked on closing documents.</li>
		</ul>
	</section>
</article>



<article>
	<header>
		<h1>CotEditor 4.3.0</h1>
		<p>release: <time>2022-06-18</time></p>
	</header>


	<section>
		<h2>New Features</h2>

		<ul>
			<li>Incremental search in the Find window.</li>
		</ul>
	</section>


	<section>
		<h2>Improvements</h2>

		<ul>
			<li>Drastically improved the performance of syntax highlighting on large documents so that no rainbow cursor appears.</li>
			<li>Stop displaying the progress indicator for syntax highlight on large documents and apply the highlight asynchronously instead.</li>
			<li>Optimize the time to open large documents.</li>
			<li>Avoid re-parsing syntax on printing.</li>
			<li>Update the style of the search progress dialog.</li>
			<li>Remove the preference option to disable syntax highlighting.</li>
			<li>Update Swift syntax style to support Swift 5.7.</li>
			<li><span class="trivial">trivial</span>: Suppress the inconsistent line ending alert in the Versions browsing.</li>
		</ul>
	</section>


	<section>
		<h2>Fixes</h2>

		<ul>
			<li>Fix an issue that the application crashed with very specific fonts.</li>
			<li>Fix an issue that the highlights of Find All in the editor remained even when closing the Find window.</li>
			<li>Fix an issue that the application could become unresponsive when trying to show the file mapping conflicts.</li>
		</ul>
	</section>
</article>



<article>
	<header>
		<h1>CotEditor 4.2.3</h1>
		<p>release: <time>2022-06-05</time></p>
	</header>


	<section>
		<h2>Improvements</h2>

		<ul>
			<li>Make the font size of the find result table changeable by <kbd>Command</kbd>-<kbd>Plus sign</kbd> (+) or <kbd>Command</kbd>-<kbd>Minus sign</kbd> (-) while focusing on the result table.</li>
			<li>Rewrite the algorithm parsing comments and quoted text.</li>
			<li>Update LaTeX syntax style to improve highlighting.</li>
			<li>Update the following syntax styles to fix syntax highlighting: DTD, INI, JSON, LaTeX, Markdown, PHP, Perl, reStructuredText, Ruby, Shell Script, Textile, XML, and YAML.</li>
			<li>Update SQL syntax style to support inline comment highlighting with <code>#</code>.</li>
			<li><span class="trivial">trivial</span>: Change the color names in the Stylesheet Keyword color palette in the color code panel to lower case.</li>
		</ul>
	</section>


	<section>
		<h2>Fixes</h2>

		<ul>
			<li>Fix an issue by documents with the CRLF line ending that the editor did not scroll by changing selection with the <kbd>Shift</kbd>-<kbd>arrow</kbd> keys.</li>
			<li>Fix an issue that letters in the editor were drawn in wrong glyphs when updating the font under very specific conditions.</li>
		</ul>
	</section>
</article>



<article>
	<header>
		<h1>CotEditor 4.2.2</h1>
		<p>release: <time>2022-05-26</time></p>
	</header>


	<section>
		<h2>Improvements</h2>

		<ul>
			<li>Perform automatic indentation even when inserting a newline while selecting text.</li>
			<li>Alert for registering the key bindings that are not actually supported.</li>
			<li>Update Markdown and Textile syntax styles to fix highlighting.</li>
			<li>Improve the indent style detection.</li>
			<li>Improve traditional Chinese localization (thanks to Shiki Suen!).</li>
			<li>Update the help contents.</li>
			<li><span class="trivial">trivial</span>: Change UTI for TeX document to <code>org.tug.tex</code>.</li>
			<li><span class="trivial">dev</span>: Update the build environment to Xcode 13.4 (macOS 12.3 SDK).</li>
		</ul>
	</section>


	<section>
		<h2>Fixes</h2>

		<ul>
			<li>Fix an issue that changing text selection with the Shift and an arrow keys could move the selection in the wrong direction.</li>
			<li>Fix an issue that the Outline pane occasionally showed the horizontal scroller.</li>
			<li>Fix an issue that the stored action names for customized key bindings were wrong.</li>
			<li>Fix some unlocalized text.</li>
		</ul>
	</section>
</article>



<article>
	<header>
		<h1>CotEditor 4.2.1</h1>
		<p>release: <time>2022-05-11</time></p>
	</header>


	<section>
		<h2>New Features</h2>

		<ul>
			<li>Add Chinese (Traditional) localization (thanks to Shiki Suen!).</li>
		</ul>
	</section>


	<section>
		<h2>Fixes</h2>

		<ul>
			<li>Fix an issue on CotEditor 4.2.0 that restoring documents on macOS 11.x made the application unstable.</li>
			<li>Fix an issue on CotEditor 4.2.0 that some snippet settings could not be inserted in a specific condition.</li>
			<li>Fix the help content style in Dark Mode.</li>
			<li>Fix the description of “Important change in CotEditor 4.2.0” in the Simplified Chinese localization.</li>
		</ul>
	</section>
</article>



<article>
<header>
	<h1>CotEditor 4.2.0</h1>
	<p>release: <time>2022-05-09</time></p>
</header>

<p class="important">This version contains some specific changes that may require manual migration by users. See <a href="specification_changes_on_4.2.html">Important changes on CotEditor 4.2</a> for details.</p>


	<section>
		<h2>New Features</h2>

		<ul>
			<li>Ability to handle documents holding multiple types of line endings.</li>
			<li>Alert inconsistent line endings in the document when opening or reloading.</li>
			<li>List up the inconsistent line endings in the Warnings pane in the inspector.</li>
			<li>Minor line endings, namely NEL (New Line), LS (Line Separator), and PS (Paragraph Separator), are added to the line endings options (These items are visible only either when pressing the <kbd>Option</kbd> key or when the document's line ending is one of these).</li>
			<li>Add the hidden Paste Exactly command (<kbd>Command</kbd>-<kbd>Option</kbd>-<kbd>V</kbd>) that pastes text in the clipboard without any modification, such as adjusting line endings to the document setting.</li>
			<li>Add an option Selection to the Pages section in the Print dialog to print only the selected text in the document.</li>
			<li>Add history to the Unicode code point input.</li>
			<li>Support Handoff.</li>
			<li>Export setting files, such as themes or multiple replacements, to the Finder just by dropping the setting name from the Preferences.</li>
			<li>Transfer settings among CotEditors in different machines via Universal Control by dragging the setting name and dropping it to the setting list area in another CotEditor.</li>
		</ul>
	</section>


	<section>
		<h2>Improvements</h2>

		<ul>
			<li>Update document icons.</li>
			<li>Detect the line ending in documents more intelligently.</li>
			<li>Indent snippet text with multiple lines to the indention level where will be inserted.</li>
			<li>Improve the scrolling behavior by normal size documents by enabling the non-contiguous text layout mode only with large documents.</li>
			<li>Optimize syntax parsing.</li>
			<li>Rename the Incompatible Characters pane to the Warnings pane to share the pane with the inconsistent line ending list.</li>
			<li>Locate the vertical scroller for the editor on the left side when the writing direction is right-to-left.</li>
			<li>Print the line numbers on the right side on printing if the writing direction is right-to-left.</li>
			<li>Adjust the vertical position of line numbers on printing.</li>
			<li>Restore the characters even incompatible with the document encoding when restoring documents from the last session.</li>
			<li>Display code points instead of being left blank in the incompatible character list for whitespaces.</li>
			<li>Update HTML syntax style to display <code>hr</code> elements as separators in the Outline.</li>
			<li>Add steppers to the font setting controls.</li>
			<li>Restore the file encoding to one the user explicitly set in the last session.</li>
			<li>Prefer using .yml for syntax definition files over .yaml.</li>
			<li>Deprecate the feature to replace <code>$LN</code> in the outline menu template with the line number of the occurrence.</li>
			<li>Remove original document icons for CoffeeScript and Tcl.</li>
			<li>Revise text for more Mac-like expression.</li>
			<li>Update the help contents.</li>
			<li>Improve stability.</li>
			<li><span class="trivial">trivial</span>: Accept script files for the Script menu with an uppercased file extension.</li>
			<li><span class="trivial">trivial</span>: Replace <code>\n</code> with <code>\R</code> for the newline metacharacter in the Basic Regular Expression Syntax reference.</li>
			<li><span class="trivial">trivial</span>: Tweak Anura theme.</li>
			<li><span class="trivial">trivial</span>: Enable the secure state restoration introduced in macOS 12.</li>
			<li><span class="trivial">dev</span>: Update Yams from 5.0.0 to 5.0.1.</li>
		</ul>
	</section>


	<section>
		<h2>Fixes</h2>

		<ul>
			<li>Fix an issue that the changes of syntax styles after the launch were not applied to the file mapping.</li>
			<li><span class="trivial">trivial</span>: Fix an issue that the Script menu appeared in the shortcut menu even when no script exists.</li>
		</ul>
	</section>
</article>



<article>
	<header>
		<h1>CotEditor 4.1.5</h1>
		<p>release: <time>2022-04-09</time></p>
	</header>


	<section>
		<h2>Improvements</h2>

		<ul>
			<li>Add a temporal highlight for the current match in the editor (thanks to Ethan Wong!).</li>
			<li>Update HTML syntax style for better highlighting with <code>'</code> character.</li>
			<li>Update Swift syntax style to fix outline extraction.</li>
		</ul>
	</section>


	<section>
		<h2>Fixes</h2>

		<ul>
			<li>Fix an issue that reverting a document to one stored with a different file encoding from the current encoding could fail.</li>
			<li>Fix an issue that the split view did not inherit the font style and the writing direction.</li>
			<li>Fix an issue that the icons for Shift Left/Right commands were swapped.</li>
			<li>Fix an issue that the incompatible character pane did not show the message “No incompatible characters were found.” when all of the existing incompatible characters are cleared.</li>
			<li><span class="trivial">trivial</span>: Fix localization of a Unicode block name.</li>
		</ul>
	</section>
</article>



<article>
	<header>
		<h1>CotEditor 4.1.4</h1>
		<p>release: <time>2022-03-26</time></p>
	</header>


	<section>
		<h2>Improvements</h2>

		<ul>
			<li>Update Swift syntax style to add keywords added in Swift 5.6.</li>
			<li>Update YAML syntax style for better coloring.</li>
			<li><span class="trivial">trivial</span>: Improve progress message for the Find/Replace All.</li>
			<li><span class="trivial">dev</span>: Update the build environment to Xcode 13.3 (Swift 5.6).</li>
		</ul>
	</section>


	<section>
		<h2>Fixes</h2>

		<ul>
			<li>Fix an issue that the file extension proposed in the save dialog for untitled document did not reflect the latest syntax style.</li>
			<li>Fix an issue that the application could not open Haskell files.</li>
			<li>Fix a potential crash when opening files via Services.</li>
		</ul>
	</section>
</article>



<article>
	<header>
		<h1>CotEditor 4.1.3</h1>
		<p>release: <time>2022-03-05</time></p>
	</header>


	<section>
		<h2>Improvements</h2>

		<ul>
			<li>Use <code>python3</code> instead of <code>python</code> for running the <code>cot</code> command so that macOS 12.3 and later can use the Python installed via the Apple's developer tools (From macOS 12.3 on, cot command requires an additional install of python3).</li>
			<li>Optimize the performance of syntax highlighting.</li>
			<li>Update CSS and SQL syntax styles to add more coloring keywords.</li>
			<li>Update Python syntax style to add keywords added in Python 3.10</li>
			<li>Update Markdown and SVG syntax styles for faster syntax parsing.</li>
			<li>Update JSON syntax style to fix coloring.</li>
		</ul>
	</section>


	<section>
		<h2>Fixes</h2>

		<ul>
			<li>Fix an issue that the text copied from the editor has always LF line endings regardless of the actual document's line ending setting.</li>
			<li>Fix an issue that when the option swapping ¥ and \ keys is enabled, those characters are swapped even when inputting them with Unicode code point.</li>
		</ul>
	</section>
</article>



<article>
	<header>
		<h1>CotEditor 4.1.2</h1>
		<p>release: <time>2022-02-20</time></p>
	</header>


	<section>
		<h2>Improvements</h2>

		<ul>
			<li><span class="trivial">dev</span>: Update Yams from 4.0.6 to 5.0.0.</li>
			<li><span class="label">non-AppStore ver.</span>: Update Sparkle from 2.0.0 to 2.1.0.</li>
		</ul>
	</section>


	<section>
		<h2>Fixes</h2>

		<ul>
			<li>Fix an issue that the editor scrolls oddly by typing the Space key if the “Link URLs in document” option is enabled.</li>
		</ul>
	</section>
</article>



<article>
	<header>
		<h1>CotEditor 4.1.1</h1>
		<p>release: <time>2022-02-16</time></p>
	</header>


	<section>
		<h2>Improvements</h2>

		<ul>
			<li>Improve Turkish localization (thanks to Emir SARI!).</li>
		</ul>
	</section>


	<section>
		<h2>Fixes</h2>

		<ul>
			<li>Fix an issue that the shortcut symbols in the Key Bindings preference pane did not display properly.</li>
		</ul>
	</section>
</article>



<article>
	<header>
		<h1>CotEditor 4.1.0</h1>
		<p>release: <time>2022-02-15</time></p>
	</header>


	<section>
		<h2>New Features</h2>

		<ul>
			<li>Add a feature to filter outline items in the outline pane.</li>
			<li>Add an option not to draw the background color on printing.</li>
			<li>Add “Open Outline Menu” command to the Find menu.</li>
			<li>Add Turkish (thanks to Emir SARI!) and British English (thanks to Alex Newson!) localizations.</li>
			<li>Introduce a new AppleScript command <code>jump</code> to document objects.</li>
			<li>Introduce a new read-only AppleScript parameter <code>has BOM</code> to document objects and a new option <code>BOM</code> to the <code>convert</code> command.</li>
			<li>Place line number views on the right side in the editor if the writing direction is right-to-left.</li>
			<li>Add syntax style for Protocol Buffer.</li>
		</ul>
	</section>


	<section>
		<h2>Improvements</h2>

		<ul>
			<li>Change the system requirement to <strong>macOS 11 Big Sur and later</strong>.</li>
			<li>Update the window size setting to use the last document window size if the width/height setting in the preferences &gt; Window is left blank (= auto).</li>
			<li>Allow the menu key bindings to assign a shortcut without the Command key.</li>
			<li>Display code points instead of left blank in the incompatible character table for control characters.</li>
			<li>Update Swift syntax style to add keywords added in Swift 5.5.</li>
			<li>Update C++ syntax style to add more file extensions.</li>
			<li>Update Markdown syntax style for faster syntax parsing.</li>
			<li>Change the behavior to include the last empty line in the calculation when specifying lines with a negative value in the Go to Line command or via AppleScript.</li>
			<li>Improve the character info section in the document inspector to display the list of code points for the selected character instead of displaying only when a single Unicode character is selected.</li>
			<li>Update the Unicode block name list for the character inspector from Unicode 13.0.0 to Unicode 14.0.0.</li>
			<li>Make sure the application relaunches even other tasks interrupt before termination.</li>
			<li>Improve some toolbar items to make their state distinguish even collapsed.</li>
			<li>Display the command name in the error message when the input shortcut for key bindings is already taken by another command.</li>
			<li>Improve VoiceOver accessibility.</li>
			<li>Update the AppleScript guide in the help.</li>
			<li>Improve the animation by drag &amp; drop in tables.</li>
			<li>Optimize several document parse.</li>
			<li><span class="trivial">trivial</span>: Adjust the margin of the editor area.</li>
			<li><span class="trivial">trivial</span>: Hide the file extension of setting files by export by default.</li>
			<li><span class="trivial">trivial</span>: Finish key binding input in Key Bindings pane when another window becomes frontmost.</li>
			<li><span class="trivial">trivial</span>: Update some symbols for shortcut keys in the key binding settings.</li>
			<li><span class="trivial">dev</span>: Update the build environment to Xcode 13.2 (Swift 5.5).</li>
			<li><span class="trivial">dev</span>: Remove xcworkspace.</li>
			<li><span class="label">non-AppStore ver.</span>: Update Sparkle to 2.0.0.</li>
		</ul>
	</section>


	<section>
		<h2>Fixes</h2>

		<ul>
			<li>Fix an issue that the current line number becomes 0 when the cursor is placed at the beginning of the document (thanks to Alex Newson!).</li>
			<li>Fix an issue on macOS 12 Monterey that the user custom color did not apply to the i-beam cursor for the vertical layout.</li>
			<li>Fix an issue in the document inspector that the character info section wrongly indicated the code point as <code>U+000A</code> for any kind of line endings, even for CR (<code>U+000D</code>) and CRLF.</li>
			<li>Fix an issue that the dialog urging duplication to edit locked files displayed repeatedly under specific conditions.</li>
			<li>Fix an issue that the slider in the editor opacity toolbar item did not work when collapsed.</li>
			<li>Fix an issue that the editor's opacity change did not apply immediately.</li>
			<li>Fix an issue that some uncustomizable menu commands were provided in the Key Bindings preference pane.</li>
			<li>Fix an issue in the snippet key bindings that shortcuts with only Shift key for modifier keys were accepted though does not work correctly.</li>
			<li>Fix an issue that the initial position of the side pane was occasionally stacked under the window toolbar.</li>
			<li>Fix an issue that some help buttons did not work (thanks to Alex Newson!).</li>
			<li>Fix and minor update on localized strings.</li>
			<li>Fix <code>cot</code> command to work also with Python 3.</li>
			<li>Address an issue that the syntax highlight could flash while typing.</li>
		</ul>
	</section>
</article>



<article>
	<header>
		<h1>CotEditor 4.0.9</h1>
		<p>release: <time>2021-11-28</time></p>
	</header>


	<section>
		<h2>Fixes</h2>

		<ul>
			<li>Fix an issue that File Drop settings were not saved if both the extensions and syntax styles are for “all.”</li>
			<li>Fix an issue that shortcuts for snippet did not accept Shift with a non-letter character, such as Shift + Return.</li>
			<li>Fix an issue that the rainbow cursor appeared when the document has a large number of incompatible characters.</li>
			<li>Fix an issue that the rainbow cursor appeared when expanding the selection by <kbd>⌥⇧←</kbd> shortcut and invisible characters are contained in the new selection.</li>
			<li>Fix an issue that the writing direction could be changed to right to left although when the text orientation is vertical.</li>
		</ul>
	</section>
</article>



<article>
	<header>
		<h1>CotEditor 4.0.8</h1>
		<p>release: <time>2021-09-19</time></p>
	</header>


	<section>
		<h2>Fixes</h2>

		<ul>
			<li>Fix an issue that memory leaked if the autosaving is disabled.</li>
			<li>Fix an issue on the syntax style menu in the toolbar that the previous selection remained under specific conditions.</li>
		</ul>
	</section>
</article>



<article>
	<header>
		<h1>CotEditor 4.0.7-1</h1>
		<p>release: <time>2021-09-10</time></p>
	</header>

	<p class="important">This version was released only for the non-AppStore distribution to fix the update check issue on CotEditor 4.0.7.</p>


	<section>
		<h2>Fixes</h2>

		<ul>
			<li><span class="label">non-AppStore ver.</span>: Fix an issue that CotEditor could not check updates.</li>
		</ul>
	</section>
</article>



<article>
	<header>
		<h1>CotEditor 4.0.7</h1>
		<p>release: <time>2021-09-09</time></p>
	</header>


	<section>
		<h2>Improvements</h2>

		<ul>
			<li>Highlight named capture where highlight regular expression patterns such as in the find panel.</li>
			<li>Add “.erb” extension to Ruby syntax style.</li>
			<li>Accept IANA charset names as the encoding name in <code>convert</code> and <code>reinterpret</code> commands for AppleScript.</li>
			<li>Improve error messages for OSA Scripting.</li>
			<li><span class="trivial">trivial</span>: Tweak the help layout.</li>
			<li><span class="trivial">dev</span> <span class="label">non-AppStore ver.</span>: Migrate Sparkle framework management from submodule to SwiftPM.</li>
			<li><span class="trivial">dev</span> <span class="label">non-AppStore ver.</span>: Update Sparkle to 2.0.0-beta.2.</li>
			<li><span class="trivial">dev</span> <span class="label">non-AppStore ver.</span>: Use <code>sparkle:channel</code> element in appcast.xml for prerelease check instead of appcast-beta.xml.</li>
		</ul>
	</section>


	<section>
		<h2>Fixes</h2>

		<ul>
			<li>Fix syntax highlight regression on CotEditor 4.0.6.</li>
			<li>Fix the layout of the initial encoding priority list.</li>
		</ul>
	</section>
</article>



<article>
	<header>
		<h1>CotEditor 4.0.6</h1>
		<p>release: <time>2021-07-24</time></p>
	</header>


	<section>
		<h2>Improvements</h2>

		<ul>
			<li>Add “Share” command to the menus for setting files, such as theme, syntax style, or multi replacement definition.</li>
			<li>Resume “Select word” on top of the document if the search reached the end.</li>
			<li>Update the visual style of the multiple replacement window on macOS 11.</li>
			<li>Minimize scrolling when focusing on a text such as text search and outline selection.</li>
			<li>Improve the syntax highlighting algorithm around comments and quoted text.</li>
			<li>Revert JavaScript syntax style update in CotEditor 4.0.5 that modifies regular expression highlight.</li>
			<li>Update the bundled cot command to enable reading large piped text entirely.</li>
			<li>Update help contents.</li>
			<li><span class="trivial">trivial</span>: Sort themes alphabetically regardless of whether they are bundled or not.</li>
			<li><span class="trivial">trivial</span>: Make the timing to trim trailing spaces shorter.</li>
			<li><span class="trivial">trivial</span>: Tweak Japanese localization in Preferences.</li>
			<li><span class="trivial">trivial</span> <span class="label">non-AppStore ver.</span>: Sign the application with EdDSA signature for update manager (Sparkle).</li>
		</ul>
	</section>


	<section>
		<h2>Fixes</h2>

		<ul>
			<li>Fix an issue that the document theme did occasionally not change when switching the default theme to “Anura” in Dark Mode.</li>
			<li>Fix an issue that disabling the “Reopen windows from last session” option did not work if the Auto Save is disabled.</li>
			<li>Fix an issue on the latest systems that the open dialog could not see inside .app packages although when selecting the “Show hidden files” checkbox.</li>
			<li>Fix an issue that the visual window state occasionally did not restore from the last session correctly.</li>
			<li>Fix an issue in the inspector that the content occasionally overlapped with the pane controller above if it is shown when the window opens.</li>
			<li>Fix an issue that the navigation bar tinted wrongly when the document window is in fullscreen and the editor is non-opaque.</li>
			<li>Fix a typo in German localization.</li>
		</ul>
	</section>
</article>



<article>
<header>
	<h1>CotEditor 4.0.5</h1>
	<p>release: <time>2021-06-06</time></p>
</header>


<section>
<h2>Improvements</h2>

<ul>
	<li>Update JavaScript syntax style to improve regular expression highlight.</li>
</ul>
</section>


<section>
<h2>Fixes</h2>

<ul>
	<li>Fix an issue that the application did not terminate when all windows are closed.</li>
	<li>Fix an issue that annoying dialog that alerts saving was failed could be shown while typing when autosaving is disabled.</li>
	<li>Address an issue that typing in a large document could be slow when the Autosave feature is disabled. </li>
</ul>
</section>
</article>



<article>
<header>
	<h1>CotEditor 4.0.4</h1>
	<p>release: <time>2021-06-02</time></p>
</header>


<section>
<h2>Improvements</h2>

<ul>
	<li>Update Lua syntax style.</li>
	<li>Update Swift syntax style for more accurate outline extraction and literal number highlight.</li>
	<li>Update JavaScript, PHP, and CoffeeScript syntax styles for more accurate literal number highlight.</li>
	<li>Avoid escaping non-ASCII characters to Unicode code points when exporting syntax styles to YAML files.</li>
</ul>
</section>


<section>
<h2>Fixes</h2>

<ul>
	<li>Fix an issue that the application did not terminate when all windows are closed.</li>
	<li>Fix an issue in the script menu that a script bundle (.scptd) was handled not as a script but as a folder.</li>
	<li>Fix an issue in the snippet key bindings that shortcuts with only Shift key for modifier keys were accepted though does not work correctly.</li>
	<li>Fix an issue that the application rarely showed the open dialog on launch even when the user setting for the startup behavior is not “show open dialog.”</li>
	<li>Fix literal number highlight with Ruby syntax style.</li>
	<li>Address an issue that annoying dialog that alerts saving was failed could be shown while typing when autosaving is disabled.</li>
</ul>
</section>
</article>



<article>
<header>
	<h1>CotEditor 4.0.3</h1>
	<p>release: <time>2021-05-08</time></p>
</header>


<section>
<h2>Improvements</h2>

<ul>
	<li>Keep detached character inspectors even after the parent document is closed.</li>
	<li>Detect syntax style from the file extension also case-insensitively.</li>
	<li>Update R syntax style.</li>
	<li><span class="label">non-AppStore ver.</span>: Reduce the application size.</li>
	<li><span class="trivial">dev</span>: Update Yams from 4.0.4 to 4.0.6.</li>
	<li><span class="trivial">dev</span>: Update the build environment to Xcode 12.5.</li>
</ul>
</section>
</article>



<article>
<header>
	<h1>CotEditor 4.0.2</h1>
	<p>release: <time>2021-03-17</time></p>
</header>


<section>
<h2>Improvements</h2>

<ul>
	<li>Update LaTeX syntax style to support <code>\(x^2\)</code> style inline math equations.</li>
	<li>Update Swift syntax style to add <code>async</code>, <code>await</code>, and <code>@asyncHandler</code>.</li>
	<li>Update Touch Bar icons.</li>
	<li>Prevent flashing the acknowledgment window on the first launch in the Dark Mode.</li>
	<li>Improve stability.</li>
	<li><span class="trivial">dev</span>: Update Yams from 4.0.1 to 4.0.4.</li>
	<li><span class="trivial">dev</span>: Update the build environment to Xcode 12.4.</li>
</ul>
</section>


<section>
<h2>Fixes</h2>

<ul>
	<li>Fix French localization.</li>
	<li><span class="trivial">trivial</span>: Fix script icon in Help contents in Dark mode.</li>
</ul>
</section>
</article>



<article>
<header>
	<h1>CotEditor 4.0.1</h1>
	<p>release: <time>2020-11-14</time></p>
</header>


<section>
<h2>Improvements</h2>

<ul>
	<li><span class="trivial">trivial</span>: Reset toolbar setting.</li>
	<li><span class="trivial">dev</span>: Update Yams from 4.0.1.</li>
</ul>
</section>


<section>
<h2>Fixes</h2>

<ul>
	<li>Fix an issue on the Big Sur that the navigation bar in the document window disappeared.</li>
</ul>
</section>
</article>



<article>
<header>
	<h1>CotEditor 4.0.0</h1>
	<p>release: <time>2020-11-11</time></p>
</header>


<section>
<h2>New Features</h2>

<ul>
	<li>Brand-new user interface designed to fit macOS 11 Big Sur.<ul>
		<li>Update the application icon.</li>
		<li>Redesign the document window.</li>
	</ul></li>
	<li>Support Apple Silicon.</li>
	<li>Add syntax styles for Pascal (Thanks to cbnbg!), Dockerfile, and VHDL.</li>
</ul>
</section>


<section>
<h2>Improvements</h2>

<ul>
	<li>Change the system requirement to <strong>macOS 10.15 Catalina and later</strong>.</li>
	<li>Move line endings/file encoding menus from the toolbar to the status bar.</li>
	<li>Change default settings of items to display in the toolbar/status bar.</li>
	<li>Change the default theme from Dendrobates to Anura.</li>
	<li>Change the UI of the Unicode code point input to display the input field just above the insertion point.</li>
	<li>Change the “trim trailing whitespace on save” option in the General pane to perform the trimming not on save but while typing with delay, and move the option to the Edit pane.</li>
	<li>On sorting lines by pattern, evaluate numbers more intelligently when the “treat numbers as numeric value” option is enabled.</li>
	<li>Enable toggling the editor split orientation by right-clicking the editor split button in the navigation bar.</li>
	<li>Enable action to toggle editor split orientation even when no split editor is opened.</li>
	<li>Remove the Integration preferences pane and move its contents to the General pane.</li>
	<li>Enable “select previous/next outline item” commands even when the navigation bar is hidden.</li>
	<li>Live update selection counts while moving the selection.</li>
	<li>Scroll editor by swiping the line number area.</li>
	<li>Reduce the priority that CotEditor implicitly becomes the default application for specific file types.</li>
	<li>Previously, CotEditor scripts written in Unix scripts, such as Ruby or Python, were decoded using the user-preferred file-encoding set in the Format preferences pane for normal documents, now they are always interpreted as UTF-8.</li>
	<li>Avoid showing the “edited” indicator in the close button of document windows when the document content is empty and therefore can close the window without the confirmation dialog.</li>
	<li>Avoid discarding the current input when a new item is added while another item is in editing in the syntax style editor.</li>
	<li>Round the corners of current line highlight.</li>
	<li>Put only the filename rather than the absolute path for the relative path insertion (<code>&lt;&lt;&lt;RELATIVE-PATH&gt;&gt;&gt;</code>) when the document file itself is dropped into the editor.</li>
	<li>Remove the toolbar button to toggle page guide visibility.</li>
	<li>Remove feature to import legacy syntax style definition files of which format was used in CotEditor 1.x.</li>
	<li><span class="trivial">trivial</span>: Update the preferences window layout.</li>
	<li><span class="trivial">trivial</span>: Improve tooltips of toolbar icons to reflect the current document state.</li>
	<li><span class="trivial">trivial</span>: Optimize the line number calculation in vertical text orientation.</li>
	<li><span class="trivial">trivial</span>: Always enable non-contiguous layout by the normal horizontal text orientation.</li>
	<li><span class="trivial">dev</span>: Update the build environment to Xcode 12.2 (Swift 5.3, macOS 11 SDK).</li>
	<li><span class="trivial">dev</span>: Replace DifferenceKit package with native CollectionDifference.</li>
	<li><span class="trivial">dev</span>: Update Yams from 3.0.1 to 4.0.0.</li>
</ul>
</section>


<section>
<h2>Fixes</h2>

<ul>
	<li>Fix an issue that the hanging indent can be wrongly calculated when typing a word that requires user selection, such as Japanese.</li>
	<li><span class="trivial">trivial</span>: Fix an issue in the syntax style toolbar item that the menu selected blank if the current style was deleted.</li>
	<li><span class="trivial">trivial</span>: Fix an issue that the i-beam for the combination of the vertical text orientation and a light theme cropped.</li>
</ul>
</section>
</article>



<article>
<header>
	<h1>CotEditor 3.9.7</h1>
	<p>release: <time>2020-10-18</time></p>
</header>


<section>
<h2>New Features</h2>

<ul>
	<li>Add new AppleScript/JXA commands <code>smarten quotes</code>, <code>straighten quotes</code>, and <code>smarten dashes</code> for <code>selection</code> object.</li>
</ul>
</section>


<section>
<h2>Improvements</h2>

<ul>
	<li>Optimize the performance of invisible character drawing, especially with very-long unwrapped lines.</li>
	<li>Update Shell Script (thanks to ansimita!), Python, Ruby, Swift, and SVG syntax styles.</li>
</ul>
</section>


<section>
<h2>Fixes</h2>

<ul>
	<li>Fix the jump button for the theme URL.</li>
</ul>
</section>
</article>



<article>
<header>
	<h1>CotEditor 3.9.6</h1>
	<p>release: <time>2020-09-13</time></p>
</header>


<section>
<h2>Fixes</h2>

<ul>
	<li>Fix an issue that the “Open Scripts Folder” command in the script menu did not open the scripts folder for CotEditor but just the general Application Scripts folder.</li>
	<li>Fix an issue in the find result table that the found string column truncated the text even in the middle of a character that consists of multiple Unicode characters.</li>
	<li>Fix an issue where the line number view did not update under some specific conditions even when the line height setting is changed.</li>
	<li>Fix the progress message when highlighting a document with a multiple replacement definition.</li>
</ul>
</section>
</article>



<article>
<header>
	<h1>CotEditor 3.9.5</h1>
	<p>release: <time>2020-08-15</time></p>
</header>


<section>
<h2>Fixes</h2>

<ul>
	<li>Fix an issue that window prevented from becoming smaller than the outline items' width.</li>
	<li>Fix an issue that some text transformation commands, such as “Make Upper Case,” also transformed the next unselected word that is identical to the selected one.</li>
	<li>Fix an issue in the navigation bar that the open/close split editor buttons did occasionally not work.</li>
</ul>
</section>
</article>



<article>
<header>
	<h1>CotEditor 3.9.4</h1>
	<p>release: <time>2020-08-13</time></p>
</header>


<section>
<h2>Improvements</h2>

<ul>
	<li>Make the document window's minimum size smaller.</li>
	<li><span class="trivial">dev</span>: Update the build environment to Xcode 11.6.</li>
</ul>
</section>


<section>
<h2>Fixes</h2>

<ul>
	<li>Fix an issue that an unremovable empty dialog could show up when performing Replace All under specific conditions.</li>
	<li>Fix an issue in the find/replacement progress report that the progress message was not updated when nothing found.</li>
	<li>Fix an issue in the outline menu in the navigation bar that the last separator did not appear.</li>
	<li>Fix an issue in toolbar that menu style items were vertically squashed in the toolbar customization dialog.</li>
</ul>
</section>
</article>



<article>
<header>
	<h1>CotEditor 3.9.3</h1>
	<p>release: <time>2020-07-18</time></p>
</header>


<section>
<h2>Improvements</h2>

<ul>
	<li>Significantly optimize the performance of text layout especially when pasting a relatively large amount of text.</li>
	<li>Update JSON syntax style.</li>
	<li><span class="trivial">trivial</span>: Tweak some UI styles.</li>
	<li><span class="trivial">dev</span>: Update Yams from 2.0.0 to 3.0.1.</li>
</ul>
</section>


<section>
<h2>Fixes</h2>

<ul>
	<li>Fix an issue in the highlighting instances of selected text that the highlight shape spread wrongly when the selected text included line breaks.</li>
	<li>Fix an issue in the syntax style editing that some keywords that can be parsed as a YAML object, such as <code>true</code> or <code>null</code>, were not stored as a string.</li>
</ul>
</section>
</article>



<article>
<header>
	<h1>CotEditor 3.9.2</h1>
	<p>release: <time>2020-06-28</time></p>
</header>


<section>
<h2>Improvements</h2>

<ul>
	<li>Suppress showing a dialog when opening a file with the “.ts” file extension as it may not be a MPEG-2 Transport Stream file but a TypeScript file.</li>
	<li>Improve the style and behavior of the add/remove rule button in the multiple replacement window.</li>
	<li><span class="trivial">trivial</span>: Delete multiple replacement rules by dropping items into the Trash.</li>
</ul>
</section>


<section>
<h2>Fixes</h2>

<ul>
	<li>Fix an issue in the multiple replacement definition editing where the result order broke, or even the application crashed when reordering multiple rules at once.</li>
	<li>Fix an issue in the editor that the cursor skipped the space just after the word when moving the cursor to the next word boundary with <kbd>⌥⇧→</kbd> or <kbd>⌥→</kbd> shortcut.</li>
	<li>Fix an issue in theme editing that the editing color was occasionally forcibly updated in the editor's text color when an editor has the focus.</li>
	<li>Fix an issue in theme editing that the crashed when setting one of the system's developer colors.</li>
	<li>Fix an issue in theme editing that the option “use system color” for the selection color could not disable.</li>
	<li>Fix an issue in theme editing that the values in the theme editor were not updated when the bundled theme currently edited is restored.</li>
	<li>Fix an issue in the dialog for the pattern line sort that the sample line could indicate a wrong sort key scope when the sort key type is “column.”</li>
	<li>Fix the feedback animation when dragging and dropping items in a table.</li>
    <li><span class="trivial">trivial</span>: Fix an issue that the menus in toolbar expended unwantedly after customizing toolbar.</li>
    <li><span class="trivial">trivial</span>: Fix some layout corruptions under macOS 11 Big Sur (beta).</li>
</ul>
</section>
</article>



<article>
<header>
	<h1>CotEditor 3.9.1</h1>
	<p>release: <time>2020-06-14</time></p>
</header>


<section>
<h2>Improvements</h2>

<ul>
	<li>Increase the size of the invisible space symbol.</li>
	<li>Adjust the position of invisible symbols in vertical text orientation.</li>
	<li><span class="trivial">trivial</span>: Avoid selecting no item in the snippet setting table.</li>
</ul>
</section>


<section>
<h2>Fixes</h2>

<ul>
	<li>Fix an issue in the syntax style editing that saving existing syntax styles failed.</li>
	<li>Fix text flickering while pinch-zoom.</li>
	<li>Fix an issue in the editor where the bottom part of the editor became occasionally not responsive when the editor is zoomed-out.</li>
	<li>Fix an issue in the find panel fields that carriage returns (CR) were not drawn as line endings but control characters.</li>
	<li>Fix an issue in the syntax style editing that reverting a modified bundled style through the style editor did not remove the existing user file.</li>
	<li>Fix an issue under macOS 10.14 that the text in the About panel was black even in the Dark Mode.</li>
</ul>
</section>
</article>



<article>
<header>
	<h1>CotEditor 3.9.0</h1>
	<p>release: <time>2020-05-27</time></p>
</header>


<section>
<h2>New Features</h2>

<ul>
	<li>Rewrite the <a href="howto_display_invisibles.html">invisible character drawing feature</a> to draw alternative symbols more properly under various environments.</li>
	<li>Add an option to draw indent guides.</li>
	<li>Display Unicode's general category in the character inspector.</li>
</ul>
</section>


<section>
<h2>Improvements</h2>

<ul>
	<li>Adjust the text baseline to draw characters vertically center in lines.</li>
	<li>Optimize the performance of “Replace All” with a large number of matches.</li>
	<li>Improve the performance when pasting a huge text.</li>
	<li>Remove the text encoding option for opened documents; instead, the encoding is always detected automatically when opening an existing file.</li>
	<li>Update the Unicode block table to the latest Unicode 13.0.0.</li>
	<li>Duplicate lines more intelligently.</li>
	<li>Improve the encodings list edit view.</li>
	<li>Adjust the width of toolbar items.</li>
	<li>Remove “vertical orientation” from the selections of the Writing Direction toolbar button.</li>
	<li>Make borders of line number views and opacity sample tips more distinct in the high-contrast mode.</li>
	<li>Adjust the visible area after unwrapping lines in RTL text mode.</li>
	<li>Remove the default value of the snippet keybindings, that inserts <code>&lt;br /&gt;</code> with <kbd>⇧↩</kbd>.</li>
	<li>Update help content.</li>
	<li><span class="trivial">trivial</span>: Rename “Auto-Detect,” the option detecting the file encoding automatically, to “Automatic.”</li>
	<li><span class="trivial">trivial</span>: Omit surrogate pair code points in the character inspector if the character consists of multiple Unicode characters.</li>
	<li><span class="trivial">trivial</span>: Adjust the drawing position of the zoomed character in the character inspector.</li>
	<li><span class="trivial">trivial</span>: Update some labels in the Format pane.</li>
	<li><span class="trivial">trivial</span>: Display default values as the input field's placeholder for window size setting when empty.</li>
	<li><span class="trivial">trivial</span>: Remove the snippet keybindings setting migration from CotEdtiror 2.x format and earlier.</li>
	<li><span class="trivial">trivial</span>: Make the identifier for document autosaving longer.</li>
	<li><span class="trivial">dev</span>: Update the build environment to Xcode 11.5 (Swift 5.2).</li>
	<li><span class="trivial">dev</span>: Replace YAML.framework with Yams.</li>
	<li><span class="trivial">dev</span>: Remove Carthage dependency.</li>
	<li><span class="trivial">dev</span>: Migrate codesign-specific build settings to .xcconfig (thanks to Yoshimasa Niwa!).</li>
</ul>
</section>


<section>
<h2>Fixes</h2>

<ul>
	<li>Fix an issue where the application crashed when a hanging indent depth becomes larger than the editor area.</li>
	<li>Fix an issue where the application hung up by extending the selection with shortcut <kbd>⌥⇧→</kbd> when the character to select is a national flag emoji.</li>
	<li>Fix an issue where the item “Automatic” (ex. Auto-Detect) was missing in the encoding selections in the open panel.</li>
	<li>Fix an issue with multiple cursors where extra characters were deleted when performing forward delete with selection.</li>
	<li>Fix an issue with multiple cursors where just a single UTF-16 character was deleted instead of the whole character when the character to delete consists of multiple UTF-16 characters.</li>
	<li>Fix an issue where the outline menu could select the wrong item while typing.</li>
	<li>Fix an issue where the line numbers could be shifted when printing vertical text orientation documents.</li>
	<li>Fix an issue where line endings could remain when deleting duplicate lines with multiple selections.</li>
	<li>Fix an issue in the character inspector where the inspector was not shown when the target character is hidden due to scroll.</li>
	<li>Fix an issue in the line number view where the line number of the current line was not bolded under a specific condition.</li>
	<li>Fix an issue in scripting with AppleScript/JXA where the application crashed by performing <code>string in …</code> command.</li>
	<li>Fix an issue in scripting with AppleScript/JXA where the contents of a document can rarely be overwritten with the contents of another document window under very specific conditions.</li>
	<li>Fix an issue with scripting with AppleScript/JXA where the <code>line range</code> command selected a wrong range when the line endings of the document are CRLF.</li>
	<li>Fix an issue with scripting with AppleScript/JXA where selecting a single line by specifying a single integer argument to <code>line range</code> did not work.</li>
	<li>Fix an issue in the editor where lines were initially wrapped at the wrong position when the text orientation is vertical.</li>
	<li>Fix an issue where the theme color was not applied to the color of typed text in split view.</li>
	<li>Fix an issue in the RTL text mode where the page guide disappeared when lines are unwrapped.</li>
	<li>Fix an issue where the current line highlight did not update properly after changing some settings.</li>
	<li>Fix an issue in the find panel's input fields where a regular expression pattern for Unicode code point was not highlighted properly when the hex contains uppercase letters.</li>
	<li>Fix an issue in the find panel's input fields where invisible control characters were drawn in the normal text color under specific conditions.</li>
	<li>Fix an issue where the print font name in the Print pane was drawn in black even in the dark mode.</li>
	<li>Fix an issue in the editor where the previous drawing could remain in a blank space after changing a display setting of the editor.</li>
	<li>Fix the help button in the advanced find options view.</li>
	<li>Fix missing localization.</li>
</ul>
</section>
</article>



<article>
<header>
	<h1>CotEditor 3.8.12</h1>
	<p>release: <time>2020-03-08</time></p>
</header>


<section>
<h2>Improvements</h2>

<ul>
	<li>Include the last line break to line count.</li>
	<li>Update “Kotlin”, “JSON”, and “SVG” syntax styles.</li>
</ul>
</section>


<section>
<h2>Fixes</h2>

<ul>
	<li>Fix an issue where the horizontal scrollbar didn't appear by unwrapping lines if the document consists of a single very long line.</li>
	<li>Fix an issue where the application could crash after parsing syntax in a large document to highlight.</li>
	<li>Fix an issue where the overscrolling was enabled only after window is resized.</li>
	<li>Fix an issue where the current line was just partly highlighted under specific conditions.</li>
	<li>Fix an issue in the line number view where the line number of the selected line was not bolded under a specific condition.</li>
	<li>Fix an issue where the find panel could not display the result table when the find string is very long.</li>
</ul>
</section>
</article>



<article>
<header>
	<h1>CotEditor 3.8.11</h1>
	<p>release: <time>2020-02-28</time></p>
</header>


<section>
<h2>Improvements</h2>

<ul>
	<li>Avoid showing the rainbow cursor while parsing URLs in the editor with large contents when the “link URLs in document” option is enabled.</li>
	<li>Improve “Snakecase” and “Camelcase” commands to handle uppercase letters with accent properly.</li>
	<li>Improve message for syntax highlighting progress.</li>
	<li>Improve drawing performance and general stability.</li>
	<li><span class="trivial">trivial</span>: Tweak the visual notification for wrapping search.</li>
</ul>
</section>


<section>
<h2>Fixes</h2>

<ul>
	<li>Fix an issue where a document window zombie appeared when the window was closed while detached character info popovers remain.</li>
	<li>Fix an issue where a blank progress dialog for a long syntax highlighting could rarely remain when the document is updated while parsing.</li>
	<li>Fix an issue where the <code>\x{hhhh}</code>, <code>\0ooo</code>, and  <code>\$</code> style character expressions in the regular expression pattern were not syntax-highlighted correctly.</li>
	<li>Fix an issue where the application could rarely crash when printing a document.</li>
	<li>Fix an issue where the application could rarely crash when opening a document under macOS 10.14 and earlier.</li>
</ul>
</section>
</article>



<article>
<header>
	<h1>CotEditor 3.8.10</h1>
	<p>release: <time>2020-02-15</time></p>
</header>


<section>
<h2>Improvements</h2>

<ul>
	<li>Optimize the performance of the invisible character drawing, the hanging indent calculation, and the line number view drawing.</li>
	<li>Make space to draw the invisible symbol for ZERO WIDTH SPACE (U+200B) when the “other invisible characters” option is enabled.</li>
	<li>Enable “Move Line Down” and “Move Line Up” commands swap lines with the last empty line.</li>
	<li>Improve general performance while typing.</li>
	<li>Update “CSS” syntax style.</li>
	<li><span class="trivial">trivial</span>: Keep the visible area after resizing a document window even if overscrolling is enabled.</li>
	<li><span class="trivial">trivial</span>: Adjust the theme “Note”.</li>
</ul>
</section>


<section>
<h2>Fixes</h2>

<ul>
	<li>Fix an issue where the Unicode code point field in the document inspector displayed always “not selected.”</li>
	<li>Fix an issue where insertion points multiplied too many when adding them with <kbd>^⇧↑</kbd> or <kbd>^⇧↓</kbd> shortcut under specific conditions.</li>
	<li>Fix an issue where default theme change in the preferences was not applied to opened documents under specific conditions.</li>
	<li>Fix an issue where unescaping replacement string in the regular expression replacement failed with specific text patterns.</li>
	<li>Fix an issue where the editor's line height and tab width in the opened windows did not update even the setting is changed.</li>
	<li>Fix an issue where the rainbow cursor could appear when finding the brace pair in the latter part of a large document.</li>
	<li>Fix an issue where the application crashed when moving lines down under specific conditions.</li>
	<li>Fix an issue where the “Sort by Pattern” with column sort key dropped the last character from the sort key string.</li>
	<li>Fix an issue where the current line highlight remained when quickly moving selection by dragging.</li>
	<li>Fix an issue where the writable area of newly added split editors shrank.</li>
	<li>Fix an issue in scripting where settings some properties, such as <code>tab width</code>, <code>tab expands</code> and <code>wrap lines</code>, in the document creation phase were ignored.</li>
	<li>Improve stability.</li>
</ul>
</section>
</article>



<article>
<header>
	<h1>CotEditor 3.8.9</h1>
	<p>release: <time>2020-01-30</time></p>
</header>


<section>
<h2>Improvements</h2>

<ul>
	<li>Significantly reduce the time of the rainbow cursor after the opening of a large document by optimizing hanging indent calculation.</li>
	<li><span class="trivial">trivial</span>: Optimize current line highlighting.</li>
</ul>
</section>


<section>
<h2>Fixes</h2>

<ul>
	<li>Fix an issue on CotEditor 3.8.8 where the application could rarely crash immediately after opening a document window under some very specific conditions.</li>
	<li>Fix an issue where the progress indicator for the outline menu in the navigation bar could rarely remain.</li>
</ul>
</section>
</article>



<article>
<header>
	<h1>CotEditor 3.8.8</h1>
	<p>release: <time>2020-01-28</time></p>
</header>


<section>
<h2>New Features</h2>

<ul>
	<li>Add a new “Straighten Quotes” command to Edit &gt; Substitutions menu.</li>
</ul>
</section>


<section>
<h2>Improvements</h2>

<ul>
	<li>Add “Replace Quotes,” “Replace Dashes,” and “Replace Text” commands to Edit &gt; Substitutions menu.</li>
	<li>Restore the default window size setting in the Window preferences pane.</li>
	<li>Enable setting multiple cursor points in snippets.</li>
	<li>Optimize the timing of view updating in some specific views.</li>
	<li>Optimize some background jobs.</li>
	<li>Toggle only the checkbox in a table that the user actually clicked and ignore others when the clicked checkbox is not contained to the selected rows.</li>
	<li>Fold license descriptions in the acknowledgments.</li>
	<li><span class="trivial">trivial</span>: Tweak the visual notification for wrapping search.</li>
	<li><span class="trivial">dev</span>: Replace Differ framework with DifferenceKit.</li>
	<li><span class="trivial">dev</span> <span class="label">non-AppStore ver.</span>: Change the Sparkle branch from “ui-separation-and-xpc” to “2.x”.</li>
</ul>
</section>


<section>
<h2>Fixes</h2>

<ul>
	<li>Fix an issue on macOS 10.15 where document windows had a glitch when a search is wrapped.</li>
	<li>Fix an issue where the font size of the line number view was occasionally not updated even when text size is changed.</li>
	<li>Fix an issue where <kbd>⌘⇧T</kbd> shortcut key assigned for “Show/Hide Tab Bar”  was ignored under specific conditions</li>
	<li>Fix an issue where the width of the inspector was occasionally not properly set.</li>
	<li>Fix an issue where the wrong warning message displayed in the multiple replacement panel even when there is no invalid condition.</li>
	<li>Fix a possible crash when transforming the case of selection that includes specific character order.</li>
	<li>Fix a possible crash when a document file is modified by another process.</li>
	<li><span class="trivial">trivial</span>: Fix a typo in French (Thanks to Arnaud Tanchoux!).</li>
	<li>Improve stability.</li>
</ul>
</section>
</article>



<article>
<header>
	<h1>CotEditor 3.8.7</h1>
	<p>release: <time>2019-12-09</time></p>
</header>


<section>
<h2>Improvements</h2>

<ul>
	<li>Revert shortcut <kbd>⌘/</kbd> to comment-out toggle.</li>
	<li>Add “.zprofile” and “.zlogin” extensions to “Shell Script” syntax style.</li>
</ul>
</section>
</article>



<article>
<header>
	<h1>CotEditor 3.8.6</h1>
	<p>release: <time>2019-12-07</time></p>
</header>


<section>
<h2>Improvements</h2>

<ul>
	<li>Change the default shortcut for Format &gt; Font &gt; “Reset to Default” command to <kbd>⌘0</kbd> and let “Bigger” command accept also <kbd>⌘=</kbd>.</li>
	<li>Add shortcut <kbd>⌘/</kbd> to “Show/Hide Status Bar” command.</li>
	<li>Add shortcut <kbd>⌘⇧T</kbd> to “Show/Hide Tab Bar” command.</li>
	<li>Avoid showing rainbow cursor when canceling the initial syntax highlight.</li>
	<li><span class="trivial">trivial</span>: Modify the layout of the progress dialog and the regular expression syntax reference.</li>
	<li><span class="trivial">trivial</span>: Let input fields in the Edit pane accept values without a percent sign.</li>
</ul>
</section>


<section>
<h2>Fixes</h2>

<ul>
	<li>Fix an issue where creating multiple cursors by rectangular selection failed under macOS 10.15.</li>
	<li>Fix an issue where the selection highlight color in inactive windows could make text hard to read under macOS 10.14–10.15.</li>
	<li>Fix an issue where the progress message by find/replacement was not updated when no occurrence found.</li>
	<li>Fix a possible crash when an invalid color code is input to the color code panel.</li>
	<li>Improve stability.</li>
</ul>
</section>
</article>



<article>
<header>
	<h1>CotEditor 3.8.5</h1>
	<p>release: <time>2019-11-14</time></p>
</header>


<section>
<h2>Improvements</h2>

<ul>
	<li>Uncomment comment lines even if the delimiters locate after some indent.</li>
	<li>Raise an alert when performing find (or replacement) with “in selection” option while no text is selected.</li>
	<li>Change the Console font to monospaced.</li>
	<li>Dim the Console content area during the incremental search.</li>
	<li>Accept importing custom syntax styles with “.yml” extension.</li>
	<li>Avoid re-parsing syntax highlight when the appearance is switched.</li>
	<li>Support Dark Mode in the help.</li>
	<li><span class="label">non-AppStore ver.</span>: Update Sparkle framework.</li>
	<li><span class="trivial">trivial</span>: Tweak some terminology in the menu.</li>
	<li><span class="trivial">trivial</span>: Adjust the pinch-zoom pitch.</li>
</ul>
</section>


<section>
<h2>Fixes</h2>

<ul>
	<li>Fix an issue where the text color in the status bar was sometimes not updated immediately after switching window appearance.</li>
	<li>Fix an issue where parsing syntax style files could fail.</li>
	<li>Fix an issue where uncommenting inline comments failed when multiple cursors locate in the same line.</li>
	<li>Avoid rainbow cursor when about to display the Text menu while selecting large number of text.</li>
	<li>Update PHP and Julia syntax styles to remove duplicated keywords.</li>
</ul>
</section>
</article>



<article>
<header>
	<h1>CotEditor 3.8.4</h1>
	<p>release: <time>2019-10-23</time></p>
</header>


<section>
<h2>Improvements</h2>

<ul>
	<li>Insert soft tabs to all insertion points when typing the tab key.</li>
</ul>
</section>


<section>
<h2>Fixes</h2>

<ul>
	<li>Fix an issue on macOS 10.13-14 that the application became unstable with some specific actions when the cursor locates the end of the document.</li>
</ul>
</section>
</article>



<article>
<header>
	<h1>CotEditor 3.8.3</h1>
	<p>release: <time>2019-10-20</time></p>
</header>


<section>
<h2>Improvements</h2>

<ul>
	<li>Restore all of the last cursors on the window restoration.</li>
	<li>Highlight matching braces for all cursors.</li>
	<li>Adjust the printing area of vertical text orientation.</li>
	<li>Update JSON syntax style by adding “.resolved” extension.</li>
</ul>
</section>


<section>
<h2>Fixes</h2>

<ul>
	<li>Fix area to draw text on printing, especially for macOS 10.15 Catalina.</li>
	<li>Fix an issue on macOS 10.13-14 where spaces at the end of the document could not be deleted by delete key.</li>
	<li>Fix an issue on macOS 10.13-14 where performing return key just after an open bracket at the end of the document made the application freeze.</li>
	<li>Fix an issue where the editor theme for newly opened windows did not match to the window appearance when the system appearance was changed after the application launch.</li>
	<li>Fix an issue where a highlighting indicator showed up at a wrong location when pressing the enter key just before a closing bracket.</li>
	<li><span class="trivial">trivial</span>: Fix French localization.</li>
</ul>
</section>
</article>



<article>
<header>
	<h1>CotEditor 3.8.2</h1>
	<p>release: <time>2019-10-14</time></p>
</header>


<section>
<h2>Fixes</h2>

<ul>
	<li>Add an additional workaround to detour the bug in macOS 10.13-14 that crashes/freezes the application.</li>
</ul>
</section>
</article>



<article>
<header>
	<h1>CotEditor 3.8.1</h1>
	<p>release: <time>2019-10-11</time></p>
</header>


<section>
<h2>Fixes</h2>

<ul>
	<li>Address a critical issue where the application could crash under macOS 10.13-14.</li>
	<li>Fix an issue that the documents opened together were not opened as a single window with multiple tabs.</li>
</ul>
</section>
</article>



<article>
<header>
	<h1>CotEditor 3.8.0</h1>
	<p>release: <time>2019-10-09</time></p>
</header>


<section>
<h2>New Features</h2>

<ul>
	<li>Add “Appearance” option in the Appearance preferences pane to change document window appearance whatever the system appearance is (only on macOS 10.14 and later).</li>
	<li>Add a new theme “Anura (Dark)”.</li>
</ul>
</section>


<section>
<h2>Improvements</h2>

<ul>
	<li>Change the system requirement to <strong>macOS 10.13 High Sierra and later</strong>.</li>
	<li>Improve the theme switching algorithm between light and dark appearances.</li>
	<li>Keep multiple cursors after pasting multiple lines.</li>
	<li>Update the result table of “Find All” even when no substring was found.</li>
	<li>Adjust drawing of the alternative character for invisible control characters.</li>
	<li>Adjust text baseline of input fields in the find panel when a fallback font is used.</li>
	<li>Always enable Left to Right button in Writing Direction toolbar button.</li>
	<li>Change the way to count words for stability.</li>
	<li>Update “TOML” syntax style to support array of tables (Thanks to Takuto ASAKURA!)</li>
	<li><span class="trivial">dev</span>: Update build environment to Xcode 11.1 (Swift 5.1, macOS 10.15 SDK).</li>
</ul>
</section>


<section>
<h2>Fixes</h2>

<ul>
	<li>Fix the selection movement direction after <kbd>⌥⇧←</kbd> or <kbd>⌥⇧→</kbd> shortcut.</li>
	<li>Fix an issue where scripting commands <code>convert</code> and <code>reinterpret</code> failed.</li>
	<li>Fix an issue where the color panel for theme editing could occasionally not change.</li>
	<li>Fix an issue where the appearance of Acknowledgements window was not updated when user changed the system appearance after the launch.</li>
</ul>
</section>
</article>



<article>
<header>
	<h1>CotEditor 3.7.8</h1>
	<p>release: <time>2019-06-30</time></p>
</header>


<section>
<h2>Fixes</h2>

<ul>
	<li>Fix an issue where the editor could not scroll horizontally under specific conditions.</li>
</ul>
</section>
</article>



<article>
<header>
	<h1>CotEditor 3.7.7</h1>
	<p>release: <time>2019-06-25</time></p>
</header>


<section>
<h2>New Features</h2>

<ul>
	<li>Add a new option to the Appearance pane to disable ligatures.</li>
</ul>
</section>


<section>
<h2>Improvements</h2>

<ul>
	<li>Keep last opacity state of restored document windows.</li>
	<li>Update behavior of Opt+Arrow shortcut series.</li>
</ul>
</section>


<section>
<h2>Fixes</h2>

<ul>
	<li>Fix an issue where find result was unwantedly collapsed when resizing the find panel.</li>
	<li>Fix an issue where hanging indent was not applied to the printed document.</li>
	<li>Workaround the issue where an editor resizing required a too long time.</li>
	<li>Fix a possible crash in the Appearance preferences pane.</li>
	<li>Improve stability.</li>
</ul>
</section>
</article>



<article>
<header>
	<h1>CotEditor 3.7.6</h1>
	<p>release: <time>2019-06-18</time></p>
</header>


<section>
<h2>New Features</h2>

<ul>
	<li>Add new variable “file content” to File Drop feature to insert the file content when the dropped file is a text file.</li>
</ul>
</section>


<section>
<h2>Improvements</h2>

<ul>
	<li>Apply the change of “show other invisible characters” option immediately to the editors.</li>
	<li>Add “Hide extension” option to the save dialog.</li>
	<li>Use the system appearance in the input candidate window even when the theme has a dark background color.</li>
	<li>Give some feedback about the search result in VoiceOver.</li>
	<li>Improve the behavior of Opt+Arrow shortcut series to stop the by punctuation marks, such as <code>.</code> and  <code>:</code>.</li>
	<li>Hide unused items in the font panel toolbar.</li>
	<li>Optimize the performance of finding the matching brace to highlight.</li>
	<li>Optimize the performance of line number drawing.</li>
	<li>Optimize the performance of hanging indent calculation.</li>
</ul>
</section>


<section>
<h2>Fixes</h2>

<ul>
	<li>Fix an issue where unwanted whitespace was added for variation selector <code>U+FE0E</code> when control characters are visible.</li>
	<li>Fix an issue with scripting where regular expression anchors, such as <code>^</code> or <code>$</code>, did not match lines.</li>
	<li>Fix an issue where the “Writing Direction” toolbar item did not work if it overflows from the visible toolbar area.</li>
	<li>Fix an issue where <code>U+FEFF</code> cannot be input via “Input in Unicode hex” command.</li>
	<li>Fix a possible crash with continuous <code>U+FEFF</code> characters.</li>
	<li>Fix a possible crash on macOS 10.12.</li>
</ul>
</section>
</article>



<article>
<header>
	<h1>CotEditor 3.7.5</h1>
	<p>release: <time>2019-05-27</time></p>
</header>


<section>
<h2>Improvements</h2>

<ul>
	<li>Select the current editor's font in font panel when display it.</li>
	<li>Update Swift syntax style to support Swift 5.1.</li>
	<li>Underline URLs in printed document also if “Link URLs in document” option is enabled.</li>
	<li><span class="trivial">dev</span>: Update Differ framework to 1.4.3.</li>
</ul>
</section>


<section>
<h2>Fixes</h2>

<ul>
	<li>Fix performance regression due to a bug fix in CotEditor 3.7.4.</li>
	<li>Fix an issue where the snippet texts were still occasionally not editable from the preferences pane.</li>
	<li>Improve stability.</li>
</ul>
</section>
</article>



<article>
<header>
	<h1>CotEditor 3.7.4</h1>
	<p>release: <time>2019-05-18</time></p>
</header>


<section>
<h2>Improvements</h2>

<ul>
	<li>Add French localization (thanks to Aurélien Roy!).</li>
</ul>
</section>


<section>
<h2>Fixes</h2>

<ul>
	<li>Fix an issue where the snippet texts were occasionally not editable from the preferences pane.</li>
	<li>Fix an issue where the Unicode character name for <code>U+FEFF</code> (ZERO WIDTH NO-BREAK SPACE) was empty.</li>
	<li>Fix an issue where the application did crash when the selected text contains some specific control characters.</li>
	<li>Fix an issue where the word completion suggested words start with letters in the middle of the typed word.</li>
	<li>Fix an issue where needless live document analysis performed even when the status bar and inspector are invisible.</li>
	<li>Fix missing localization.</li>
	<li>Improve stability.</li>
</ul>
</section>
</article>



<article>
<header>
	<h1>CotEditor 3.7.3</h1>
	<p>release: <time>2019-04-26</time></p>
</header>


<section>
<h2>Improvements</h2>

<ul>
	<li>“Input in unicode hex” now supports multi-cursor editing.</li>
	<li>Make font size of outline view customizable.</li>
</ul>
</section>


<section>
<h2>Fixes</h2>

<ul>
	<li>Fix an issue where user settings could not be overwritten to export when the same filename already exists.</li>
	<li>Fix an issue where clear buttons in the find panel's text fields could overlap with scroll bar areas.</li>
	<li>Fix syntax style validator.</li>
	<li>Improve stability.</li>
</ul>
</section>
</article>



<article>
<header>
	<h1>CotEditor 3.7.2</h1>
	<p>release: <time>2019-04-04</time></p>
</header>


<section>
<h2>Improvements</h2>

<ul>
	<li>Make the i-beam cursor more legible in vertical text orientation and dark background theme.</li>
	<li>Use monospace numbers for line numbers in Find All result table.</li>
	<li>Optimize performance highlighting found matches.</li>
	<li><span class="trivial">dev</span>: Update build environment to Xcode 10.2 (Swift 5).</li>
	<li><span class="trivial">dev</span>: Update Differ framework to 1.4.0.</li>
</ul>
</section>


<section>
<h2>Fixes</h2>

<ul>
	<li>Fix an issue under macOS 10.12 where application hung up if some specific toolbar items are visible.</li>
	<li>Fix an issue where the “Discard Changes” and “Cancel” buttons in the dialog for encoding reinterpretation performed oppositely (Thanks to Aurélien Roy!).</li>
	<li>Fix an issue where color code editor was invisible under macOS 10.12.</li>
	<li>Fix an issue where the Go to Line command did not jump to the input number of line when performed by clicking “Go” button.</li>
	<li>Fix an issue where <code>change kana</code> scripting command did not work.</li>
</ul>
</section>
</article>



<article>
<header>
	<h1>CotEditor 3.7.1</h1>
	<p>release: <time>2019-02-23</time></p>
</header>


<section>
<h2>Improvements</h2>

<ul>
	<li>Highlight all lines that contain one of the multi-insertion points as current lines.</li>
	<li>Insert the text content of .textClipping files when dropped.</li>
</ul>
</section>


<section>
<h2>Fixes</h2>

<ul>
	<li>Fix an issue where trailing whitespaces before the insertion points could be wrongly removed on the first auto-saving.</li>
	<li>Improve stability.</li>
</ul>
</section>
</article>



<article>
<header>
	<h1>CotEditor 3.7.0</h1>
	<p>release: <time>2019-02-14</time></p>
</header>


<section>
<h2>New Features</h2>

<ul>
	<li><a href="howto_edit_multiple_points.html">Multi-cursor editing</a>.</li>
	<li>Add “Opacity” toolbar item to change editor's opacity.</li>
	<li>Add “Surround Selection With” &gt; “Square Brackets” menu item.</li>
</ul>
</section>


<section>
<h2>Improvements</h2>

<ul>
	<li>Restore more UI state on window restoration.</li>
	<li>Delete sequential paces character by character when they are not located at the beginning of a line even if “Expand tabs to spaces” option is enabled.</li>
	<li>Keep selections after performing “Duplicate Lines.”</li>
	<li>Remember the last used custom characters for “Surround Selection with Custom Characters” action.</li>
	<li><span class="trivial">trivial</span>: Improve toolbar color.</li>
</ul>
</section>


<section>
<h2>Fixes</h2>

<ul>
	<li>Fix an issue where “Replace All” could fail when the text to find is a combining character such as a diacritical mark.</li>
	<li>Fix an issue where lines did not wrap correctly with vertical text orientation.</li>
	<li>Fix an issue where the last syntax style was not applied when an unsaved document was restored from the last session.</li>
	<li>Fix an issue where auto-completion could cancel suddenly under a restricted condition.</li>
	<li>Fix an issue where the line wrap width of a split view could be set shorter than the actual view if scroll bars are set to be always visible.</li>
	<li>Fix an issue where the year in the print header or console prompt was displayed wrongly in specific days (Thanks to Frédéric Blondiau!).</li>
	<li>Fix an issue where closed windows remained on the memory.</li>
	<li>Address an issue where selected ranges were set wrongly after updating the document due to an external modification.</li>
	<li>Fix a possible issue where word counting could be stuck.</li>
</ul>
</section>
</article>



<article>
<header>
	<h1>CotEditor 3.6.12</h1>
	<p>release: <time>2019-01-15</time></p>
</header>


<section>
<h2>Improvements</h2>

<ul>
	<li>Update syntax style for “SVG”.</li>
	<li>Update <code>cot</code> command-line tool:<ul>
		<li>Fix an issue where stack trace displayed when using <code>--wait</code> option with some clients other than Terminal.app.</li>
		<li>Fix an issue where <code>--column</code> could misplace the insertion point when a negative number was given.</li>
	</ul></li>
</ul>
</section>


<section>
<h2>Fixes</h2>

<ul>
	<li>Fix an issue where the snippet insertion did not work.</li>
	<li>Fix an issue where theme change did not apply to opened documents under specific conditions.</li>
	<li>Fix an issue where user theme was not applied when windows restored on macOS 10.12.</li>
	<li>Fix an issue on macOS 10.12 where the initial theme editor was empty when the preferences window switches to Appearance pane.</li>
	<li>Improve stability.</li>
</ul>
</section>
</article>



<article>
<header>
	<h1>CotEditor 3.6.11</h1>
	<p>release: <time>2019-01-05</time></p>
</header>


<section>
<h2>Improvements</h2>

<ul>
	<li>Live update selection highlight in line number views.</li>
</ul>
</section>


<section>
<h2>Fixes</h2>

<ul>
	<li>Fix an issue where the application could crash when deleting the last character in a large document.</li>
</ul>
</section>
</article>



<article>
<header>
	<h1>CotEditor 3.6.10</h1>
	<p>release: <time>2019-01-01</time></p>
</header>


<section>
<h2>New Features</h2>

<ul>
	<li>Add syntax style for “Kotlin”.</li>
</ul>
</section>


<section>
<h2>Improvements</h2>

<ul>
	<li>Change counting method of the cursor location and column to 1-based (formerly 0-based).</li>
	<li>Optimize syntax highlight application so that the time displaying the rainbow cursor reduces significantly with a large document.</li>
	<li>Make editing multiple replacement definitions undoable.</li>
	<li>Syntax highlight regular expression patterns in the syntax style editor, multiple replacement definitions, and the custom sort dialog.</li>
	<li>Move focus to the editor when lines are selected by clicking line numbers.</li>
	<li>Apply update of “Line numbers”, “Page guide” and “invisible characters” visibility options in the preferences immediately to opened documents.</li>
	<li>Suppress the dialog asking if you want to keep the document when an unsaved empty document is about to close, and silently discard the auto-saved backup file.</li>
	<li>Change the label of the option “Count each line ending as one character” in General pane to “Ignore line endings when counting characters” (the value reversed).</li>
	<li>Enable the “Share” button in toolbar also in the Text Only mode.</li>
	<li>Display also mapping conflicts of interpreters in the syntax style file mapping conflict dialog.</li>
	<li>Make composition views for the Share feature document-modal also in macOS 10.12.</li>
	<li>Disable “Hide Toolbar” command for the preferences window.</li>
	<li>Improve general performance.</li>
	<li>Update German localization (Thanks to J-rg!).</li>
	<li>Update <code>cot</code> command-line tool:<ul>
		<li>Accept a negative value for <code>--column</code> option to count from the end of the line.</li>
		<li>Change <code>--column</code> count from 0-based to 1-based.</li>
		<li>Improve error message when failed.</li>
		<li>Fix an issue where the last empty line was ignored when specifying the cursor position with <code>--line</code> option.</li>
	</ul></li>
	<li><span class="trivial">trivial</span>: Make the minimum width of outline inspector wider.</li>
</ul>
</section>


<section>
<h2>Fixes</h2>

<ul>
	<li>Fix an issue where the final number of the replacement in the progress dialog was occasionally underrated.</li>
	<li>Fix an issue where the cursor could not be set at the end of the document via AppleScript or <code>cot</code> command.</li>
	<li>Fix an issue where syntax highlight was not updated in a specific condition when deleted.</li>
	<li>Fix an issue where line number views did not update when the editor is scrolled via script.</li>
	<li>Fix the preferences pane switching animation under macOS 10.13 and earlier.</li>
	<li><span class="trivial">trivial</span>: Fix a potential issue where last empty line number could be drawn at the first line position under specific conditions.</li>
	<li><span class="trivial">trivial</span>: Fix an issue where editor occasionally scrolled unintendedly when an arrow key is pressed.</li>
</ul>
</section>
</article>



<article>
<header>
	<h1>CotEditor 3.6.9</h1>
	<p>release: <time>2018-12-12</time></p>
</header>


<section>
<h2>Improvements</h2>

<ul>
	<li>Optimize syntax highlighting.</li>
</ul>
</section>


<section>
<h2>Fixes</h2>

<ul>
	<li>Fix an issue where the application crashed when splitting editors.</li>
	<li>Fix an issue where a part of line numbers disappeared when Japanese text is being inputted.</li>
	<li>Fix an issue where the context menu did not open under macOS 10.13 and earlier if the user has scripts.</li>
	<li><span class="trivial">trivial</span>: Fix font style of“Italic” button in the outline menu editor.</li>
</ul>
</section>
</article>



<article>
<header>
	<h1>CotEditor 3.6.8</h1>
	<p>release: <time>2018-12-08</time></p>
</header>


<section>
<h2>New Features</h2>

<ul>
	<li>Add syntax style for “TOML”.</li>
</ul>
</section>


<section>
<h2>Improvements</h2>

<ul>
	<li>Improve the performance of text replacement significantly.</li>
	<li>Improve the line number view fundamentally so that all unwanted behaviors after macOS Mojave disappear.</li>
	<li>Select the setting selected in the last session when opening the Multiple Replacement window.</li>
	<li>Enable the noncontiguous layout only with large documents.
	<ul>
		<li>This change may improve the editor's drawing and scrolling behaviors.</li>
	</ul></li>
	<li>Improve general performance and stability.</li>
	<li><span class="trivial">dev</span>: Stop LineNumberView inheriting NSRulerView.</li>
</ul>
</section>


<section>
<h2>Fixes</h2>

<ul>
	<li>Fix the cursor location by changing the selection with shortcut <kbd>⌘←</kbd>.</li>
	<li>Fix an issue where the rainbow cursor could appear when cancelling syntax highlight with a large document multiple times.</li>
</ul>
</section>
</article>



<article>
<header>
	<h1>CotEditor 3.6.7</h1>
	<p>release: <time>2018-11-27</time></p>
</header>


<section>
<h2>Improvements</h2>

<ul>
	<li>Change not to highlight occurrences of the selection when there are more than 100.</li>
	<li>Update validation pane in the syntax style editor:<ul>
		<li>Now, validation is performed automatically when the pane switched to “Validation”.</li></ul>
	</li>
	<li><span class="trivial">trivial</span>: Remove “Restore Defaults” button in the syntax style editor if the style has no defaults.</li>
	<li><span class="label">non-AppStore ver.</span>: Update Sparkle framework.</li>
</ul>
</section>


<section>
<h2>Fixes</h2>

<ul>
	<li>Fix an issue where <code>cot</code> command failed to open paths or stdin containing backslash character.</li>
	<li>Fix an issue on CotEditor 3.6.5 where right-click no longer opens the context menu under macOS 10.13 and earlier.</li>
	<li>Fix an issue where the thickness of the line numbers view did not grow enough with a large number of lines.</li>
	<li>Fix an issue where the syntax style validator ignored unbalanced block comment delimiters that should be an error.</li>
	<li>Fix the preferences pane switching animation under macOS 10.13 and earlier.</li>
	<li>Fix possible crashes.</li>
	<li>Fix minor issues in the syntax style editor.</li>
	<li>Fix some localized strings.</li>
</ul>
</section>
</article>



<article>
<header>
	<h1>CotEditor 3.6.6</h1>
	<p>release: <time>2018-11-20</time></p>
</header>


<section>
<h2>Fixes</h2>

<ul>
	<li>Fix an issue on CotEditor 3.6.5 where the syntax highlight did not update while typing.</li>
	<li>Fix an issue where preferences panes could not change under macOS 10.12.</li>
	<li>Add missing localizations.</li>
</ul>
</section>
</article>



<article>
<header>
	<h1>CotEditor 3.6.5</h1>
	<p>release: <time>2018-11-19</time></p>
</header>


<section>
<h2>New Features</h2>

<ul>
	<li>New option for cursor style (Customize the behavior in Appearances preference pane).</li>
</ul>
</section>


<section>
<h2>Improvements</h2>

<ul>
	<li>Avoid drawing variant sequence as invisible control characters.</li>
	<li>Make line number view opaque if lines are unwrapped on macOS 10.14 to avoid drawing the editor's text over the line numbers.</li>
	<li>Revoke the line counting behavior change with VoiceOver in CotEditor 3.6.3.</li>
	<li><span class="trivial">trivial</span>: Draw vertical tabs as general invisible control characters.</li>
</ul>
</section>


<section>
<h2>Fixes</h2>

<ul>
	<li>Fix an issue where the editor area could still tuck under the line number view.</li>
	<li>Fix an issue where the line number of the last empty line disappeared when lines are not wrapped and scrolled.</li>
	<li><span class="trivial">trivial</span>: Fix a weird view expansion on the first transition to the General preferences pane.</li>
	<li><span class="trivial">trivial</span>: Fix an issue on Mojave where the text selection highlight could remain between lines.</li>
</ul>
</section>
</article>



<article>
<header>
	<h1>CotEditor 3.6.4</h1>
	<p>release: <time>2018-11-10</time></p>
</header>


<section>
<h2>New Features</h2>

<ul>
	<li>Add a command “Select Word” (<kbd>⌘D</kbd>) to Edit menu.</li>
</ul>
</section>


<section>
<h2>Improvements</h2>

<ul>
	<li><span class="trivial">trivial</span>: Display default setting values as the input field's placeholder for instance highlight delay option when empty.</li>
</ul>
</section>


<section>
<h2>Fixes</h2>

<ul>
	<li>Fix an issue where editor area could be tuck under the line number view.</li>
	<li>Fix an issue where changing the selection by shortcut <kbd>⇧→</kbd> just after shortcut <kbd>⌘⇧←</kbd> expanded the selection to a wrong direction.</li>
	<li>Fix an issue where page guide did not update when font changed.</li>
</ul>
</section>
</article>



<article>
<header>
	<h1>CotEditor 3.6.3</h1>
	<p>release: <time>2018-10-29</time></p>
</header>


<section>
<h2>Improvements</h2>

<ul>
	<li>Assign <kbd>⌘⇧[</kbd> shortcut to “Show Next Tab” command instead of “Surround Selection with Brackets” command.</li>
	<li>Treat a logical line, which is delimited by line ending characters, as one line in VoiceOver, instead of a visual (wrapped) line.<ul>
		<li>Thereby, users can now also know the current line number by pressing VoiceOver shortcut VO+F3.</li>
	</ul></li>
	<li>Improve the accessibility of user interface elements with VoiceOver.</li>
	<li>Avoid performing custom sort with an invalid parameter.</li>
	<li>Display default setting values as the input field's placeholder in preferences window when empty.</li>
	<li><span class="trivial">trivial</span>: Move the focus to the target input field when the clear button in the find panel was pressed.</li>
</ul>
</section>


<section>
<h2>Fixes</h2>

<ul>
	<li>Fix an issue where selected inspector pane was not stored.</li>
	<li>Fix an issue where initial display area shifted unwantedly if line numbers are displayed lines are unwrapped.</li>
	<li>Fix an issue where script name was not displayed in Console.</li>
	<li>Fix an issue where the writing direction (RtL) was not delivered to printing.</li>
	<li>Fix layout in some localized environment.</li>
</ul>
</section>
</article>



<article>
<header>
	<h1>CotEditor 3.6.2</h1>
	<p>release: <time>2018-10-14</time></p>
</header>


<section>
<h2>New Features</h2>

<ul>
	<li>Let the input fields in the find panel accept pinch-zoom.</li>
</ul>
</section>


<section>
<h2>Improvements</h2>

<ul>
	<li>Avoid selecting deleted spaces when undoing a soft tab deletion.</li>
	<li>Make the credits view in About panel dark in the Dark Mode.</li>
	<li>Add “.cxx” extension to “C++” syntax style.</li>
	<li>Adjust the width of line number views.</li>
	<li><span class="label">non-AppStore ver.</span>: Update Sparkle framework.</li>
</ul>
</section>


<section>
<h2>Fixes</h2>

<ul>
	<li>Fix an issue where the cursor position did not restore correctly after repeatedly undoing &amp; redoing bracket insertion with the “Automatically insert closing brackets and quotes” option enabled.</li>
	<li>Fix an issue where editor scrolled unwantedly after pasting something at a latter half part of the document with “Link URLs in document” option enabled.</li>
	<li>Fix an issue where URL link ranges expanded even if non-URL-related lines is pasted just after an URL.</li>
	<li>Fix an issue where the application could rarely crash under specific conditions.</li>
</ul>
</section>
</article>



<article>
<header>
	<h1>CotEditor 3.6.1</h1>
	<p>release: <time>2018-10-04</time></p>
</header>


<section>
<h2>New Features</h2>

<ul>
	<li>Add “Match only whole word” option to advanced find options (Default: off).</li>
	<li>Add syntax style for “Properties” (mainly for Java).</li>
</ul>
</section>


<section>
<h2>Improvements</h2>

<ul>
	<li><span class="label">AppStore ver.</span>: Enable the enhanced runtime protection on macOS 10.14 Mojave also by the MAS version.</li>
	<li>Make the i-beam cursor more legible in a dark background theme.</li>
	<li>Sync sidebar width among tabbed windows.</li>
</ul>
</section>


<section>
<h2>Fixes</h2>

<ul>
	<li>Fix an issue where the initial window size could be easily forgotten.</li>
	<li>Fix an issue <code>cot</code> command failed if the client terminal is non-scriptable.</li>
	<li>Fix an issue where the application could rarely crash on reopening documents under specific conditions.</li>
	<li>Fix the tab window switching via a shortcut key in macOS 10.14.</li>
</ul>
</section>
</article>



<article>
<header>
	<h1>CotEditor 3.6.0</h1>
	<p>release: <time>2018-09-25</time></p>
</header>


<section>
<h2>New Features</h2>

<ul>
	<li>Support Dark Mode in macOS 10.14 Mojave.</li>
	<li>Add a new theme “Dendrobates (Dark)”.</li>
	<li>Add new commands to transform selections to snake case, camel case, or pascal case.</li>
	<li>Add “Emoji & Symbols” toolbar item.</li>
	<li>Add an option to select the default writing direction among left-to-right, right-to-left, and vertical (Customize in Window preferences pane).</li>
	<li><span class="label">non-AppStore ver.</span>: The non-AppStore application binary is now notarized by Apple.</li>
</ul>
</section>


<section>
<h2>Improvements</h2>

<ul>
	<li>Change the system requirement to <strong>macOS 10.12.2 Sierra and later</strong>.</li>
	<li>Update <code>cot</code> command-line tool to return the focus to the client terminal window again after <code>--wait</code>.</li>
	<li>Abandon the ancient ODB editor support.</li>
	<li><span class="trivial">trivial</span>: Improve the high contrast mode support.</li>
	<li><span class="trivial">trivial</span>: Optimize the performance of line number drawing.</li>
	<li><span class="trivial">dev</span>: Update build environment to Xcode 10 (Swift 4.2, macOS 10.14 SDK).</li>
	<li><span class="label">non-AppStore ver.</span>: Enable Enhanced Runtime protection.</li>
	<li><span class="label">non-AppStore ver.</span>: Update Sparkle framework.</li>
</ul>
</section>


<section>
<h2>Fixes</h2>

<ul>
	<li>Fix an issue where theme was not applied to document print when the print theme setting is “Same as Document's Setting”.</li>
	<li>Fix an issue where “Copy as Rich Text” command lost the style information when paste to some specific applications, such as Pages.</li>
	<li>Fix an issue where the current line highlight could blink while pinch zoom.</li>
</ul>
</section>
</article>



<article>
<header>
	<h1>CotEditor 3.5.4</h1>
	<p>release: <time>2018-09-18</time></p>
</header>


<section>
<h2>Fixes</h2>

<ul>
	<li>Fix an issue where toolbar items did not reflect their state on macOS 10.12 or earier.</li>
	<li>Fix margin around the Tab toolbar icon on macOS 10.12 or earier.</li>
</ul>
</section>
</article>



<article>
<header>
	<h1>CotEditor 3.5.3</h1>
	<p>release: <time>2018-09-08</time></p>
</header>


<section>
<h2>Fixes</h2>

<ul>
	<li>Fix an issue where the “Replace All” command didn't work on CotEditor 3.5.2.</li>
</ul>
</section>
</article>



<article>
<header>
	<h1>CotEditor 3.5.2</h1>
	<p>release: <time>2018-09-07</time></p>
</header>


<section>
<h2>Improvements</h2>

<ul>
	<li>Avoid editor can be edited while a dialog covers it.</li>
	<li>Update YAML syntax style for more reliable highlight.</li>
	<li>Update Swift syntax style by fixing outline extraction.</li>
	<li><span class="trivial">trivial</span> Adjust initial document window size.</li>
</ul>
</section>


<section>
<h2>Fixes</h2>

<ul>
	<li>Fix an issue where the multi replacement feature exported definitions without its file extension.</li>
	<li>Fix an issue where “Hide extension” checkbox in the setting export dialog was ignored.</li>
	<li>Fix an issue where an unhidable empty progress dialog was displayed if another dialog was displayed when the task started.</li>
	<li>Address an issue where the application could rarely crash during syntax highlighting.</li>
</ul>
</section>
</article>



<article>
<header>
	<h1>CotEditor 3.5.1</h1>
	<p>release: <time>2018-08-28</time></p>
</header>


<section>
<h2>Improvements</h2>

<ul>
	<li>Change the find behavior of the simple Find/Replace command with “In selection” option to find a match only in the selection.</li>
</ul>
</section>


<section>
<h2>Fixes</h2>

<ul>
	<li>Fix an issue where the initial window size could be easily forgotten.</li>
	<li>Fix an issue where the font button in the toolbar did not work.</li>
	<li>Fix an issue where the inputting text that is not finalized yet could be wrongly highlighted.</li>
	<li>Fix an issue where some Unicode block names were not displayed in character info popover.</li>
	<li>Address an issue where the application could rarely crash during syntax highlighting.</li>
</ul>
</section>
</article>



<article>
<header>
	<h1>CotEditor 3.5.0</h1>
	<p>release: <time>2018-08-15</time></p>
</header>


<section>
<h2>New Features</h2>

<ul>
	<li>New toolbar icons.</li>
	<li>Highlight the same substrings of the selection automatically (Customize the behavior in General preferences pane).</li>
	<li>New option to allow overscrolling (Customize the behavior in Window preferences pane).</li>
	<li>Enable to change the tab width of a specific document to a desired number.
</li>
	<li>Let the input fields in the find panel accept text scaling commands, such as “Bigger”, “Smaller” and “Reset to Default”.</li>
</ul>
</section>


<section>
<h2>Improvements</h2>

<ul>
	<li>Add command “Select All Find Matches” in Find menu.</li>
	<li>Improve the editor's scrolling behavior to scroll along the predominant axis.</li>
	<li>Add menu item to toggle the visibility of the sidebar inspector.</li>
	<li>Remove some setting options for windows such as window size and visibilities of document inspector and status bar from Window preferences pane.<ul>
		<li>From now on, the latest change to a window will be inherited to future windows just like other standard Cocoa applications.</li>
	</ul></li>
	<li>Remove “length” display in the status bar.</li>
	<li>Remove feature to change only the frontmost editor's opacity temporary.<ul>
		<li>From this, <code>view opacity</code> property on AppleScript is also deprecated.</li>
	</ul></li>
	<li>Keep the cursor position as possible after the editor content is updated to the latest version modified by another process.</li>
	<li>Display current user's system-wide setting for window tabbing in the menu on the Window pane.</li>
	<li>Optimize the performance of character counting.</li>
	<li>Improve general stability of the print operation.</li>
	<li>Optimize auto URL detection with paste to a large document.</li>
	<li>Update Python syntax style for Python 3.7.</li>
	<li>Update Swift syntax style for Swift 4.2 and some improvements.</li>
	<li><span class="trivial">trivial</span> Update some Japanese localization.</li>
	<li><span class="trivial">trivial</span> Update editor opacity sample tips.</li>
	<li><span class="trivial">trivial</span> <span class="label">non-AppStore ver.</span>: Update Sparkle framework.</li>
</ul>
</section>


<section>
<h2>Fixes</h2>

<ul>
	<li>Fix an unlocalized text.</li>
</ul>
</section>
</article>



<article>
<header>
	<h1>CotEditor 3.4.4</h1>
	<p>release: <time>2018-07-08</time></p>
</header>


<section>
<h2>Fixes</h2>

<ul>
	<li>Address an issue where the application could rarely crash on syntax highlighting.</li>
	<li>Fix a typo in Italian localization.</li>
</ul>
</section>
</article>



<article>
<header>
	<h1>CotEditor 3.4.3</h1>
	<p>release: <time>2018-06-26</time></p>
</header>


<section>
<h2>Fixes</h2>

<ul>
	<li>Fix an issue where the help button in the multiple replace window did not link to the suitable help page.</li>
	<li>Fix an issue where the current line highlight was opaque in split editors although the editor background is non-opaque.</li>
	<li>Fix an issue where unwanted debug log was printed in the Console.</li>
	<li>Fix an issue where “Show File Mapping Conflicts” menu item was always available even no conflict exists.</li>
	<li>Improve general stability.</li>
	<li>Fix an unlocalized label.</li>
</ul>
</section>
</article>



<article>
<header>
	<h1>CotEditor 3.4.2</h1>
	<p>release: <time>2018-06-05</time></p>
</header>


<section>
<h2>Improvements</h2>

<ul>
	<li><span class="trivial">trivial</span>: Let input fields in preferences support dark mode (hidden option on the current systems).</li>
	<li><span class="label">non-AppStore ver.</span>: Update Sparkle framework.</li>
</ul>
</section>


<section>
<h2>Fixes</h2>

<ul>
	<li>Fix an issue under OS X 10.11 where the application crashed with the auto completion.</li>
	<li>Fix an issue where some syntax keywords were not highlighted correctly.</li>
	<li>Improve general stability.</li>
	<li><span class="trivial">trivial</span>: Fix drawing of capsules for variables in the insertion format setting field.</li>
</ul>
</section>
</article>



<article>
<header>
	<h1>CotEditor 3.4.1</h1>
	<p>release: <time>2018-05-28</time></p>
</header>


<section>
<h2>Improvements</h2>

<ul>
	<li>Copy also the executability from the file permission of the original document when duplicating a document.</li>
	<li><span class="trivial">trivial</span> Improve drawing of capsules for variables in the insertion format setting field.</li>
	<li><span class="trivial">trivial</span>: Adjust preferences panes layout.</li>
</ul>
</section>


<section>
<h2>Fixes</h2>

<ul>
	<li>Fix an issue under OS X 10.11 where the application could crash when an item in the outline inspector is clicked.</li>
	<li>Fix an issue where the word completion of which word starts with double underscores (e.g. <code>__init__</code>) skipped the second underscore.</li>
	<li>Fix an issue where the application could rarely crash while typing.</li>
	<li><span class="label">AppStore ver.</span>: Fix an issue where the options for the software updater for non AppStore versions were wrongly displayed in the General preferences pane.</li>
</ul>
</section>
</article>



<article>
<header>
	<h1>CotEditor 3.4.0</h1>
	<p>release: <time>2018-05-15</time></p>
</header>


<section>
<h2>New Features</h2>

<ul>
	<li>Replace matches with preset replacement definition (Find &gt; Multiple Replace).</li>
	<li>Add outline menu to side bar.</li>
	<li>Select tabbed window with <code>⌘+number</code>.</li>
	<li>Parse regular expression pattern in find string field in regular expression mode:<ul>
		<li>Syntax highlight.</li>
		<li>Highlight matching brace by moving cursor.</li>
		<li>Select the range surrounded by a brace pair by double-clicking a brace.</li>
	</ul></li>
	<li>Add a new theme “Resinifictrix”.</li>
</ul>
</section>


<section>
<h2>Improvements</h2>

<ul>
	<li>Give haptic feedback on pinch zoom when the scale becomes 100%.</li>
	<li>Adjust background color for selected range in inactive editor to avoid unreadable text, especially by a dark theme.</li>
	<li>Make the current line highlight semi-transparent if editor opacity is not 100%.</li>
	<li>Ignore brackets escaped with <code>\</code> on bracket pair highlight.</li>
	<li>Restore selected inspector pane on window restoration.</li>
	<li>Move “Get Info” and “Show Incompatible Characters” menu items into newly added View &gt; Inspector submenu.</li>
	<li>Update highlight style of icons in the side inspector.</li>
	<li>Enable importing multiple syntax/theme setting files at once.</li>
	<li>Import syntax style files via drag and drop to the Installed Syntax Styles area.</li>
	<li>Avoid merging multiple separators next to each other in the navigation menu into a single separator.</li>
	<li>Delete the feature alerting inconsistent encoding declaration in document on saving.</li>
	<li>Remove <code>⌘1</code> shortcut for Console from default key-binding settings.</li>
	<li>Avoid switching to inactive tabbed window only to show a syntax highlighting indicator.</li>
	<li>Remove the workaround for the issue of editor scrolling on early macOS High Sierra that was introduced on CotEditor 3.2.4.</li>
	<li>Optimize syntax highlighting performance.</li>
	<li>Update “Java” syntax style by adding term <code>var</code> (Thanks to Marc Prud'hommeaux!)</li>
	<li><span class="trivial">trivial</span> Use monospace digits where suitable.</li>
	<li><span class="trivial">trivial</span> <span class="label">non-AppStore ver.</span>: Update Sparkle framework.</li>
</ul>
</section>


<section>
<h2>Fixes</h2>

<ul>
	<li>Fix a possible crash with continuous find/replacement.</li>
	<li>Fix an issue where the font settings cannot be changed on macOS 10.12.</li>
	<li>Fix an issue where the cursor position did not follow the line when Move Up command was performed at the end of the document.</li>
	<li>Fix an issue where the find result in the input field of the find panel did not clear when a new find string was set from the find history menu.</li>
	<li>Fix an issue where the sidebar inspector did close inward when the pane was switched after opening the sidebar outward.</li>
	<li>Fix an issue where snippet keybindings could not be restored to the default correctly.</li>
	<li>Fix an issue where progress spinner for outline menu displayed unwantedly on document opening.</li>
	<li><span class="trivial">trivial</span>: Fix some UI text.</li>
</ul>
</section>
</article>



<article>
<header>
	<h1>CotEditor 3.3.5</h1>
	<p>release: <time>2018-03-10</time></p>
</header>


<section>
<h2>Improvements</h2>

<ul>

	<li>Update “Swift” syntax style for Swift 4.1.</li>
</ul>
</section>


<section>
<h2>Fixes</h2>

<ul>
	<li>Fix an issue where application could rarely crash under specific environment on saving.</li>
	<li>Fix an issue where the domain part of URLs was ignored when a favicon was dropped from Safari to editor.</li>
	<li>Update “YAML” syntax style to fix outline extraction with a specific case.</li>
</ul>
</section>
</article>



<article>
<header>
	<h1>CotEditor 3.3.4</h1>
	<p>release: <time>2018-03-03</time></p>
</header>


<section>
<h2>Improvements</h2>

<ul>
	<li>Update “Swift” syntax style for Swift 4.1.</li>
</ul>
</section>


<section>
<h2>Fixes</h2>

<ul>
	<li>Fix an issue where lossy saving was failed.</li>
	<li>Fix an issue where <code>⌘←</code> was ignored when the cursor locates at the end of the document.</li>
	<li>Fix an issue where save dialog layout corrupted when toggling the visibility of the file browser.</li>
	<li>Fix an issue where no alert was raised on saving even when a document contains lossy yen signs.</li>
	<li>Fix an issue where document syntax was parsed twice on file open.</li>
	<li>Fix a possible crash on print.</li>
</ul>
</section>
</article>



<article>
<header>
	<h1>CotEditor 3.3.3</h1>
	<p>release: <time>2018-02-25</time></p>
</header>


<section>
<h2>New Features</h2>

<ul>
	<li>Add an option “Indent with Tab key” to the Edit pane in preferences.</li>
</ul>
</section>


<section>
<h2>Improvements</h2>

<ul>
	<li>Change the behavior of <code>⌘←</code> so that the cursor moves first to the beginning of the visual lines, then to the column right after indentation, and finally to the beginning of the line.</li>
	<li>Remove “Open Hidden” command (Use “Show hidden files” option in the open dialog instead).</li>
	<li>Display an open dialog on launch if so set even when iCloud storage is disabled.</li>
	<li>Improve stability on text encoding change.</li>
	<li>Refine dialog messages on text encoding change.</li>
	<li>Change sidebar behavior to close inward when it was opened inward because of insufficient space.</li>
	<li>Avoid requiring high power GPU use.</li>
	<li><span class="trivial">trivial</span>: Hide insertion point in shortcut input fields in the Key Binding pane.</li>
	<li><span class="trivial">trivial</span>: Set a spoken name of CotEditor.</li>
	<li><span class="trivial">trivial</span>: Add <code>enablesAsynchronousSaving</code> hidden default key that enables asynchronous saving.</li>
	<li><span class="label">non-AppStore ver.</span>: Update Sparkle framework.</li>
</ul>
</section>


<section>
<h2>Fixes</h2>

<ul>
	<li>Fix a long-standing issue where incompatible characters could not be detected when the length of converted document text is changed.</li>
	<li>Fix an issue where key-binding setting field sometimes ignored user input.</li>
	<li>Fix an issue where wrong file creation date and file permission could be displayed in the document inspector.</li>
	<li>Fix an issue where document files did not forget vertical orientation state when once set before.</li>
	<li>Fix an issue where the encoding selected in the open dialog last time was unwantedly applied to the newly opened document when a document opened with the open dialog previously had already opened.</li>
	<li>Fix an issue where menu item title for “Horizontal” (in Format &gt; Writing Direction) was displayed as “Vertical” in Japanese localization.</li>
</ul>
</section>
</article>



<article>
<header>
	<h1>CotEditor 3.3.2</h1>
	<p>release: <time>2018-02-12</time></p>
</header>


<section>
<h2>Fixes</h2>

<ul>
	<li>Fix an issue on CotEditor 3.3.1 where the application could crash on window close.</li>
	<li>Fix an issue where application crashed when performing “Find All” with the regular expression and without grouping (Thanks to @akimach!).</li>
</ul>
</section>
</article>



<article>
<header>
	<h1>CotEditor 3.3.1</h1>
	<p>release: <time>2018-02-12</time></p>
</header>


<section>
<h2>Fixes</h2>

<ul>
	<li>Fix an issue where the application crashed on launch under specific conditions.</li>
	<li>Fix an issue where the iCloud storage was not enabled.</li>
	<li>Fix arrows in the navigation bar on the vertical text mode.</li>
</ul>
</section>
</article>



<article>
<header>
	<h1>CotEditor 3.3.0</h1>
	<p>release: <time>2018-02-09</time></p>
</header>


<section>
<h2>New Features</h2>

<ul>
	<li>iCloud document.</li>
	<li>Open a document in the existing Untitled window that was created automatically on an open/reopen event, if exists.</li>
	<li>New feature “Sort by pattern,” which enables sort selected lines by specific column or fully freely using the regular expression.</li>
	<li>Add new setting option “Reopen windows from the last session on launch” in General pane.</li>
	<li>Add new setting option “including whitespace-only lines” for “trim trailing whitespace” command in General pane.</li>
	<li>Introduce “Right to Left” writing direction by changing the direction from Format &gt; Writing Direction menu.</li>
	<li>More integrated Share feature:<ul>
		<li>Share documents with other people through iCloud drive with “Add People” command in the File &gt; Share menu.</li>
		<li>Enable sharing a document that has not been saved yet.</li>
		<li>Remove the feature that shares document content text from the File menu (You can still share selected text from the context menu).</li>
		<li>Other small improvements.</li>
	</ul></li>
	<li>Add new commands “Half-width to Full-width” and “Full-width to Half-width” to Text &gt; Transformations menu.</li>
	<li>Add Portuguese localization (thanks to BR Lingo!).</li>
	<li>Add the following encodings to the encoding list (To activate new encodings, restore default once in Preferences &gt; Format &gt; Edit List.):<ul>
		<li>Thai (Windows, DOS)</li>
		<li>Thai (ISO 8859-11)</li>
	</ul></li>
</ul>
</section>


<section>
<h2>Improvements</h2>

<ul>
	<li>Change the system requirement to <strong>OS X 10.11 El Capitan and later</strong>.</li>
	<li>Add clear button to the input fields in the find panel.</li>
	<li>Gather the “open a new document” “on launch” and “when CotEditor becomes active” options and create new “When nothing else is open:” option.</li>
	<li>Enable “shift right” and “shift left” commands to process multiple selections.</li>
	<li>Scroll console view after getting a new message to make it visible.</li>
	<li>Display sharing window within the target document window.</li>
	<li>Swap position of “View” with “Format” menu to conform to the Apple's Human Interface Guidelines.</li>
	<li>Move the menu item changing the text orientation into Format &gt; Writing Direction.</li>
	<li>Display full encoding name in the status bar instead of the IANA charset name.</li>
	<li>Add tooltips to the Unicode normalization forms in Text menu.</li>
	<li>Append “Option-Command-T” shortcut to “Show/Hide Toolbar” menu item.</li>
	<li>Remove “Color Code Panel” command from the “Window” menu (use “Edit Color Code…” command in “Text” menu instead).</li>
	<li>Remove “share find text with other applications” option.</li>
	<li>Restore the last viewed preference pane when Preferences is opened.</li>
	<li>Add an input field for the editor opacity setting.</li>
	<li>Adjust scroll after toggling line wrap.</li>
	<li>Add scroll margin to the right side of find panel fields dynamically, so that entire inputs can be seen even when find/replacement result is shown.</li>
	<li>Update Python syntax style:<ul>
		<li>Fix highlight of string and bytes literals.</li>
	</ul></li>
	<li>Tweak acknowledgments window design.</li>
	<li>Update Help contents style.</li>
	<li>Some minor UI improvements and fixes.</li>
	<li>Update Japanese localization to conform with the modern macOS localization rules.</li>
	<li>Update the internal source code to Swift 4.</li>
	<li><span class="label">non-AppStore ver.</span>: Now, the application updater (Sparkle) can download and update CotEditor automatically, as like before CotEditor was Sandboxed.<ul>
		<li>This feature can actually be used first updating CotEditor 3.3.0 to CotEditor 3.3.1 or later.</li>
	</ul></li>
</ul>
</section>


<section>
<h2>Fixes</h2>

<ul>
	<li>Fix an issue where the word suggestion in the Touch Bar cannot insert a word starts with a symbol correctly, and, therefore, a workaround was added on CotEditor 3.2.3.</li>
	<li>Fix an issue where character inspector could expand vertically too much with some specific characters.</li>
	<li>Fix an issue where invisible symbols for control characters were not drawn in input fields in find panel.</li>
	<li>Fix scroll position in the help viewer on jumping to a help page from CotEditor.</li>
	<li>Fix some unlocalized text.</li>
</ul>
</section>
</article>



<article>
<header>
	<h1>CotEditor 3.2.8</h1>
	<p>release: <time>2018-01-22</time></p>
</header>


<section>
<h2>Fixes</h2>

<ul>
	<li>Fix an issue where CotEditor occasionally failed sending the standard input to a UNIX script launched from the Script menu.</li>
	<li>Fix an issue where the custom “Surround Selection With” command in Text menu did not use the last input when OK button is pressed.</li>
	<li>Fix an issue where the editing state dots in the installed style list was not updated after editing syntax style.</li>
</ul>
</section>
</article>



<article>
<header>
	<h1>CotEditor 3.2.7</h1>
	<p>release: <time>2017-12-29</time></p>
</header>


<section>
<h2>Improvements</h2>

<ul>
	<li>Spread background drawing over paper width on printing.</li>
</ul>
</section>


<section>
<h2>Fixes</h2>

<ul>
	<li>Fix an issue where the find panel was over expanded when performing “Find All” with a long find string.</li>
	<li>Fix an issue where the file size in the status bar was not updated after saving.</li>
	<li>Fix an issue where the find panel didn't select the previous field with Shift + Tab keys.</li>
	<li>Fix an issue where the application frozen by opening the File Mapping Conflicts list when filename conflict exists.</li>
</ul>
</section>
</article>



<article>
<header>
	<h1>CotEditor 3.2.6</h1>
	<p>release: <time>2017-12-11</time></p>
</header>


<section>
<h2>Fixes</h2>

<ul>
	<li>Fix an issue where backslashes in replacement strings were not unescaped correctly.</li>
	<li>Fix an issue where items in the Script menu were not sorted by prefix numbers.</li>
	<li>Fix a possible crash on handling documents with an invalid shebang.</li>
	<li>Fix Japanese localization.</li>
</ul>
</section>
</article>



<article>
<header>
	<h1>CotEditor 3.2.5</h1>
	<p>release: <time>2017-11-28</time></p>
</header>


<section>
<h2>Improvements</h2>

<ul>
	<li>Some minor UI improvements.</li>
</ul>
</section>


<section>
<h2>Fixes</h2>

<ul>
	<li>Fix an issue where a vertical orientation document broke the layout on printing.</li>
	<li>Fix an issue where the syntax highlighting indicator could display twice.</li>
	<li>Fix an issue where the separator was selected meaninglessly in the Window pane if the window tabbing setting was set to “Manually”.</li>
	<li>Fix an issue where editor's text orientation was not cascaded to the print operation when the window was restored from the last session.</li>
	<li>Fix the line-wrapping behavior when a line contains a long unbreakable word.</li>
	<li>Fix some missing localized strings.</li>
	<li>Improve general stability.</li>
</ul>
</section>
</article>



<article>
<header>
	<h1>CotEditor 3.2.4</h1>
	<p>release: <time>2017-11-05</time></p>
</header>


<section>
<h2>Improvements</h2>

<ul>
	<li>Keep showing the console when CotEditor becomes inactive.</li>
	<li>Make the Key-Bindings for “Bigger” and “Smaller” actions in Font menu customizable.</li>
	<li>Change to display the first line number even the document is empty.</li>
	<li>Rename “Incompatible Characters” toolbar item to “Incompatibles”.</li>
	<li>Some minor UI improvements and fixes.</li>
</ul>
</section>


<section>
<h2>Fixes</h2>

<ul>
	<li><span class="label">High Sierra</span>: Workaround a system issue where editor views could occasionally not scroll to the end of the document under specific environments on macOS 10.13 High Sierra.
	<ul>
		<li><strong>for advanced users</strong>: This workaround may affect rendering performance by large size documents, because the workaround disables non-contiguous layout on High Sierra (The non-contiguous layout are still used on lower versions). The workaround will be removed in the future when the bug origin is resolved. You can forcibly enable non-contiguous layout support on High Sierra by setting the hidden default key <code>enableNonContiguousLayoutOnHighSierra</code> to <code>YES</code> in Terminal, although this key is actually for debug-use.</li>
	</ul></li>
	<li>Fix an issue where “Reset to Default” action in Font menu was ignored.</li>
	<li>Fix an issue where matching brace was highlighted unwontedly also by text finding.</li>
	<li>Fix an issue where the encoding and the line endings in the status bar were occasionally not displayed.</li>
	<li>Fix an issue where the application froze by getting the content of a large document via the Script menu.</li>
	<li>Fix an issue where the second value of the printed time in the console was not sexagesimal.</li>
	<li>Improve general stability.</li>
</ul>
</section>
</article>



<article>
<header>
	<h1>CotEditor 3.2.3</h1>
	<p>release: <time>2017-10-22</time></p>
</header>


<section>
<h2>Improvements</h2>

<ul>
	<li>Disable toggling sidebar while the tab overview mode on High Sierra.</li>
	<li>Update “CSS” syntax style:
	<ul>
		<li>Fix an issue where keywords were highlighted incorrectly.</li>
	</ul></li>
	<li>Some minor improvements and fixes.</li>
</ul>
</section>


<section>
<h2>Fixes</h2>

<ul>
	<li>Fix an issue where UNIX scripts could fail getting the content of the document.</li>
	<li>Fix an issue where font change in the preferences pane could be ignored.</li>
	<li>Fix a potential issue where syntax keywords could be highlighted incorrectly if whitespaces accidentally get into keywords definition.</li>
	<li>Workaround an issue where word suggestion in the Touch Bar cannot insert a word starts with a symbol correctly.</li>
	<li>Workaround an issue where the application could crash on document auto-saving.</li>
</ul>
</section>
</article>



<article>
<header>
	<h1>CotEditor 3.2.2</h1>
	<p>release: <time>2017-10-01</time></p>
</header>


<section>
<h2>New Features</h2>

<ul>
	<li>Add new <code>NewDocument</code> option to <code>CotEditorXOutput</code> for UNIX Scripting to put output string to a newly created document.</li>
</ul>
</section>


<section>
<h2>Improvements</h2>

<ul>
	<li>Improve Replace All action:
	<ul>
		<li>Avoid recoloring after Replace All if no text replaced.</li>
		<li>Improve the progress indicator.</li>
	</ul></li>
	<li>Change to highlight matching braces just like Xcode.
	<ul>
		<li>No more beep for unbalanced braces.</li>
	</ul></li>
	<li>Update “JavaScript” syntax style:
	<ul>
		<li>Add “.pac” extension.</li>
	</ul></li>
	<li>Update build environment to Xcode 9 (SDK macOS 10.13).</li>
</ul>
</section>


<section>
<h2>Fixes</h2>

<ul>
	<li>Fix an issue where the Key Binding setting tables were empty on macOS 10.13 High Sierra.</li>
	<li>Fix an issue where current line highlight was occasionally too wide when line height is 1.0.</li>
	<li>Fix an issue where text selection highlight could remain between lines.</li>
	<li>Fix an issue where the theme customization was not applied immediately.</li>
	<li>Fix an issue where the hanging-indent was not updated in specific cases.</li>
</ul>
</section>
</article>



<article>
<header>
	<h1>CotEditor 3.2.1</h1>
	<p>release: <time>2017-08-26</time></p>
</header>


<section>
<h2>Improvements</h2>

<ul>
	<li>Adjust character inspector position for vertical tab.</li>
	<li>Update <code>cot</code> command-line tool:
	<ul>
		<li>Avoid creating an extra blank document if <code>cot</code> command creates a new window.</li>
		<li>Fix an issue where launching the application with <code>--background</code> option didn't make CotEditor visible.</li>
	</ul></li>
	<li>Adjust line height calculation.</li>
	<li><span class="label">non-AppStore ver.</span>: Update Sparkle framework to version 1.18.1.</li>
</ul>
</section>


<section>
<h2>Fixes</h2>

<ul>
	<li>Fix an issue where the File Drop settings couldn't be saved.</li>
	<li>Fix an issue where the regular expression didn't handle <code>\v</code> meta-character correctly.</li>
	<li>Fix an issue where the selection of encoding menu in toolbar didn't restore to the previous one when encoding reinterpretation was failed.</li>
	<li>Address an issue where the application could crash on document saving or text replacement.</li>
	<li><span class="label">AppStore ver.</span>: Fix an issue where acknowledgement window was empty.</li>
</ul>
</section>
</article>



<article>
<header>
	<h1>CotEditor 3.2.0</h1>
	<p>release: <time>2017-07-15</time></p>
</header>


<section>
<h2>New Features</h2>

<ul>
	<li>Improve File Drop feature:
	<ul>
		<li>Now, you can add a file drop setting only for a specific syntax style.</li>
		<li>Add description field to the setting table.</li>
		<li>Draw capsule for variables in the insertion format setting field.</li>
		<li>Update the default file drop settings.</li>
	</ul></li>
	<li>Now, key binding snippets can set cursor position.</li>
	<li>Add “Surround Selection With” actions to “Text” menu.</li>
	<li>Add a new AppleScript/JXA command <code>write to console</code> so that users can insert own message to the CotEditor's console.</li>
	<li>Add syntax style for “Fortran”.</li>
</ul>

</section>


<section>
<h2>Improvements</h2>

<ul>
	<li>Change syntax style detection behavior to set to “None” style if no appropriate style can be found on file opening.</li>
	<li>Significantly improve the performance of “Replace All” with a large document.</li>
	<li>Avoid hiding console panel when CotEditor becomes not the frontmost application.</li>
	<li>Reduce highlight parsing time with large size document.</li>
	<li>Improve performance of closing large size document.</li>
	<li>Improve drawing performance of a large size document with a non-opaque background (Not enough good as an opaque one but still better than before).</li>
	<li>Add hidden “Reload All Themes/Styles” menu item to theme/syntax style action menus in Preferences (visible with <code>Option</code> key).</li>
	<li>Enable changing text size with a single stroke by pressing and holding Touch Bar's Text Size button.</li>
	<li>Improve invisible character drawing on a non-opaque view.</li>
	<li>Improve auto-brackets/quotes insertion behavior with multiple selections.</li>
	<li>Improve the setting file naming rule for when the name overwraps with an existing setting.</li>
	<li>Improve condition to insert a closing quote automatically.</li>
	<li>Improve the encoding declaration detection.</li>
	<li>Update “Ruby” syntax style to fix commands highlight.</li>
	<li>Update “MATLAB” syntax style to fix strings highlight.</li>
	<li>Remove less useful “Inline script menu items into contextual menu” option.</li>
	<li>Update German localization (Thanks to J-rg!).</li>
	<li>And some minor improvements and fixes.</li>
</ul>
</section>


<section>
<h2>Fixes</h2>

<ul>
	<li>Fix an issue where the application could hang up when lots of tabbed windows are about open.</li>
	<li>Fix an issue where the selections after “Replace All” in selection shifted one character.</li>
	<li>Fix an issue where the document syntax style could be back to the default if the current style was set manually and the document was modified by another process.</li>
	<li>Fix an issue where the status bar stopped updating after toggling the inspector sidebar.</li>
	<li>Fix an issue where the “Cancel” button in the dialog shown when changing the Auto Save setting in General pane didn't revert the actual setting state.</li>
	<li>Fix an issue where author of a theme was not shown in the Appearance pane.</li>
	<li>Fix an issue where width and height in the window size setting window were swapped.</li>
	<li>Fix an issue where current line highlight occasionally blinked unwontedly.</li>
	<li>Fix a possible crash on highlighting matching brace.</li>
	<li>Fix few memory leaks.</li>
</ul>
</section>
</article>



<article>
<header>
	<h1>CotEditor 3.1.8</h1>
	<p>release: <time>2017-03-15</time></p>
</header>


<section>
<h2>Improvements</h2>

<ul>
	<li>Add “.swift” extension to file types treaded as CotEditor script.</li>
	<li><span class="label">non-AppStore ver.</span>: Update Sparkle framework to version 1.17.0.</li>
</ul>
</section>


<section>
<h2>Fixes</h2>

<ul>
	<li>Update <code>cot</code> command-line tool:
	<ul>
		<li>Fix an issue where files cannot be opened if the default Python on macOS is version 3.x.</li>
		<li>Fix a possible hang under specific environments.</li>
	</ul></li>
</ul>
</section>
</article>



<article>
<header>
	<h1>CotEditor 3.1.7</h1>
	<p>release: <time>2017-03-03</time></p>
</header>


<section>
<h2>Fixes</h2>

<ul>
	<li>Fix an issue on MacBook Pro with Touch Bar where the application crashed immediately after launch.</li>
</ul>
</section>
</article>



<article>
<header>
	<h1>CotEditor 3.1.6</h1>
	<p>release: <time>2017-03-02</time></p>
</header>


<section>
<h2>Improvements</h2>

<ul>
	<li>Update Python syntax style for Python 3.6.</li>
	<li>Improve line number drawing.</li>
</ul>
</section>


<section>
<h2>Fixes</h2>

<ul>
	<li>Fix an issue on OS X 10.11 where the application could crash on saving a document that contains incompatible characters.</li>
	<li>Fix an issue on OS X 10.11 where “No incompatible characters were found.” message in the incompatible characters pane didn't hide even when incompatible characters exist.</li>
	<li>Fix an issue where editor view didn't scroll by dragging on the line number view when the view is zoomed out.</li>
	<li>Fix an issue where a large amount of scrolling down didn't jump to the end of the target.</li>
	<li>Fix an issue with syntax style editor where a newly added row wasn't focused automatically.</li>
</ul>
</section>
</article>



<article>
<header>
	<h1>CotEditor 3.1.5</h1>
	<p>release: <time>2017-02-22</time></p>
</header>


<section>
<h2>Fixes</h2>

<ul>
	<li>Fix an issue where the application could crash by auto-completion on OS X 10.10.</li>
</ul>
</section>
</article>



<article>
<header>
	<h1>CotEditor 3.1.4</h1>
	<p>release: <time>2017-02-20</time></p>
</header>


<section>
<h2>New Features</h2>

<ul>
	<li>Update <code>cot</code> command-line tool:
	<ul>
		<li>Enable using wildcard for file path argument.</li>
	</ul></li>
</ul>
</section>


<section>
<h2>Fixes</h2>

<ul>
	<li>Fix an issue where the application crashed by the Highlight command under the condition when the find string is a invalid regular expression pattern even the regular expression is turned off.</li>
	<li>Fix an issue where the application could crash on El Capitan when a side inspector is about to open.</li>
	<li>Fix an issue on the text search where the single text search couldn't find the word intersects with the current selection.</li>
	<li>Fix an issue where the metadata of a custom theme cannot be edited.</li>
	<li>Fix an issue where the background of the line number view was drawn with wrong color when entered to the fullscreen mode.</li>
	<li>Fix an issue on the regular expression Replace All with multiple selections where user cancellation didn't stop search immediately.</li>
</ul>
</section>
</article>



<article>
<header>
	<h1>CotEditor 3.1.3</h1>
	<p>release: <time>2017-01-31</time></p>
</header>


<section>
<h2>Improvements</h2>

<ul>
	<li>Optimize script menu updating performance.</li>
	<li>Change behavior to avoid showing incompatible char list on undoing encoding change.</li>
	<li>Evaluate also the shebang to specify the syntax style on saving the document newly.</li>
	<li>Scale up character view in character inspector.</li>
	<li>Change drawing font for some invisible characters to draw them at a better position.</li>
	<li>Update “JavaScript” syntax style.</li>
	<li>Add more description about scripting in the help contents.</li>
	<li>Deprecate hidden settings for UI update interval.</li>
	<li>Update build environment to Xcode 8.2.1 (SDK macOS 10.12.2).</li>
	<li><span class="label">non-AppStore ver.</span>: Update Sparkle framework to version 1.16.0.</li>
</ul>
</section>


<section>
<h2>Fixes</h2>

<ul>
	<li>Fix an issue where the application could crash after lossy encoding change.</li>
	<li>Fix an issue where the find string was not synchronized with other applications.</li>
	<li>Fix an issue where the regular expression anchors <code>^</code> and <code>$</code> could match wrongly on the normal “Find Next/Previous” under specific conditions.</li>
	<li>Fix an issue on AppleScript where a single replacement with the regular expression didn't refer to the matches</li>
	<li>Fix an issue where incompatible characters highlight could highlight wrong characters if line endings are CR/LF.</li>
	<li>Fix an issue where some touch bar icons were drawn wrongly.</li>
	<li>Fix an issue where the menu item “About Scripting” in Help &gt; “CotEditor Scripting Manual” didn't work.</li>
	<li>Fix an issue where the zoomed character in the character inspector was flipped when the popover is detached.</li>
	<li>Fix an issue where <code>lossy</code> option in <code>convert</code> command by AppleScript scripting was ignored.</li>
	<li>Fix an issue on the AppleScript scripting where <code>range</code> property of <code>document</code> contents could be wrong if document line endings are not LF. (thanks to Kaito Udagawa!).</li>
	<li>Fix an issue where the editor opacity couldn't be set via AppleScript.</li>
	<li>Fix minor typos.</li>
</ul>
</section>
</article>



<article>
<header>
	<h1>CotEditor 3.1.2</h1>
	<p>release: <time>2016-12-10</time></p>
</header>


<section>
<h2>New Features</h2>

<ul>
	<li>Add Scripting hook feature for document opening/saving (thanks to Kaito Udagawa!):
	<ul>
		<li>See <a href="about_script_execution_model.html">Specifying the execution model of CotEditor scripts</a> from the Help menu &gt; CotEditor Scripting Manual &gt; <a href="script_overview.html">About Scripting</a> for details.</li>
		</ul></li>
	<li>Support AppleScript's script bundle (.scptd) for scripting (thanks to Kaito Udagawa!).</li>
	<li>Add a new AppleScript property <code>expands tab</code> for document object (thanks to Kaito Udagawa!).</li>
</ul>
</section>


<section>
<h2>Improvements</h2>

<ul>
	<li>Change the outline navigation arrows direction in the navigation bar if text orientation is vertical.</li>
	<li>Add tooltips to the line endings menu in the toolbar.</li>
	<li>Improve calculation of the vertical position of line numbers.</li>
	<li>Tweak the behavior of the incompatible character table and the find result table to highlight the correspondent range in the editor every time when clicking a row in the table.</li>
	<li>Update default settings about the visibility of invisible characters.
	<ul>
		<li>From this change, the invisible character settings can be reset. If so, please reset from the “Appearance” pane in the preferences.</li>
		</ul></li>
	<li><span class="label">non-AppStore ver.</span>: Update Sparkle framework to version 1.15.0.</li>
</ul>
</section>


<section>
<h2>Fixes</h2>

<ul>
	<li>Fix a possible crash on changing document's encoding lossy.</li>
	<li>Fix an issue where application crashed if syntax editor panel becomes too small.</li>
	<li>Fix an issue where the print icon in the toolbar didn't work.</li>
	<li>Fix an issue where editor views didn't update after changing the body font or the visibility of the other invisible characters.</li>
	<li>Fix an issue where no error message raised when a text encoding reinterpretation failed.</li>
	<li>Fix an issue where the current line highlight also highlights the last line when the cursor is in the second last line.</li>
	<li>Fix an issue where the title of the menu item toggling invisible character visibility didn't reflect the frontmost window state.</li>
	<li>Fix an issue where the text size slider in the Touch Bar didn't update if text size was updated excepting via Touch Bar while the slider is shown.</li>
	<li>Address an issue with drawing area of zoomed character view in character inspector popover.</li>
	<li>Fix a typo in the English menu</li>
</ul>
</section>

<section>
<h2>Misc.</h2>

<ul>
	<li>You can now find CotEditor scripts on <a href="https://github.com/coteditor/CotEditor/wiki/CotEditor-Scripts" rel="external">GitHub Wiki</a>.</li>
</ul>
</section>
</article>



<article>
<header>
	<h1>CotEditor 3.1.1</h1>
	<p>release: <time>2016-11-18</time></p>
</header>


<section>
<h2>Fixes</h2>

<ul>
	<li>Fix a critical issue on CotEditor 3.1.0 where documents can't be opened under some specific environments.</li>
</ul>
</section>
</article>



<article>
<header>
	<h1>CotEditor 3.1.0</h1>
	<p>release: <time>2016-11-17</time></p>
</header>


<section>
<h2>New Features</h2>

<ul>
	<li>Improve window tabbing on macOS Sierra:<ul>
		<li>Add an option to set window tabbing behavior (in Window pane).</li>
		<li>Open multiple files in a single window with tabs when the window tabbing behavior is set as “Automatically” (or “In Full Screen Only” in system-wide).</li>
	</ul></li>
	<li>Support Touch Bar on the new MacBook Pro.</li>
</ul>
</section>


<section>
<h2>Improvements</h2>

<ul>
	<li>Display the number of replaced in the replacement string field after Replace All in the find panel.</li>
	<li>Display the IANA charset name conflict alert as a document-modal sheet.</li>
</ul>
</section>


<section>
<h2>Fixes</h2>

<ul>
	<li>Fix an issue where the application could crash on a large amount of text change.</li>
	<li>Fix an issue where the application crashed when try to save a document with Non-lossy ASCII encoding.</li>
	<li>Fix an issue where text fields in find panel cut off the end of long lines.</li>
	<li>Fix an issue where the alert about the conflict with IANA charset name was not displayed.</li>
	<li>Fix an issue where some kind of files could not be opened via Service.</li>
	<li>Fix syntax highlight of quoted text of which quotation delimiter consists of multiple characters.</li>
	<li>Improve general stability.</li>
</ul>
</section>
</article>



<article>
<header>
	<h1>CotEditor 3.0.5</h1>
	<p>release: <time>2016-11-15</time></p>
</header>


<section>
<h2>Fixes</h2>

<ul>
	<li>Fix an issue where scripts didn't put results on the document/console.</li>
	<li>Fix an issue where the editor area was occasionally stacked under the window toolbar on macOS 10.12.</li>
	<li>Fix an issue where MarsEdit via the App Store didn't update its contents after closing the document in CotEditor.</li>
	<li>Improve general stability.</li>
</ul>
</section>
</article>



<article>
<header>
	<h1>CotEditor 3.0.4</h1>
	<p>release: <time>2016-10-31</time></p>
</header>


<section>
<h2>Improvements</h2>

<ul>
	<li>Update build environment to Xcode 8.1 (SDK macOS 10.12.1).</li>
</ul>
</section>


<section>
<h2>Fixes</h2>

<ul>
	<li>Fix an issue where scripts didn't put results on the document/console.</li>
	<li>Fix an issue where find all results didn't open anymore under the specific conditions.</li>
	<li>Fix an issue where MarsEdit didn't update its contents after closing the document in CotEditor.</li>
	<li>Improve general stability.</li>
</ul>
</section>
</article>



<article>
<header>
	<h1>CotEditor 3.0.3</h1>
	<p>release: <time>2016-10-25</time></p>
</header>


<section>
<h2>New Features</h2>

<ul>
	<li>Add the following encodings to the encoding list (To activate new encodings, restore default once in Preferences &gt; Format &gt; Edit List.):
		<ul>
		<li>Arabic (Windows)</li>
		<li>Greek (Windows)</li>
		<li>Hebrew (Windows)</li>
	</ul></li>
</ul>
</section>


<section>
<h2>Improvements</h2>

<ul>
	<li>Adjust glyph size calculation.</li>
	<li>Improve performance of Find All and Replace All.</li>
	<li>Disable customizing key bindings for window tabbing actions (Because it's impossible to handle them correctly.)</li>
	<li>Update “Swift” syntax style to add some missing keywords.</li>
	<li>Improve error message on script error.</li>
</ul>
</section>


<section>
<h2>Fixes</h2>

<ul>
	<li>Fix an issue where default syntax style didn't highlight document until the first save.</li>
	<li>Fix an issue where selection range after some text actions was wrong.</li>
	<li>Fix an issue where document icons were blurry in non-Retina display.</li>
	<li>Fix an issue where status bar layout collapsed if status line overflows.</li>
	<li>Fix an issue where document theme reloaded unnecessarily on the first time Appearances pane display.</li>
	<li>Fix an issue where the application could crash when script was failed.</li>
	<li>Fix an issue where scrolling to the end of document with <kbd>⌘</kbd>+<kbd>↓</kbd> shortcut didn't scroll to the end.</li>
	<li>Improve general stability.</li>
</ul>
</section>
</article>



<article>
<header>
	<h1>CotEditor 3.0.2</h1>
	<p>release: <time>2016-10-17</time></p>
</header>


<section>
<h2>Fixes</h2>

<ul>
	<li>Fix an issue where the application could rarely freeze after replacing large document.</li>
	<li>Fix an issue where new syntax style couldn't be created.</li>
	<li>Fix an issue where new value of last edited text field in preferences was occasionally discarded.</li>
	<li>Fix an issue where replacement string was not registered to the replacement history.</li>
	<li>Fix an issue where horizontal scroll bars in the find panel fields were disappeared.</li>
	<li>Fix a possible crash on application termination.</li>
	<li>Fix a possible crash on opening document.</li>
	<li>Fix error message of syntax style validation.</li>
	<li>Improve general stability.</li>
</ul>
</section>
</article>



<article>
<header>
	<h1>CotEditor 3.0.1</h1>
	<p>release: <time>2016-10-11</time></p>
</header>


<section>
<h2>Improvements</h2>

<ul>
	<li>Add “Complete” action to “Edit” menu.
	<ul>
		<li>On macOS Sierra, the default shortcut for completion action was changed to <kbd>⌥⎋</kbd>.</li>
	</ul></li>
	<li>Move action items in the menu “Edit” &gt; “Transformations” to “Text” &gt; “Transformations”.</li>
	<li>Transform word contains the cursor if nothing is selected on transformation or Unicode normalization actions.</li>
</ul>
</section>


<section>
<h2>Fixes</h2>

<ul>
	<li>Fix an issue where the application could crash while editing text on Yosemite.</li>
	<li>Fix an issue where the application could crash on split editors under specific conditions.</li>
	<li>Fix an issue where the application could crash on running an AppleScript/JXA.</li>
	<li>Fix an issue where sidebar couldn't be opened on Yosemite.</li>
	<li>Fix an issue where text completion list didn't occasionally display.</li>
	<li>Fix an issue where syntax highlighting progress indicator was always full.</li>
	<li>Fix an issue where key bindings of recent documents were customizable.</li>
	<li>Fix an issue where the application crashed when a folder is dropped to the application icon.</li>
	<li>Fix an issue where find panel position was not saved.</li>
	<li>Fix an issue where no beep sound was made when there was no match on find/replace.</li>
	<li>Fix an issue where the application could freeze after replace large document.</li>
	<li>Fix an issue where editable area didn't spread to the full width after changing text orientation when content is empty.</li>
	<li>Fix an issue where matched brackets in unfocused split editors were highlighted without the need while editing one of split editors.</li>
	<li>Improve general stability.</li>
</ul>
</section>
</article>



<article>
<header>
	<h1>CotEditor 3.0.0</h1>
	<p>release: <time>2016-10-04</time></p>
</header>


<section>
<h2>New Features</h2>

<ul>
	<li>Support window tabbing on macOS Sierra:
	<ul>
		<li>Add “New Tab” action to File menu.</li>
		<li>Sync sidebar visibility among tabs in a window.</li>
	</ul></li>
	<li>Display recent used syntax styles at the top of the toolbar syntax style popup list.</li>
	<li>Add individual “Block Comment”, “Inline Comment” and “Uncomment” actions in Text menu unlike the “Comment Selection” action changes its behavior intelligently.</li>
	<li>Add Italian localization (thanks to Agostino Maiello!).</li>
</ul>
</section>


<section>
<h2>Improvements</h2>

<ul>
	<li>Support <strong>macOS 10.12 Sierra</strong> and drop support for <strong>OS X 10.8 Mountain Lion</strong> and <strong>10.9 Mavericks</strong>.</li>
	<li>Migrate all source code from Objective-C to Swift.</li>
	<li>Update application icon.</li>
	<li>Update find panel search algorithm:
	<ul>
		<li>Change the regular expression engine from Onigmo to the ICU library.
		<ul>
			<li>From this, the reference symbol of matches is changed from <code>\1</code> style to <code>$1</code>.</li>
		</ul></li>
		<li>Update line-up of the advanced search options.</li>
	</ul></li>
	<li>Enable Autosave and Versions by default.</li>
	<li>Inserting single surrogate character is no more valid.</li>
	<li>Update toolbar.</li>
	<li>Update preferences icons.</li>
	<li>Exclude file extension from the initial selection in the document save panel.</li>
	<li>Update key binding setting format.
	<ul>
		<li>Not compatible with previous key bindings setting. Please customize again in the preferences window.</li>
	</ul></li>
	<li>Auto-sync Script menu with script folder.
	<ul>
		<li>Now, you don't need anymore to update script menu after script folder modification.</li>
	</ul></li>
	<li>New acknowledgments window.</li>
	<li>Update “Swift” syntax style to Swift 3.0.</li>
	<li>Update “Coffee Script” syntax style for the block regular expression.</li>
	<li>Improve syntax highlighting algorithm with symbols.</li>
	<li>New “Go To Line” panel.</li>
	<li>Display “Not Found” in the find string field in the find panel also when “Find All” failed.</li>
	<li>Remove the following less important text actions:
	<ul>
		<li>Insert Encoding Name with “charset=”</li>
		<li>Insert Encoding Name with “encoding=”</li>
	</ul></li>
	<li>Remove the following less important toolbar items:
	<ul>
		<li>Show / Hide Navigation Bar</li>
		<li>Show / Hide Line Numbers</li>
		<li>Show / Hide Status Bar</li>
	</ul></li>
	<li>Remove the feature that changes the line height of current document from the “Format” menu.
	<ul>
		<li>From this, <code>line spacing</code> property on AppleScript is also deprecated.</li>
	</ul></li>
	<li>Remove “Not writable” alert which displayed on file opening.</li>
	<li>Remove “Set as Default” button in the editor opacity panel.</li>
	<li>Change specification not to treat full-width spaces as indent.</li>
	<li>Add help buttons to syntax style editor.</li>
	<li>Make text font, theme and tab width restorable from the last session.</li>
	<li>Make indent deletion more naturally.</li>
	<li>Remove byte count display in document inspector.</li>
	<li>Display also an accurate file size in document inspector.</li>
	<li>Display dialogs for changing file encoding as a document-modal sheet.</li>
	<li>Move scripting manual into help contents.</li>
	<li>Make window size setting window translucent.</li>
	<li>Avoid expanding status bar into side inspector.</li>
	<li>Improve line height calculation.</li>
	<li>Keep visible area after toggling text-wrapping.</li>
	<li>Improve scrolling with line number view drag.</li>
	<li>Better syntax highlighting while editing.</li>
	<li>Enable activate “Show Invisibles” action even if all of the invisible characters were set as not shown when the document was opened.</li>
	<li>Update build environment to macOS Sierra + Xcode 8 (SDK macOS 10.12).</li>
</ul>
</section>


<section>
<h2>Fixes</h2>

<ul>
	<li>Fix an issue find string is not shared with other applications after quitting CotEditor.</li>
	<li>Fix an issue where some of script APIs returned always string with LF line endings.</li>
	<li>Fix an issue where page guide remained after toggling page guide visibility.</li>
	<li>Address an issue with drawing area of zoomed character view in character inspector popover.</li>
</ul>
</section>
</article>



<article>
<header>
	<h1>CotEditor 2.5.7</h1>
	<p>release: <time>2016-08-22</time></p>
</header>


<section>
<h2>Fixes</h2>

<ul>
	<li>Fix German localization (Thanks to J-rg!).</li>
	<li>Fix “Markdown” and “Verilog” syntax styles.</li>
	<li>Fix update range of syntax highlight while editing.</li>
	<li>Fix key binding setting error message.</li>
	<li>Fix an issue where syntax validation result view was editable.</li>
	<li>Address an issue where editor's drawing area could become wrong after scaling font size by vertical text.</li>
</ul>
</section>
</article>



<article>
<header>
	<h1>CotEditor 2.5.6</h1>
	<p>release: <time>2016-06-16</time></p>
</header>


<section>
<h2>New Features</h2>

<ul>
	<li>Add newly rewritten syntax styles for “C” and “C++”.
	<ul>
		<li>From this change, previous “C, C++, Objective-C” syntax style is deleted.</li>
	</ul></li>
	<li>Add syntax styles for “MATLAB” and “Verilog”.</li>
</ul>
</section>


<section>
<h2>Improvements</h2>

<ul>
	<li>Update “Markdown” syntax style:
	<ul>
		<li>Support strikethrough with <code>~~</code> that is defined in the GitHub flavored Markdown.</li>
		<li>Support emphasis with triple <code>*</code> and <code>_</code>.</li>
	</ul></li>
	<li>Focus back on the find panel after performing “Find All”, “Replace All” and “Highlight.”</li>
	<li>Change to use the body text color for line numbers on printing that was previously always black.</li>
	<li>Improve scroll behavior with arrow keys.</li>
	<li>Improve compatibility with macOS Sierra beta.</li>
	<li>And some other trivial improvements.</li>
</ul>
</section>


<section>
<h2>Fixes</h2>

<ul>
	<li>Fix document counting as followings:
	<ul>
		<li>“Char Count” counts composite characters as well as CR/LF as single characters and omits counting line endings if “Count each line ending as one character” option is off.</li>
		<li>“Length” counts bytes in UTF-16 literally and always counts line endings even if “Count each line ending as one character” option is off.</li>
		<li>“Location” and “Column” count characters just like “Char Count”.</li>
	</ul></li>
	<li>Fix an issue where the selected marks of line height / tab width in the Format menu disappeared.</li>
	<li>Fix an issue where unselected last line number could be highlighted if the text orientation is vertical.</li>
	<li>Fix an issue where invisible characters were drawn off to the side if the text orientation is vertical.</li>
	<li>Fix an issue where documents were marked as “Edited” just after document duplication if line ending is not the default one.</li>
	<li>Fix an issue where detected indent style was applied not only on file opening but also every time when file reverted.</li>
	<li>Fix an issue where “Find All” result view did not open on OS X Mountain Lion.</li>
	<li>Fix an issue where incompatible character markup could break if undo/redo lossy encoding change continuously.</li>
	<li>Fix an issue where keybindings of some submenu containers were customizable.</li>
	<li>Fix an issue where tab width could be set as <code>0</code>.</li>
	<li>Fix an issue where tab width changing via AppleScript changes only the tab width in the focused editor rather than all split editors.</li>
	<li>Fix an issue where byte length display did not update after changing file encoding.</li>
</ul>
</section>
</article>



<article>
<header>
	<h1>CotEditor 2.5.5</h1>
	<p>release: <time>2016-05-23</time></p>
</header>


<section>
<h2>New Features</h2>

<ul>
	<li>Add syntax style for “Git”.</li>
</ul>
</section>


<section>
<h2>Improvements</h2>

<ul>
	<li>Update “Julia” and “Swift” syntax styles.</li>
	<li>Apply the change of line height/tab width to all split editors so that split editors not focused also can layout text correctly after the change.</li>
	<li>Optimize text rendering performance a bit.</li>
</ul>
</section>


<section>
<h2>Fixes</h2>

<ul>
	<li>Fix an issue where editor area was not focused when document opens.</li>
	<li>Fix an issue where width of tab character could be wrong with specific fonts.</li>
	<li>Fix an issue where selection highlight remained between lines under specific conditions.</li>
	<li>Fix an issue where the current line highlight didn't update under the specific condition.</li>
	<li>Fix an issue where unwanted dirt was drawn if use the Google Japanese Input.</li>
	<li>Fix an issue where file path display in inspector was not updated when document file is moved.</li>
	<li>Fix an issue where wrong data were displayed in document inspector when a window of an unsaved document is resumed.</li>
	<li>Fix an issue where hanging indent was applied when document style is changed even it is turned off.</li>
	<li>Fix an issue where custom syntax style/theme couldn't be removed from the style list if the definition file is already deleted.</li>
	<li>Fix an issue where “Copy as Rich Text” was enabled even if no text is selected.</li>
	<li>Fix an issue where URL links were removed when editor is split.</li>
	<li>Fix an issue where line height broke if font whose editor is split is changed via font panel.</li>
	<li>Fix an issue where the first insertion was registered to the undo history on opening document with the selection in another application via Services.</li>
	<li>Fix an issue where the key binding for “Re-Color All” was forced to reset to the default <code>⌥⌘R</code> if syntax style list is updated.</li>
</ul>
</section>
</article>



<article>
<header>
	<h1>CotEditor 2.5.4</h1>
	<p>release: <time>2016-05-13</time></p>
</header>


<section>
<h2>Fixes</h2>

<ul>
	<li>Fix an issue where the application didn't work on Mavericks and earlier.</li>
	<li>Fix an issue where syntax was occasionally parsed twice on window restoration.</li>
</ul>
</section>
</article>



<article>
<header>
	<h1>CotEditor 2.5.3</h1>
	<p>release: <time>2016-05-12</time></p>
</header>


<section>
<h2>New Features</h2>

<ul>
	<li>Add new normalization form “Modified NFD” (unofficial normalization form adopted by HFS+) to the Unicode normalization action in Text menu (Thanks to DoraTeX!).</li>
</ul>
</section>


<section>
<h2>Improvements</h2>

<ul>
	<li>Improve line-height handling with composite font:
	<ul>
		<li>Remove “Fix line height with composite font” option, and now, the height of lines is always uniform.</li>
		<li>Update line-height calculation to fix that the line height by “Fix line height with composite font” option was a bit higher than actual line height of the used font.<ul>
			<li>From this change, the line height will get reduced than the previous versions. Please reset the line-height to your favorite number on the Appearance pane in the preferences.</li>
		</ul></li>
		<li>Improve line-height calculation.</li>
	</ul></li>
	<li>Optimize performance to apply syntax highlight to document significantly.</li>
	<li>Now, the setting changes of status bar, appearance, tab and invisible chars are applied to documents immediately.</li>
	<li>Update “INI” syntax style.</li>
	<li>Remove spelling auto correction option.</li>
	<li>Remove “Delay coloring” option.</li>
	<li>Enable move between input fields in syntax style editor with Tab key.</li>
	<li>Apply font-face to font fields in preferences.</li>
	<li>Apply document line height on “Copy with Style”.</li>
	<li>Reflect the state of “Increase contrast” option in system Accessibility setting to custom UI.</li>
	<li>Adjust preferences layout.</li>
</ul>
</section>


<section>
<h2>Fixes</h2>

<ul>
	<li>Fix an issue where word-wrap broke mid-word when a line is indented.</li>
	<li>Fix an issue where hanging indent reset if font is changed.</li>
	<li>Fix an issue where some highlight definitions in Comments, Strings or Characters types were ignored.</li>
	<li>Fix an issue where syntax was always highlighted even if syntax highlight is disabled.</li>
	<li>Fix an issue where the application crashed if empty character is input from the Unicode hex panel.</li>
	<li>Fix an issue where syntax highlight was rarely not updated when style definition is modified.</li>
	<li>Fix line numbers position when text scaled.</li>
</ul>
</section>
</article>



<article>
<header>
	<h1>CotEditor 2.5.2</h1>
	<p>release: <time>2016-05-04</time></p>
</header>


<section>
<h2>Fixes</h2>

<ul>
	<li>Fix an issue where invisible characters could not be hide.</li>
	<li>Fix an issue where the application could crash if the “Replace All” button was clicked continuous.</li>
	<li>Fix an issue where the application crashed on closing default window size setting window.</li>
	<li>Fix line-wrapping behavior when the line contains a long unbreakable word.</li>
</ul>
</section>
</article>



<article>
<header>
	<h1>CotEditor 2.5.1</h1>
	<p>release: <time>2016-04-25</time></p>
</header>


<section>
<h2>Improvements</h2>

<ul>
	<li>Change underline style of outline items.</li>
	<li>Update “JavaScript” syntax style:
	<ul>
		<li>Improve outline definitions to support the class syntax sugar introduced in ECMAScript 6.</li>
		<li>Better coloring for “get” and “set”.</li>
	</ul></li>
</ul>
</section>


<section>
<h2>Fixes</h2>

<ul>
	<li>Fix an issue where the application could crash on opening empty file.</li>
	<li>Fix an issue where <code>cot</code> command could fail creating new empty file.</li>
	<li>Fix an issue where selected line numbers were not drawn in bold font.</li>
</ul>
</section>
</article>



<article>
<header>
	<h1>CotEditor 2.5.0</h1>
	<p>release: <time>2016-04-23</time></p>
</header>


<section>
<h2>New Features</h2>

<ul>
	<li>Add independent “Unicode (UTF-8) with BOM” encoding to encoding list.
	<ul>
		<li>Respect the existence of the UTF-8 BOM in opened files.</li>
		<li>Enable switching the document encoding between with and without BOM from the toolbar popup button and the “Format” menu.
		<ul>
			<li>The “Unicode (UTF-8) with BOM” item will be automatically added to just after the normal “Unicode (UTF-8)”.</li>
		</ul></li>
	</ul></li>
	<li>Now, the execute permission can be given to the file to save from the save panel.</li>
	<li>Add spelling auto correction option (in “Edit” pane).</li>
	<li>Add a new theme “Lakritz”.</li>
</ul>

</section>


<section>
<h2>Improvements</h2>

<ul>
	<li>Update <code>cot</code> command-line tool:
	<ul>
		<li>Create a new file if a non-existent file path is passed in with <code>--new</code> option.</li>
	</ul></li>
	<li>Revert “Highlight” and “Unhighlight” actions in “Find” menu.</li>
	<li>Improve font-size changing behavior:
	<ul>
		<li>Smoother pinch-zoom.</li>
		<li>Now font-size change applies only to the focused editor.</li>
		<li>Enable pinch-zoom to make font smaller than default font size.</li>
		<li>Font size changing doesn't affect the actual font anymore but just scale characters visibly.</li>
		<li>Fix an issue where font-size changing could remove hanging indent.</li>
		<li>Fix an issue where layout of split editors will be broken if the font of one of the other split editors is changed.</li>
	</ul></li>
	<li>Separate the “Enable smart quotes and dashes” into “Enable smart quotes” and “Enable smart dashes” (in “Edit” pane).</li>
	<li>Apply the following text actions to the whole document if no text is selected:
	<ul>
		<li>Indentation &gt; Convert Indentation to Tab / Spaces</li>
		<li>Lines &gt; Sort</li>
		<li>Lines &gt; Reverse</li>
		<li>Lines &gt; Delete Duplicates</li>
	</ul></li>
	<li>Optimize document opening performance with large file.</li>
	<li>Add “Copy as Rich Text” action to the contextual menu.</li>
	<li>Improve recovering status of unsaved documents on window resume.</li>
	<li>Improve line number view drawing with selection on vertical text mode.</li>
	<li>Improve invisibles drawing:
	<ul>
		<li>Optimize drawing performance (ca. 2x).</li>
		<li>Better drawing if anti-aliasing is off.</li>
	</ul></li>
	<li>Display the following dialogs as a document-modal sheet:
	<ul>
		<li>The dialog asking encoding compatibility on saving.</li>
		<li>The print progress panel</li>
	</ul></li>
	<li>Avoid registering indentation conversion action to the undo history if no text was changed.</li>
	<li>Better error message on file opening.</li>
	<li>Suppress trimming whitespace at the editing point on auto-saving when “Trim trailing whitespace on save” is on.</li>
	<li>Tweak some label text in preferences.</li>
</ul>
</section>


<section>
<h2>Fixes</h2>

<ul>
	<li>Fix an issue where printing area could be cropped.</li>
	<li>Fix an issue where the background of navigation/status bars were not drawn under a specific condition.</li>
	<li>Fix an issue where the numbers in the line number view could be drawn in a wrong place if the editor is vertical text mode and unwrapped.</li>
	<li>Fix an issue where document could not be drawn until the end of the file on legacy OS if the file contains control characters.</li>
	<li>Fix an issue on Mavericks and earlier where the application hung up if tried to print line numbers by vertical text layout on printing.</li>
	<li>Fix an issue where line numbers could be drawn at a bit shifted position or even cropped on printing.</li>
	<li>Fix XML document icon.</li>
	<li>Fix some unlocalized text.</li>
</ul>
</section>
</article>



<article>
<header>
	<h1>CotEditor 2.4.4</h1>
	<p>release: <time>2016-03-16</time></p>
</header>


<section>
<h2>New Features</h2>

<ul>
	<li>Add “Trim Trailing Whitespace” action to “Text” menu.</li>
	<li>Add option to trim trailing whitespace automatically on save (in “General” pane).</li>
</ul>
</section>


<section>
<h2>Improvements</h2>

<ul>
	<li>Reimplement highlighting found string groups with different colors.</li>
	<li>Update BibTeX syntax style:
	<ul>
		<li>Add “.bibtex” extension.</li>
		<li>Add some field names.</li>
	</ul></li>
	<li>Update Python syntax style:
	<ul>
		<li>Remove a duplicated term.</li>
	</ul></li>
	<li>Now, the change of the page guide column option is applied to opened documents immediately.</li>
	<li>Tweak text in preferences.</li>
	<li>Update help contents.</li>
	<li><span class="label">non-AppStore ver.</span>: Update Sparkle framework to version 1.14.0.</li>
</ul>
</section>


<section>
<h2>Fixes</h2>

<ul>
	<li>Fix an issue where “Delimit by whitespace” option on text find didn't work.</li>
	<li>Fix an issue where some document file information displayed wrong after saving.</li>
	<li>Fix an issue where line number view could count wrong if wrapped.</li>
	<li>Fix an issue where printing color theme couldn't be changed to “Black and White” on print panel.</li>
	<li>Fix an issue where print preview collapsed if paper size is changed on print panel.</li>
	<li>Fix an issue where “ignore case” option in syntax style definition didn't actually ignore case.</li>
	<li>Fix an issue where the current file extension was omitted from new suggested file name on “Save As…” operation.</li>
	<li>Fix some typos in German localization. (Thanks to Chris Eidhof!)</li>
</ul>
</section>
</article>



<article>
<header>
	<h1>CotEditor 2.4.3</h1>
	<p>release: <time>2016-03-02</time></p>
</header>


<section>
<h2>Improvements</h2>

<ul>
	<li>Turn regular expression option off automatically by using selected text for search.</li>
	<li>Update <code>cot</code> command-line tool:
	<ul>
		<li>Add <code>--wait</code> (<code>-w</code>) option to wait until a newly opened window closes.</li>
		<li>Optimize command performance.</li>
		<li>Fix an issue where command cannot open file whose path includes non-ascii character.</li>
		<li>Fix an issue where <code>--line</code> option didn't work under specific environments.</li>
		<li>Fix an issue where <code>--line</code> and <code>--column</code> options didn't move cursor to the desired location if file has blank lines at the end.</li>
	</ul></li>
	<li>Now, the change of “link URL” option is applied to opened documents immediately.</li>
</ul>
</section>


<section>
<h2>Fixes</h2>

<ul>
	<li>Fix an issue where documents were marked as “Edited” just after opening file if “link URL” option is enabled.</li>
	<li>Fix an issue where URL link was not applied to pasted text.</li>
	<li>Fix an issue where find-all highlight wasn't removed if find panel is closed before closing find result view.</li>
	<li>Fix an issue where toggling invisible visibility didn't work correctly.</li>
	<li>Fix an issue where the cursor located at the end of document after file opening.</li>
	<li>Fix an issue where thousands separators weren't inserted to document information under specific environments.</li>
	<li>Address an issue where paste was rarely failed under specific environments.</li>
</ul>
</section>
</article>



<article>
<header>
	<h1>CotEditor 2.4.2</h1>
	<p>release: <time>2016-02-13</time></p>
</header>


<section>
<h2>Fixes</h2>

<ul>
	<li>Fix an issue on CotEditor 2.4.2 where document window couldn't be opened on Mountain Lion.</li>
</ul>
</section>
</article>



<article>
<header>
	<h1>CotEditor 2.4.1</h1>
	<p>release: <time>2016-02-12</time></p>
</header>


<section>
<h2>Improvements</h2>

<ul>
	<li>Update JSON syntax style:<ul>
		<li>Fix float number highlight.</li>
	</ul></li>
	<li>Avoid displaying <code>NULL</code> on the status bar until the first calculation is finished.</li>
</ul>
</section>


<section>
<h2>Fixes</h2>

<ul>
	<li>Fix an issue where the text finder's “ignore case” option was ignored on CotEditor 2.4.0.</li>
	<li>Fix an issue where the current line number display was wrong if the cursor is in the last empty line.</li>
</ul>
</section>
</article>



<article>
<header>
	<h1>CotEditor 2.4.0</h1>
	<p>release: <time>2016-02-09</time></p>
</header>


<section>
<h2>New Features</h2>

<ul>
	<li>New option balancing brackets and quotes (in “Edit” pane).</li>
	<li>New option making URL in document clickable link (in “General” pane).</li>
	<li>On El Capitan, hidden file visibility can be toggled via checkbox in the document open panel.</li>
	<li>Add the following encodings to the encoding list:
	<ul>
		<li>Arabic (ISO 8859-6)</li>
		<li>Hebrew (ISO 8859-8)</li>
		<li>Nordic (ISO Latin 6)</li>
		<li>Baltic (ISO Latin 7)</li>
		<li>Celtic (ISO Latin 8)</li>
		<li>Western (ISO Latin 9)</li>
		<li>Romanian (ISO Latin 10)</li>
	</ul></li>
</ul>
</section>


<section>
<h2>Improvements</h2>

<ul>
	<li>Improve text finder:
	<ul>
		<li>Now, “Find All” action also highlights all matched strings in the editor, and thereby “Highlight” action is removed.</li>
		<li>Change advanced find option setting from popup menu to popover.</li>
		<li>On Yosemite and later, a visual feedback is shown when the search wrapped.</li>
		<li>Keep selected range after “Replace All” with in-selection option.</li>
		<li>Display a total number of found in find panel on simple find actions.</li>
		<li>Now, “Find All” and “Replace All” actions are able to process multiple selections.</li>
		<li>Add Python syntax to the regular expression syntax options.</li>
		<li>Revert “Use selection for Replace” action to allow using an empty string.</li>
		<li>Update layout and style.</li>
	</ul></li>
	<li><code>cot</code> command now opens symbolic link target rather than the link itself.</li>
	<li>On El Capitan, make option control of the document open panel visible.</li>
	<li>Improve syntax highlighting for quoted strings and comment.</li>
	<li>Display alert if file to open seems to be a kind of a media (binary) file.</li>
	<li>Improve file encoding detection.</li>
	<li>Update default priority order of encoding detection.</li>
	<li>Improve character compatibility check.</li>
	<li>Better error message on file opening.</li>
	<li>Increase the number of significant digits in file size display.</li>
	<li>Update Shell Script syntax style:
	<ul>
		<li>Fix variable highlight with <code>_</code>.</li>
	</ul></li>
	<li>Take a safety measure for in case the key binding setting file is corrupt.</li>
	<li>Truncate outline label in the navigation bar by appending ellipsis if it overflows.</li>
	<li>Move some options position within “General” pane and “Edit” pane in the preferences window.</li>
	<li>Rename the main text input area in window from “View” to “Editor”.</li>
</ul>
</section>


<section>
<h2>Fixes</h2>

<ul>
	<li>Fix cursor location after moving lines with empty selection.</li>
	<li>Fix line-wrapping behavior when the line contains a long unbreakable word.</li>
	<li>Fix an issue where the application crashed by an invalid find regular expression option combination.</li>
	<li>Fix an issue where the application could crash just after starting dictation.</li>
	<li>Fix an issue where keybinding setting could fail.</li>
	<li>Fix an issue where the scroll bar style didn't change to light color on dark background theme.</li>
	<li>Fix an issue where the character inspector didn't show up on Mavericks and earlier.</li>
	<li>Fix an issue where split orientation setting wasn't applied.</li>
	<li>Fix an issue where “Jump to Selection” action didn't jump to selection in editor if another text box is focused.</li>
	<li>Fix an issue where some table cells didn't change their text color when selected.</li>
	<li>Fix tiny memory leaks.</li>
</ul>
</section>
</article>



<article>
<header>
	<h1>CotEditor 2.3.4</h1>
	<p>release: <time>2016-01-13</time></p>
</header>


<section>
<h2>Improvements</h2>

<ul>
	<li>Improve line numbers view for multiple selections.</li>
	<li>Now, “Select Line” action works with multiple selections.</li>
	<li>Close character inspector when text selection was changed.</li>
	<li>Reproduce previous selection by undoing line actions.</li>
	<li>Improve syntax highlighting performance.</li>
</ul>
</section>


<section>
<h2>Fixes</h2>

<ul>
	<li>Fix an issue where comment-out action didn't work on CotEditor 2.3.3.</li>
	<li>Fix an issue where window title bar was dyed in the editor's background color on El Capitan.</li>
	<li>Fix an issue where text selection after move multiple lines was broken.</li>
	<li>Fix an issue where <code>^</code> or <code>$</code> anchors in the regular expression via AppleScript didn't work with document that has non-LF line endings.</li>
	<li>Fix an issue where syntax highlighting indicator became occasionally unclosable under the specific condition on document opening.</li>
</ul>
</section>
</article>



<article>
<header>
	<h1>CotEditor 2.3.3</h1>
	<p>release: <time>2016-01-09</time></p>
</header>


<section>
<h2>New Features</h2>

<ul>
	<li>Add “Share” menu to File menu.</li>
</ul>
</section>


<section>
<h2>Improvements</h2>

<ul>
	<li>Now, you can force-disable window restoration from the last session if you hold Shift key while launch.</li>
	<li>Improve “Input Character in Unicode Hex” panel:
	<ul>
		<li>Display proposed character info.</li>
		<li>Allow also taking a 1 to 3 digits point code.</li>
		<li>Avoid auto-closing panel after entering character.</li>
	</ul></li>
	<li>Improve character inspector:
	<ul>
		<li>Display more comprehensible name for control characters (e.g. <code>&lt;control-0000&gt;</code> to <code>NULL</code>).</li>
		<li>Display an alternate visible symbol in the zoomed character area for C0 control characters.</li>
	</ul></li>
	<li>Improve installed syntax style list in preferences:
	<ul>
		<li>Add dot mark to style names in the list to represent the state if the style is customized.</li>
		<li>Enable restoring modified syntax style directly from the list without opening the style editor.</li>
	</ul></li>
	<li>Now, the current line number is drawn in bold font, and always drawn in vertical text mode.</li>
	<li>Select whole text wrapped with quotation marks by double-clicking one of the quotation marks if it is already syntax-highlighted.</li>
	<li>Keep text selection after inserting color code from the color code panel.</li>
	<li>Add “description” field also to outline setting in syntax style editor.
	<ul>
		<li>From this, update most of bundled syntax styles.</li>
	</ul></li>
	<li>Add jump to URL button to the style info in the syntax style editor.</li>
	<li>Improve drawing of “Other” invisible characters.</li>
	<li>Improve behavior on Replace/Replace All actions.</li>
	<li>Improve text encoding detection to redress the tendency: a binary file was interpreted as ISO-2022-JP.</li>
	<li>Revert style of popup menus in toolbar on Mavericks and earlier.</li>
	<li>Update line number font.</li>
	<li>Update default fonts.</li>
	<li>Tweak preferences layout.</li>
	<li>Tweak Chinese localization.</li>
	<li>Improve general stability.</li>
</ul>
</section>


<section>
<h2>Fixes</h2>

<ul>
	<li>Fix an issue where the application tended to crash by trying opening binary file.</li>
	<li>Fix an issue where line breaks between paths of dropped files were missing.</li>
	<li>Fix an issue where the application crashed when a single character that is a part of surrogate pair is inspected.</li>
	<li>Fix an issue where snippet key bindings could not be customized on Mavericks and earlier.</li>
	<li>Fix an issue where syntax highlight was not updated after reinterpreting encoding.</li>
	<li>Fix an issue where panels could lose target document.</li>
	<li>Fix layout of character popup on Mavericks and earlier.</li>
	<li>Fix an issue where “Recolor All” action was always enabled even if syntax style is “None.”</li>
</ul>
</section>
</article>



<article>
<header>
	<h1>CotEditor 2.3.2</h1>
	<p>release: <time>2015-12-19</time></p>
</header>


<section>
<h2>New Features</h2>

<ul>
	<li>Add “Convert Indentation to Spaces/Tabs” actions to Text &gt; Indentation menu.</li>
	<li>Add syntax styles for “METAFONT” (Thanks to M.Daimon!), “AWK”, “Git Config” and “Git Ignore”.</li>
</ul>
</section>


<section>
<h2>Improvements</h2>

<ul>
	<li>Improve character inspector:
	<ul>
		<li>Display also Unicode block if selected letter consists of one character.</li>
		<li>Display Unicode names of each character if selected letter consist of multiple characters.</li>
		<li>Fix drawing area of zoomed character view.</li>
		<li>Fix some other trivial issues.</li>
	</ul></li>
	<li>Add option to suppress “not writable document” alert.</li>
	<li>Improve text selection by clicking line numbers view.</li>
	<li>Tweak style of popup menus in toolbar.</li>
	<li>Improve text encoding detection for UTF-32.</li>
	<li>Add “description” field that doesn't affect to highlighting but for commenting for each term to the syntax style and syntax style editor.</li>
	<li>Add Swipe to Delete action on El Capitan to tables in syntax style editor.</li>
	<li>Update Python syntax style:
	<ul>
		<li>Add several commands and variables that are in <code>__foo__</code> form.</li>
		<li>Add <code>pyi</code> extension.</li>
	</ul></li>
	<li>Update Perl syntax style:
	<ul>
		<li>Add some terms.</li>
	</ul></li>
	<li>Update PHP syntax style:
	<ul>
		<li>Add terms added on PHP 5.6.</li>
		<li>Highlight uppercase <code>TRUE</code>, <code>FALSE</code>, <code>AND</code> and <code>OR</code>.</li>
	</ul></li>
	<li>Update Haskell syntax style:
	<ul>
		<li>Add some keywords.</li>
	</ul></li>
	<li>Update DTD, Markdown, reStructuredText and Textile syntax styles to move comments to the description field.</li>
</ul>
</section>


<section>
<h2>Fixes</h2>

<ul>
	<li>Fix an issue where text view drawing was distorted while resizing window.</li>
	<li>Fix an issue where line endings of a document that has a line ending character at the beginning of the file cannot be interpreted its line ending type correctly.</li>
	<li>Fix an issue where character inspector returned always <code>U+000A</code> (LF) for line ending even the actual line ending of the document is not LF.</li>
	<li>Fix character count with a single regional indicator symbol.</li>
	<li>Fix wrong undo action name on encoding conversion via script.</li>
</ul>
</section>
</article>



<article>
<header>
	<h1>CotEditor 2.3.1</h1>
	<p>release: <time>2015-11-14</time></p>
</header>


<section>
<h2>New Features</h2>

<ul>
	<li>Add “Duplicate Line” action to Text &gt; Lines menu.</li>
</ul>
</section>


<section>
<h2>Improvements</h2>

<ul>
	<li>Update Python syntax style:<ul>
		<li>Add terms added in Python 3.5.</li>
	</ul></li>
	<li>Update R syntax style:<ul>
		<li>Fix boolean values were not highlighted correctly.</li>
	</ul></li>
	<li>Update Shell Script syntax style:<ul>
		<li>Add “command” to extension list.</li>
	</ul></li>
</ul>
</section>


<section>
<h2>Fixes</h2>

<ul>
	<li>Fix an issue where some type of script file cannot be opened because of “unidentified developer” alert even it was made on CotEditor.</li>
	<li>Fix an issue where unwanted completion list was displayed by auto-completion when after typing a symbol character.</li>
	<li>Fix an issue where the application could crash if the width of line number view will change.</li>
</ul>
</section>
</article>



<article>
<header>
	<h1>CotEditor 2.3.0</h1>
	<p>release: <time>2015-11-07</time></p>
</header>


<section>
<h2>New Features</h2>

<ul>
	<li>Introduce Auto Save and Versions as an option (in General pane).</li>
	<li>Add new actions handling selected lines to the new Text menu &gt; Lines.
		<ul>
		<li>They are also added to the AppleScript terms.</li>
	</ul></li>
	<li>Add “Copy as Rich Text” action to the Edit menu.</li>
	<li>Detect indent style on file opening and set tab expand automatically.</li>
	<li>Add “Spell Check” button to toolbar icon choices.
		<ul>
		<li>Customize toolbar to add it to your toolbar.</li>
	</ul></li>
	<li>Add syntax styles for “D”, “iCalendar” and “Rich Text Format”.</li>
</ul>
</section>


<section>
<h2>Improvements</h2>

<ul>
	<li>Reconstitute main menu.</li>
	<li>Embed key bindings editor to Key Bindings pane.</li>
	<li>Update “Shell Script” syntax style:
		<ul>
		<li>Completely rewrite.</li>
	</ul></li>
	<li>Update “INI” syntax style:<ul>
		<li>Add “url” to extension list.</li>
	</ul></li>
	<li>Update “JavaScript” syntax style:<ul>
		<li>Add “z” to attributes.</li>
	</ul></li>
	<li>Update “R” syntax style:<ul>
		<li>Add “Rscript” to interpreters.</li>
	</ul></li>
	<li>Temporarily hide the “Live Update” checkbox in the find panel since this feature by OgreKit framework has actually not worked correctly in the latest versions.</li>
	<li>Bundle cot command to <code>CotEditor.app/Contents/SharedSupport/bin/</code> again.</li>
	<li>Update Onigmo regular expression engine to 5.15.0.</li>
</ul>
</section>


<section>
<h2>Fixes</h2>

<ul>
	<li>Fix an issue where no file path was inserted if file type of the dropped file was not registered to the file drop setting.</li>
	<li>Fix an issue where the application could be launched on unsupported system versions.</li>
	<li>Fix an issue where the baseline of new line invisible characters was wrong if line is empty.</li>
	<li>Fix syntax highlighting issue with multiple lines.</li>
	<li>Fix an issue where text view drawing was distorted while resizing window.</li>
	<li>Fix an issue where the application could crash on window restoration.</li>
	<li>Fix some typos in syntax styles “Julia” and “SQL”.</li>
	<li>Address an issue where syntax highlighted control character was sometimes not colored in the invisible color.</li>
</ul>
</section>
</article>



<article>
<header>
	<h1>CotEditor 2.2.2</h1>
	<p>release: <time>2015-10-19</time></p>
</header>


<section>
<h2>New Features</h2>

<ul>
	<li>Add new normalization form “Modified NFD” (unofficial normalization form adopted by HFS+) to the Unicode normalization action in Utility menu (Thanks to doraTeX!)<ul>
		<li>It is also added to the AppleScript terms.</li>
	</ul></li>
</ul>
</section>


<section>
<h2>Improvements</h2>

<ul>
	<li>Update “JSON” syntax style:<ul>
		<li>Add “geojson” to extension list.</li>
	</ul></li>
</ul>
</section>


<section>
<h2>Fixes</h2>

<ul>
	<li>Fix an issue where the baseline of invisible characters was wrong by some fonts.</li>
	<li>Fix an issue where the application could crash after modifying theme name on El Capitan.</li>
	<li>Fix an issue where submenu disclosure arrows in the menu key binding editor did occasionally disappear.</li>
	<li>Fix timing to update search string to system-wide shared find string.</li>
	<li>Fix an issue under the specific conditions where the migration window showed up every time on launch.</li>
</ul>
</section>
</article>



<article>
<header>
	<h1>CotEditor 2.2.1</h1>
	<p>release: <time>2015-10-04</time></p>
</header>


<section>
<h2>Fixes</h2>

<ul>
	<li>Fix an issue where the application could crash on typing Japanese text if hanging indentation is enabled.</li>
</ul>
</section>
</article>



<article>
<header>
	<h1>CotEditor 2.2.0</h1>
	<p>release: <time>2015-10-03</time></p>
</header>

<p class="important">This version contains some specific changes that may require manual migration by users. See <a href="specification_changes_on_2.2.html">Important changes on CotEditor 2.2</a> for details.</p>


<section>
<h2>New Features</h2>

<ul>
	<li>CotEditor is now <strong>Sandboxed</strong>.</li>
	<li>Hanging indentation that enables inserting extra indent to wrapped lines.
	<ul>
		<li>You can change the behavior in Preferences &gt; Edit.</li>
	</ul></li>
	<li>New setting option for the behavior on document modification by external process (in General pane).</li>
	<li>Share button in toolbar (Customize toolbar to use it).</li>
	<li>Add new themes “Anura” and “Note”.</li>
	<li>Line number view for vertical text orientation.</li>
	<li>Print with vertical text orientation.</li>
	<li>Save text orientation state to the file and restore it when the file is opened.
	<ul>
		<li><strong>for advanced users</strong>: In this feature, CotEditor saves an <i>extended attribute</i> which named <code>com.coteditor.VerticalText</code> to the file <strong>only when</strong> the editor's text orientation is vertical. You can even disable the feature running the command <code>defaults write com.coteditor.CotEditor savesTextOrientation -bool NO</code> in Terminal.</li>
	</ul></li>
	<li>Add interpreter name list to the syntax style definition to determine syntax style from the shebang in the file content for in case when syntax style cannot be determined from the file name.</li>
	<ul>
		<li>From this change, some of the bundled syntax styles are also updated.</li>
	</ul>
	<li>Add new normalization form “NFKC Casefold” to the Unicode normalization action in the Utility menu. (Thanks to doraTeX!)
	<ul>
		<li>It is also added to the AppleScript terms.</li>
	</ul></li>
	<li>Add <code>encoding:</code> and <code>coding:</code> to the encoding declaration keywords which will be used on encoding auto-detection (interpreting priorities are: <code>charset=</code> &gt; <code>encoding=</code> &gt; <code>@charset</code> &gt; <code>encoding:</code> &gt; <code>coding:</code>).</li>
	<li>Add German localization.</li>
</ul>
</section>


<section>
<h2>Improvements</h2>

<ul>
	<li>Support OS X 10.11 El Capitan.</li>
	<li>Deprecate the feature opening/saving files that user doesn't have the permission, due to Sandbox requirement.</li>
	<li>Remove bundled <code>cot</code> command-line tool, due to the Mac App Store guidelines.
	<ul>
		<li>To use <code>cot</code> command with CotEditor 2.2.0 and later, download the new command-line tool from <a href="https://coteditor.com/cot">http://coteditor.com/cot</a> and install manually. You cannot use the previous one with CotEditor 2.2.0.</li>
	</ul></li>
	<li>Improve side inspector UI.</li>
	<li>Improve syntax highlighting:
	<ul>
		<li>Optimize general syntax highlighting performance (ca. 1.8x).</li>
		<li>Optimize syntax highlighting on file opening.</li>
		<li>Better coloring parsing while editing.</li>
		<li>Update all split editors while editing.</li>
	</ul></li>
	<li>Move scripts folder location from <code>~/Library/Application Support/CotEditor/ScriptMenu/</code> to <code>~/Library/Application Scripts/com.coteditor.CotEditor/</code> due of the Sandbox requirement.
	<ul>
		<li>Users need to migrate their script to the new folder manually since CotEditor doesn't have the write permission to the new location.</li>
	</ul></li>
	<li>Improve print document:
	<ul>
		<li>Update header/footer layout to conform to the standard system header/footer design.</li>
		<li>Add page setup options to the print panel.</li>
		<li>Print settings preset can be stored in the print panel.</li>
	</ul></li>
	<li>Improve Color Code Editor:
	<ul>
		<li>Add stylesheet keyword to color code type.</li>
		<li>Add stylesheet keyword color list to editor panel.</li>
		<li>Make editor panel resizable.</li>
	</ul></li>
	<li>Now syntax style is automatically set to “XML” on file opening if no appropriate style can be found but the file content starts with an XML declaration.</li>
	<li>Update “Swift” syntax style:
	<ul>
		<li>Add new terms available in Swift 2.0.</li>
	</ul></li>
	<li>Better file encoding handling on revert action.</li>
	<li>Update word completion list setting in Edit pane in Preferences (The previous setting has been reset).</li>
	<li>Set access-group <code>com.coteditor.CotEditor.edit</code> to CotEditor's script definition.</li>
	<li>Change behavior to save <code>com.apple.TextEncoding</code> xattr on saving if the file had no content.</li>
	<li>Improve window restoration:
	<ul>
		<li>To restore also the last scroll position and cursor position.</li>
		<li>To restore also the last syntax style mode of unsaved documents.</li>
	</ul></li>
	<li>Support “swipe to delete” for some tables in Preferences on El Capitan.</li>
	<li>Improve contextual menu for theme/syntax style list on preferences.</li>
	<li>Avoid beeping on typing an unmatched <code>&gt;</code> even if <code>&lt;</code><code>&gt;</code> brace highlighting turned on.</li>
	<li>Improve saving error dialog to display more detailed error reason.</li>
	<li>Optimize saving process.</li>
	<li>Adjust highlight color for find panel.</li>
	<li>Tweak message terms.</li>
	<li>Remove sample scripts.<ul>
		<li>You can get them online on <a href="https://coteditor.com/archives">Archives</a> page.</li>
	</ul></li>
	<li>Update documents.</li>
	<li>Update build environment to OS X El Capitan + Xcode 7 (SDK 10.11).</li>
	<li>Change source code license from the GNU General Public License version 2 to the Apache License version 2.0.</li>
	<li><span class="label">non-AppStore ver.</span>: Disable auto-update feature.
	<ul>
		<li>Since the <a href="https://sparkle-project.org" rel="external">Sparkle</a> framework which is a software update framework we use doesn't support Sandboxed apps yet, the auto-update feature within CotEditor should be once disabled. The new behavior is: a notification window will be shown when a new release is available (as before), then you need to update CotEditor manually getting the new version from our web-site. Or, just migrate to the <a href="https://itunes.apple.com/app/coteditor/id1024640650?ls=1">Mac App Store version</a>.</li>
	</ul></li>
	<li><span class="label">non-AppStore ver.</span>: Add option to check pre-release versions.
	<ul>
		<li>New pre-releases are always subject to the update check no matter the user setting if the current running CotEditor is a pre-release version.</li>
	</ul></li>
	<li><span class="label">non-AppStore ver.</span>: Update Sparkle framework to version 1.11.0.</li>
</ul>
</section>


<section>
<h2>Fixes</h2>

<ul>
	<li>Fix an issue where theme color was occasionally not applied to the preview in the print panel.</li>
	<li>Fix an issue where the application crashed when type a part of surrogate pair character.</li>
	<li>Fix an issue where invisibles which are a surrogate pair occasionally did not display.</li>
	<li>Fix an issue where the full path display in the document inspector did not update after the document file moved.</li>
	<li>Fix an issue where the find panel could not find matched strings when the find string includes CR or CR/LF line endings.</li>
	<li>Fix an issue where warning on Integration pane didn't disappear even after the problem resolved.</li>
	<li>Fix an issue where the application crashed by clicking header of empty table in syntax editor sheet.</li>
	<li>Fix an issue where line numbers were not drawn completely on OS X 10.8 when scroll bars are set as always shown.</li>
	<li>Fix an issue where the command-line tool could rarely not be installed from Integration pane.</li>
	<li>Fix an issue where the application could crash after when closing multiple split views.</li>
	<li>Fix an issue where the toolbar button state of the text orientation was not updated on window restoration.</li>
	<li>Fix an issue where some ligatured characters were drawn at a wrong position when the line height for composite font is fixed.</li>
	<li>Fix an issue where unwanted invisible character marks were drawn when tab drawing is turned off and other invisibles drawing is turned on.</li>
	<li>Add some missing localized strings in Japanese.</li>
	<li>Improve general stability.</li>
</ul>
</section>

<section>
<h2>Misc.</h2>

<ul>
	<li>First release in the Mac App Store.</li>
	<li>A CotEditor plugin-script for <a href="https://kapeli.com/dash" rel="external" title="Dash for OS X - API Documentation Browser, Snippet Manager - Kapeli">Dash</a> API documentation browser has been released at <a href="https://github.com/coteditor/Dash-CotEditor-Plugin" rel="external" title="Dash CotEditor Plugin - GitHub">Dash CotEditor Plugin/GitHub</a>.</li>
</ul>
</section>
</article>



<article>
<header>
	<h1>CotEditor 2.1.6</h1>
	<p>release: <time>2015-07-17</time></p>
</header>


<section>
<h2>Fixes</h2>

<ul>
	<li>Improve stability on saving (Thanks to zom-san!).</li>
</ul>
</section>
</article>



<article>
<header>
	<h1>CotEditor 2.1.5</h1>
	<p>release: <time>2015-07-14</time></p>
</header>


<section>
<h2>Fixes</h2>

<ul>
	<li>Fix an issue where auto-indent between curly brackets puts some spaces to a wrong place.</li>
</ul>
</section>
</article>



<article>
<header>
	<h1>CotEditor 2.1.4</h1>
	<p>release: <time>2015-07-12</time></p>
</header>


<section>
<h2>New Features</h2>

<ul>
	<li>Importing theme files via drag-and-drop to theme list in preferences.</li>
</ul>
</section>


<section>
<h2>Improvements</h2>

<ul>
	<li>Support displaying skin tone variations of Unicode 8.0 on the character inspector.</li>
	<li>Support Automatic Termination (Now, CotEditor can be terminated automatically if it has no window).</li>
	<li>Display invisible vertical tab (<code>U+000B</code>) with <code>␋</code> symbol if “Show other invisible characters” turns on.</li>
	<li>Add fancy animations to encoding list edit sheet in preferences.</li>
	<li>Add suppression button to the IANA charset name conflict alert.</li>
	<li>Improve word completion with words that exist in the document.</li>
	<li>Modify layout of “General” pane in Preferences.</li>
	<li>Add tooltip hint to controls in the find panel.</li>
	<li>Optimize image resources size.</li>
	<li>Update Sparkle framework to version 1.10.0.</li>
</ul>
</section>


<section>
<h2>Fixes</h2>

<ul>
	<li>Address an issue where the application could hang up on document saving.</li>
	<li>Fix an issue where the autosaving could sometimes be disabled.</li>
	<li>Fix an issue where the layout of the text fields in the find panel could rarely be broken.</li>
	<li>Fix an issue where the auto-update notifier did not recognize a new stable version from specific beta version numbers.</li>
	<li>Fix an issue where some 3rd-party text editors for OS X cannot interpret files which were created by CotEditor.</li>
	<li>Fix an issue where an unwanted alert did show on the first save after reverting back.</li>
	<li>Fix an issue where selection after modifying sort of extension priority in syntax style edit sheet was wrong.</li>
	<li>Fix an issue where “Help” menu item duplicated in the menu bar on the second launch.</li>
	<li>Add some missing Localized strings in simplified Chinese. (Thanks to Wei Wang!)</li>
</ul>
</section>
</article>



<article>
<header>
	<h1>CotEditor 2.1.3</h1>
	<p>release: <time>2015-03-26</time></p>
</header>


<section>
<h2>Improvements</h2>

<ul>
	<li>Revert find panel behavior to select always whole text in find field when the panel is called.</li>
</ul>
</section>


<section>
<h2>Fixes</h2>

<ul>
	<li>Fix line number drawing with large line numbers.</li>
	<li>Fix an issue where the external modification notification did not work.</li>
	<li>Improve general stability.</li>
</ul>
</section>
</article>



<article>
<header>
	<h1>CotEditor 2.1.2</h1>
	<p>release: <time>2015-03-10</time></p>
</header>


<section>
<h2>Improvements</h2>

<ul>
	<li>Change place to create backup files (Now, backup files are always created in <code>~/Library/Autosave Information/</code>).</li>
	<li>Improve find panel:<ul>
		<li>Add scroll bars to the text fields.</li>
		<li>Show invisible characters in text fields.</li>
		<li>Now, “Swap ¥ and \ keys” option is also applied to the fields in the find panel.</li>
		<li>Remove “Escape Character” option for regular expression search.</li>
	</ul></li>
	<li>Add “Cyrillic (Windows)” to the encoding list.</li>
	<li>Optimize launching speed of <code>cot</code> command-line tool.</li>
</ul>
</section>


<section>
<h2>Fixes</h2>

<ul>
	<li>Fix an issue where the application could hang up on saving backup file.</li>
	<li>Fix an issue where unwanted find panel was shown when perform “Use Selection for Find” or “Use Selection for Replace” action.</li>
</ul>
</section>
</article>



<article>
<header>
	<h1>CotEditor 2.1.1</h1>
	<p>release: <time>2015-03-01</time></p>
</header>


<section>
<h2>Fixes</h2>

<ul>
	<li>Fix an issue where octal file permission in the document inspector was wrong.</li>
	<li>Fix an issue where the application could hang up on text editing.</li>
	<li>Improve general stability.</li>
</ul>
</section>
</article>



<article>
<header>
	<h1>CotEditor 2.1.0</h1>
	<p>release: <time>2015-02-19</time></p>
</header>


<section>
<h2>New Features</h2>

<ul>
	<li><code>cot</code> command-line tool.</li>
	<li>Now your documents are automatically backed-up while editing and will be resumed at the next session, even after force quitting.
	<ul>
		<li>This feature doesn't modify your actual files. You still need to perform “Save” manually to apply changes to your files.</li>
	</ul></li>
	<li>New AppleScript property <code>tab width</code> for document object.</li>
	<li>Now, CotEditor script receives the absolute file path of the frontmost document as an argument if available.</li>
	<li>Add “New CotEditor Document with Selection” and “Open File in CotEditor” Services.</li>
	<li>Add syntax styles for “Erlang” and “Julia”.</li>
</ul>

</section>


<section>
<h2>Improvements</h2>

<ul>
	<li>Drop support for <strong>OS X Lion.</strong></li>
	<li>Migrate document drawer to sidebar style.
	<ul>
		<li>Add “show document inspector” option to preferences.</li>
		<li>Improve document information display.</li>
	</ul></li>
	<li>Introduce brand-new find panel with more organized UI.
	<ul>
		<li>OniGmo is still be using for the regular expression engine as before.</li>
		<li>Settings for find panel has been once reset. You can set them again from the gear button in the find panel.</li>
	</ul></li>
	<li>Enable to change multiple checkboxes in syntax style editor at once.</li>
	<li>Improve to display gear icon in menu bar while executing a script.</li>
	<li>Improve auto-outdent behavior with <code>}</code> input.</li>
	<li>Improve auto-tab-expand behavior with intent that tab characters and spaces are mixed.</li>
	<li>Add hidden “Reveal in Finder” menu item to syntax style action menu in Preferences (visible with <kbd>Option</kbd> key).</li>
	<li>Improve CotEditor Script to apply the result to the document that was frontmost when the script was launched.</li>
	<li>Close Preferences window with <kbd>ESC</kbd> key.</li>
	<li>Character inspector popover becomes detachable (on Yosemite and later).</li>
	<li>Update about Console Panel:
	<ul>
		<li>Rename “Script Error Panel” to “Console Panel.”</li>
		<li>Change toolbar style.</li>
		<li>Beautify output message style.</li>
	</ul></li>
	<li>Prefer using user custom syntax style if the file mapping conflicts with other bundled style.</li>
	<li>Make key bindings for panel windows customizable.</li>
	<li>Change to save <code>com.apple.TextEncoding</code> xattr only if the file already has the encoding xattr or it's a new document.</li>
	<li>Move removed themes/styles to Trash instead delete them immediately.</li>
	<li>Now, Utility actions perform with multiple selections.</li>
	<li>Avoid showing not-writable alert on Resume again.</li>
	<li>Delay timing to save text key bindings setting.</li>
	<li>Localize document types.</li>
	<li>Improve text rendering with non-opaque view.</li>
	<li>Update “Markdown” syntax style:
		<ul>
		<li>Add horizontal rules to outline menu.</li>
	</ul></li>
	<li>Tweak text view drawing performance.</li>
	<li>Update Sparkle framework to version 1.9.0.</li>
</ul>
</section>


<section>
<h2>Fixes</h2>

<ul>
	<li>Fix an issue that the preferred file encoding for encoding detection could be set wrong after running file open panel.</li>
	<li>Fix an issue that incompatible character markup positions were wrong by CR/LF line endings.</li>
	<li>Fix duplication check in key bindings editor.</li>
	<li>Fix “Restore Defaults” button ability on text key bindings edit sheet.</li>
	<li>Fix possible crashes on input.</li>
	<li>Fix an issue that application could crash after closing split view.</li>
	<li>Fix an issue that application could crash after switching theme in preferences.</li>
	<li>Fix an issue where tab width on printing didn't reflect user indent setting.</li>
	<li>Fix an issue where tab width didn't update on font size change.</li>
	<li>Fix an issue where the help button on Edit pane and Format pane didn't show correct help page.</li>
	<li>Fix an issue that application couldn't open file that is not Unicode, has more than 4,096 characters and consists only of 2 byte characters.</li>
	<li>Fix an issue that text font could occasionally change after pasting or inputting text from other application.</li>
	<li>Fix an issue that number of selected lines displayed less than actual count if last selected lines are blank.</li>
	<li>Fix an issue that Unicode character insertion was occasionally failed.</li>
	<li>Fix an issue that syntax highlights were removed after performing Unhighlight.</li>
	<li>Fix timing to display sheets on file open.</li>
	<li>Fix an issue that selection of line endings menu and encoding menu in toolbar did not update on undo/redo</li>
	<li>Fix an issue where “Go To” dialog could duplicate and then most of the controls were disabled.</li>
	<li>Fix an issue that checkmark in line height menu was not displayed.</li>
	<li>Fix an issue where some document icons were not applied under the specific environments.</li>
	<li>Fix some missing localizations in simplified Chinese. (Thanks to Wei Wang!)</li>
	<li>Fix an issue that an alert message was not localized.</li>
	<li>And other trivial UI fixes and enhancements.</li>
</ul>
</section>
</article>



<article>
<header>
	<h1>CotEditor 2.0.3</h1>
	<p>release: <time>2014-12-14</time></p>
</header>


<section>
<h2>New Features</h2>

<ul>
	<li>Add Chinese (Simplified) localization. (Thanks to Wei Wang!)</li>
	<li>Add feature to scale font size up by pinch gesture.</li>
</ul>
</section>


<section>
<h2>Improvements</h2>

<ul>
	<li>Add “Traditional Chinese (Big 5 HKSCS)”, “Traditional Chinese (Big 5-E)” and “Traditional Chinese (Big 5)” to encoding list.</li>
	<li>Add “show invisible characters” option to set the visibility of all invisible characters at once.
		<ul>
		<li>From this, invisibles visibility of displayed windows can be toggled even all invisibles are hidden as default.</li>
	</ul></li>
	<li>Now, the popup menus in toolbar can be called directly even on “Text Only” mode without mode change.</li>
	<li>Now, window states will resume from the last session.</li>
	<li>Change default syntax style from “None” to “Plain Text”.</li>
	<li>Improve syntax highlighting performance.</li>
	<li>Remove delay when an AppleScript/JavaScript is run for the first time after application launch.</li>
	<li>Update “CSS” syntax style:
		<ul>
		<li>Add several keywords. (Thanks to Nathan Rutzky!)</li>
	</ul></li>
	<li>Update “JSON” syntax style:
		<ul>
		<li>Improve highlighting performance.</li>
	</ul></li>
	<li>Improve find panel behavior with Spaces.</li>
	<li>Disable rich text in find panel.</li>
</ul>
</section>


<section>
<h2>Fixes</h2>

<ul>
	<li>Fix page guide position and tab width.</li>
	<li>Fix an issue that “Go” button in “Go To” sheet didn't work by clicking.</li>
	<li>Fix an issue that line endings menu in toolbar whose document had been newly created was always set to “LF”.</li>
	<li>Fix an issue that cancellation of syntax extracting didn't work immediately under the specific conditions.</li>
	<li>Fix an issue that selecting inside of brackets by double-clicking didn't work.</li>
	<li>Fix an issue that script execution with large size output could cause application hang up.</li>
	<li>Fix a possible issue that syntax highlighting while text editing could cause application crash.</li>
	<li>Fix an issue that application could hang up when no text font is found.</li>
	<li>Fix an issue that highlights weren't updated after “Replace All” under Japanese localization.</li>
	<li>Fix an issue that the Auto-Completion feature couldn't enable from the preferences under Japanese localization.</li>
</ul>
</section>
</article>



<article>
<header>
	<h1>CotEditor 2.0.2</h1>
	<p>release: <time>2014-11-26</time></p>
</header>


<section>
<h2>Fixes</h2>


<ul>
	<li>Fix a critical issue that the application hang up if either file encoding or line endings is shown in status bar.</li>
</ul>
</section>
</article>



<article>
<header>
	<h1>CotEditor 2.0.1</h1>
	<p>release: <time>2014-11-25</time></p>
</header>


<section>
<h2>New Features</h2>

<ul>
	<li>Introduce new AppleScript commands <code>comment out</code> and <code>uncomment</code> for selection object.</li>
	<li>Add “js“ extension to CotEditor script type.
		<ul>
		<li><strong>Hint</strong>: Use <code>#!/usr/bin/osascript -l JavaScript</code> for shebang to run script as Yosemite's JavaScript for Automation.</li>
	</ul></li>
	<li>Add “Create Bug Report…” action to the Help menu.</li>
	<li>Add syntax style for “BibTeX”.</li>
</ul>
</section>


<section>
<h2>Improvements</h2>

<ul>
	<li>Display an alert if the opening file is larger than 100 MB.</li>
	<li>Change the default value for “Comment always from line head” option to enable.</li>
	<li>Rename labels for line endings.</li>
	<li>Update “Python” syntax style:
	<ul>
		<li>Fix highlighting <code>print</code> command.</li>
	</ul></li>
	<li>Update “Ruby” syntax style:
	<ul>
		<li>Improve highlighting <code>%</code> literals.</li>
	</ul></li>
	<li>Update “R” syntax style:
	<ul>
		<li>Add file name <code>.Rprofile</code> to file mapping.</li>
	</ul></li>
	<li>Update “JavaScript” syntax style:
	<ul>
		<li>Highlight shebang as a comment.</li>
	</ul></li>
	<li>Update documents for scripting with AppleScript.</li>
	<li>Update sample scripts.</li>
	<li>Remove syntax style for “eRuby”.</li>
</ul>
</section>


<section>
<h2>Fixes</h2>

<ul>
	<li>Fix an issue that new documents couldn't occasionally be saved with an extension that is automatically added from syntax definition.</li>
	<li>Fix an issue that the application could crash after closing split view.</li>
	<li>Fix an issue that some objects couldn't be handled via JavaScript for Automation on Yosemite.</li>
	<li>Fix an issue that syntax style validator didn't warn about keywords duplication that were newly added.</li>
	<li>Fix an issue that syntax style mapping conflict tables were always blank.</li>
	<li>Fix an issue that quoted texts and block comments at the end of document weren't highlighted.</li>
	<li>Fix an issue that text kerning was too narrow with non-antialiasing text (thanks to tsawada2-san).</li>
	<li>Fix an issue that text view scrolls to the opposite side when line number view is dragged.</li>
	<li>Fix an issue that <code>contents</code> property of document property couldn't be set via AppleScript.</li>
	<li>Fix an issue that word selection didn't expand correctly under the specific conditions.</li>
	<li>Fix an issue that current line highlight didn't update after font size change.</li>
	<li>Fix an issue that navigation/status bars are shown for a moment on window creation even they are set as hidden.</li>
	<li>Fix an issue that newly added row in file drop setting occasionally disappear immediately.</li>
	<li>Fix some Japanese localizations.</li>
</ul>
</section>
</article>



<article>
<header>
	<h1>CotEditor 2.0.0</h1>
	<p>release: <time>2014-11-13</time></p>
</header>

<p class="important">This version contains some specific changes that may require manual migration by users. See <a href="specification_changes.html">Important changes on CotEditor 2.0</a> for details.</p>

<section>
<h2>New Features</h2>

<ul>
	<li>Coloring theme feature.</li>
	<li>Comment toggling feature.</li>
	<li>Add “types”, “attributes” and “variables” to syntax highlighting colors.</li>
	<li>Now, syntax style can be determined not only from file extension but also from file name.
		<ul>
		<li>From this, rename “Extensions” in syntax edit sheet to “File Mapping”.</li>
	</ul></li>
	<li>Add metadata fields for syntax styles.</li>
	<li>Append a correspondent extension to the file name on saving.
		<ul>
		<li>The top extension in the extension list in the syntax style definition will be used.</li>
		<li>From this, setting for “Append “txt” on saving” was deprecated.
			<ul>
			<li>If you want to keep using “txt” as default extension, set “Plain Text” syntax style as default style in Preferences &gt; Format.</li>
		</ul></li>
	</ul></li>
	<li>Add “Toggle Text Orientation” icon to toolbar.</li>
	<li>Add option to split views vertically.</li>
	<li>Select lines via clicking/dragging line numbers.</li>
	<li>Add “Select Line” command to “Edit” menu.</li>
	<li>Add syntax styles for “AppleScript”, “C#”, “Go”, “Lisp”, “Lua”, “R”, “Rust”, “Scheme”, “SQL”, “SVG”, “Swift” and “Tcl”,.</li>
	<li>Auto-complete feature (experimental implementation, turned off by default).</li>
</ul>
</section>

<section>
<h2>Improvements</h2>

<ul>
	<li>Support OS X Yosemite.</li>
	<li>Update application icon with Yosemite style.</li>
	<li>Change the bundle identifier from <code>com.aynimac.CotEditor</code> to <code>com.coteditor.CotEditor</code>.</li>
	<li>New default coloring scheme.</li>
	<li>Improve performance drastically:
		<ul>
		<li>Extracting outline list on a background thread.
			<ul>
			<li>From this, non-response time till coloring indicator sheet has been shown reduced drastically.</li>
			<li>Display message for outline extracting in the navigation bar until the first extracting ends.</li>
		</ul></li>
		<li>Perform extracting syntax highlights on a background thread.</li>
		<li>Cache results of syntax highlighting, and use them as long as document is not modified.</li>
		<li>Improve cursor moving and file opening performance when the current line is highlighted.</li>
		<li>Improve invisible chars drawing performance (4x faster).</li>
		<li>Improve line number drawing performance (6x faster).</li>
		<li>Improve text view scrolling on Mountain Lion and later.</li>
		<li>For performance, change range to scan encoding declaration up to 2,000 characters from the head of the document.</li>
	</ul></li>
	<li>Change syntax style file format from plist (XML) to YAML.
		<ul>
		<li>Legacy user styles will be migrated automatically on the first launch of CotEditor 2.0.</li>
		<li>New user syntax style files are stored in <code>~/Library/Application Support/CotEditor/Syntaxes/</code>. The old styles are kept in <code>SyntaxColorings/</code>. Since CotEditor 2.0 doesn’t use them any more, you can delete the directory if you want.</li>
	</ul></li>
	<li>Now, IC (ignore case) can be set even RE (regular expression) is set in syntax style editing.</li>
	<li>Change regular expression engine to extract outline from OniGmo (OgreKit) to ICU (NSRegularExpression).
		<ul>
		<li><strong>Attention!</strong>: You may need to update the outline extracting definitions in your custom syntax styles. See <a href="specification_changes.html">Important changes on CotEditor 2.0</a> for details.</li>
		<li>Remove <code>$&amp;</code> definition that represents whole matched string (Use <code>$0</code> instead).</li>
	</ul></li>
	<li>Change tab width to 4 characters in outline menu.</li>
	<li>Improve coloring indicator:
		<ul>
		<li>Improve to perform cancel button correctly.</li>
		<li>On Mavericks and later, you can work with other documents while coloring dialog is shown.</li>
		<li>Display current task as message in sheet.</li>
		<li>Change not to reset syntax style to “None” when user cancels coloring.</li>
		<li>Change not to remove current coloring when user cancels coloring.</li>
		<li>Cancel with ESC key.</li>
	</ul></li>
	<li>Apply theme color to the line number view.</li>
	<li>On Mountain Lion and later, text view gets no drop-shadow by texts on semi-transparent.</li>
	<li>Define document types for CotEditor in more details and also add document icons for each.</li>
	<li>Scroll line by line with an arrow key.</li>
	<li>Adjust indent automatically on return just after <code>{</code> and <code>}</code> if Auto-Indent is on. (thanks to Naotaka-san).</li>
	<li>Rename “Spelling” menu item to “Spelling and Grammar” in Edit menu, and also add “Substitutions” and “Transformations” items
	<ul>
		<li>From this, remove “Uppercase”, “Lowercase” and “Capitalize” in “Utility” menu.</li>
	</ul></li>
	<li>Update all of bundled syntax styles.</li>
	<li>Update “CSS” syntax style:
		<ul>
		<li>Support CSS level 3.</li>
	</ul></li>
	<li>Update “Perl” syntax style:
		<ul>
		<li>Add some keywords.</li>
		<li>Add <code>=pod</code> and <code>=cut</code> to comment coloring.</li>
		<li>Add “pm” to extensions.</li>
	</ul></li>
	<li>Update “JSON” syntax style:
		<ul>
		<li>Add “cottheme” to extensions.</li>
	</ul></li>
	<li>Update “LaTeX” syntax style:
		<ul>
		<li>Add “cls” and “sty” to extensions.</li>
		<li>Update outline menu style.</li>
	</ul></li>
	<li>Update “YAML” syntax style:
		<ul>
		<li>Support YAML 1.2.</li>
		<li>Improve outline extracting rules.</li>
		<li>Some fixes.</li>
	</ul></li>
	<li>Update “Ruby” syntax style:
		<ul>
		<li>Support % notation.</li>
		<li>Add special variables.</li>
		<li>Improve number literals.</li>
		<li>Support here document.</li>
		<li>and some more fixes.</li>
	</ul></li>
	<li>Update “Java” syntax style:
		<ul>
		<li>Improve number literals.</li>
		<li>Support annotation.</li>
		<li>and some more fixes.</li>
	</ul></li>
	<li>Update “JavaScript” syntax style:
		<ul>
		<li>Completely rewrite.</li>
	</ul></li>
	<li>Update “Haskell” syntax style:
		<ul>
		<li>Improve number literals.</li>
		<li>Add escape chars.</li>
	</ul></li>
	<li>Update “Apache” syntax style:
		<ul>
		<li>Indent outline items.</li>
	</ul></li>
	<li>Separate “DTD” (Document Type Declaration) syntax style from “XML”.
		<ul>
		<li>From this, coloring performance with “XML” syntax style was improved.</li>
	</ul></li>
	<li>Updates about scripting support:
		<ul>
		<li>Migrate AppleScript API definition file to sdef format.</li>
		<li>Rename <code>unicode normalization</code> command to <code>normalize unicode</code>.</li>
		<li>Update internal code for <code>range</code> property of <code>text selection</code> objects.
			<ul>
			<li>From this, your <strong>compiled</strong> AppleScripts (.scpt) that contain <code>selection</code> handling need to be updated manually. See “Scripting with AppleScript” document in Help menu for details.</li>
		</ul></li>
		<li>Update documents about scripting with AppleScript.</li>
	</ul></li>
	<li>Change not to include menu items that manage script menu in context menu.</li>
	<li>Count characters by composed character sequence in the status bar and the info drawer.
		<ul>
		<li>The previous count was actually the length of string in UTF-16 that is internal string expression on OS X (for example, a surrogate pair is counted previously as 2 and now as 1).</li>
		<li>Rename previous “Char Count” to “Char Length” and add another “Char Count” with the new count method for status bar items.</li>
	</ul></li>
	<li>Avoid the move to previous outline item button to select the first “&lt;Outline Menu&gt;” item.</li>
	<li>Change key to display hidden menu items in “File” menu to “Option”.</li>
	<li>Add <code>.</code> and <code>:</code> to word separators that are used for selecting a word with a double click.</li>
	<li>Improve messages on character info inspector with surrogate pairs and variation selectors. (thanks to doraTeX-san)</li>
	<li>Disable alert asking for save when blank &amp; unsaved document will be closed. (thanks to Naotaka-san)</li>
	<li>Brush up toolbar icons.</li>
	<li>Now, font size of line numbers follows editor font size.</li>
	<li>Draw page guide in text color.</li>
	<li>Improve syntax editor sheet so as to edit documents even the sheet is shown. (on Mavericks and later)</li>
	<li>Tweak result messages by syntax style validator and partially localized.</li>
	<li>Improve application icon so as not to react with dropped folders.</li>
	<li>Improve cancellation behavior of word completion.</li>
	<li>Rename “Inspect Glyph” to “Inspect Character”.</li>
	<li>Delay timing to store user’s menu key bindings.
		<ul>
		<li>The user setting for menu key bindings on CotEditor 1.x will be reset on the first launch of v2.0.</li>
	</ul></li>
	<li>Improve key bindings edit sheets.</li>
	<li>Change line hight value to line height based, that includes the hight of the line itself.</li>
	<li>Change default line hight value to 1.3.</li>
	<li>Add thousands separators to values in document info.</li>
	<li>Change date format in document info drawer.</li>
	<li>Tweak status bar design.</li>
	<li>Add back quotes to quotation marks which are accommodated when color comments.</li>
	<li>Change Go To panel to sheet.</li>
	<li>Add animation when toggling visibility of the navigation bar and the status bar.</li>
	<li>Fix used font for invisible characters.</li>
	<li>Update some of alternative characters for full-width space char.</li>
	<li>Improve appearance of the encoding list edit sheet.</li>
	<li>Improve window size setting fields in preferences to move fields with tab key.</li>
	<li>Tweak some texts in UI.</li>
	<li>Deprecate “Drag selected text immediately” setting.</li>
	<li>Remove the output type keyword <code>Pasteboard puts</code> for CotEditor script, that was deprecated on CotEditor 0.7.2 and had remained for backwards compatibility.</li>
	<li>Add hidden setting key <code>layoutTextVertical</code> (boolean) to set text orientation vertical as default.</li>
	<li>Deprecate font settings for navigation bar and line number view which are hidden settings.</li>
	<li>Move version history from rich text format to one of the Help contents.</li>
	<li>Update documents.</li>
	<li>Update Sparkle framework to 1.8.0.</li>
	<li>Update build environment to OS X Yosemite + Xcode 6.1 (SDK 10.10).</li>
	<li>And more internal changes.</li>
</ul>
</section>

<section>
<h2>Fixes</h2>

<ul>
	<li>Fix an issue that “Share find strings with other applications” option didn’t work.</li>
	<li>Fix an issue that “Open a new document when CotEditor becomes active” option didn’t work correctly.</li>
	<li>Fix an issue that the encoding select in file open panel was ignored.</li>
	<li>Fix an issue that comments weren’t highlighted correctly if another comment delimiter is contained in string that is enclosed in quotes before the comment delimiter.</li>
	<li>Fix an issue that variation selectors, kind of invisible characters, disappeared occasionally.</li>
	<li>Fix help buttons on preferences panes.</li>
	<li>Fix an issue that encoding selection in toolbar was reset after changing of encoding list order.</li>
	<li>Fix over-wrapped text in the status bar to truncate with “…”.</li>
	<li>Fix an issue that unfocused windows performed also re-coloring after “Replace All”.</li>
	<li>Fix an issue that page guide was occasionally drawn at wrong place if fallback font is used.</li>
	<li>Fix to highlight current line only in focused view of split views.</li>
	<li>Fix an issue that text lines vibrated during moving caret if text orientation is vertical and line hight is fixed.</li>
	<li>Fix an issue that line numbers in unfocused views were not updated.</li>
	<li>Fix an issue that lately added toolbar icons didn’t represent the state at the moment.</li>
	<li>Fix an issue that an error was output in console if blank area of incompatible chars table was clicked.</li>
	<li>Fix an issue that editors didn’t change to transparent if the opacity setting in preferences window was changed from 100%.</li>
	<li>Fix an issue that changes in custom line height panel wasn’t applied immediately.</li>
	<li>Fix an issue that “Same as Document” selection for invisible chars in print panel didn’t work correctly.</li>
	<li>Fix an issue that line count got one more extra if selection contains return at the end.</li>
	<li>Fix an issue that <code>range</code> property of <code>text selection</code> objects was displayed as wrong <code>character range</code> on AppleScript Editor.</li>
	<li>Fix some sample scripts which didn’t run correctly.</li>
	<li>Fix an issue that some settings did not display in Preferences on OS X Lion.</li>
	<li>Fix an issue that CotEditor could crash after replacement on specific conditions.</li>
	<li>Avoid horizontal scrollers on key bindings edit sheets.</li>
</ul>
</section>

<section>
<h2>Misc.</h2>

<ul>
	<li>Twitter account for CotEditor was created. Follow <a href="https://twitter.com/CotEditor" rel="external">@CotEditor</a> to get our latest news.</li>
	<li>Web page address was changed to <a href="https://coteditor.com" rel="external">coteditor.com</a>.</li>
	<li>You can find additional syntax styles to install on <a href="https://github.com/coteditor/CotEditor/wiki/Additional-Syntax-Styles" rel="external">GitHub Wiki</a>.</li>
</ul>
</section>
</article>



<article>
<header>
	<h1>CotEditor 1.5.4</h1>
	<p>release: <time>2014-06-29</time></p>
</header>

<section>
<h2>Fixes</h2>
<ul>
	<li>Fix an issue that second page was also printed even the document was actually one page.</li>
	<li>Fix an issue that print large size file with syntax coloring would be failed due to the indicator panel.</li>
	<li>Fix an issue that file size info didn’t update after the file update. (thanks to aki-san)</li>
	<li>Fix an issue that auto-indent was not invoked with Japanese fill-width space.</li>
	<li>Fix an issue that change of view opacity would not be applied to the line number views of the opened windows.</li>
	<li>Fix an issue that some temporary settings for the opened editors could be canceled occasionally.</li>
</ul>
</section>
</article>



<article>
<header>
	<h1>CotEditor 1.5.3</h1>
	<p>release: <time>2014-05-21</time></p>
</header>

<section>
<h2>Improvements</h2>
<ul>
	<li>Adjust preferences window layout.</li>
	<li>Reduce scope of syntax coloring on typing.</li>
	<li>Update OgreKit framework to 2.1.7:<ul>
		<li>Refine some labels in Find menu and Find panel.</li>
	</ul></li>
</ul>
</section>

<section>
<h2>Fixes</h2>
<ul>
	<li>Fix an issue that preview didn’t update after changing of footer/header alignment.</li>
	<li>Fix a rare issue that print cannot be performed under the specific environments.</li>
	<li>Fix an issue that set file drop cannot be changed.</li>
	<li>Fix file drop behavior when files with multiple extensions are dropped.</li>
	<li>Fix an issue that text view layout doesn’t follow text wrapping change when layout orientation is vertical.</li>
	<li>Fix some error messages in English.</li>
</ul>
</section>
</article>



<article>
<header>
	<h1>CotEditor 1.5.2</h1>
	<p>release: <time>2014-05-10</time></p>
</header>

<section>
<h2>Improvements</h2>
<ul>
	<li>Modify some menu and setting labels. (thanks to zom-san)</li>
	<li>Now more setting changes are applied also to current document windows.</li>
	<li>Optimize process when status bar is shown.</li>
	<li>Update documents</li>
</ul>
</section>

<section>
<h2>Fixes</h2>
<ul>
	<li>Fix a critical issue that CotEditor crashes on the first launch.</li>
	<li>Fix an issue that window position doesn’t restore on Japanese locale.</li>
	<li>Fix an issue that text insertion on file drop failed.</li>
	<li>Fix missing short cut key of “Enter Full Screen” action.<ul>
		<li>To apply this change, perform the “Set to Factory Defaults” on Preferences &gt; Key Bindings &gt; Menu Key Bindings &gt; Edit.</li>
	</ul></li>
</ul>
</section>
</article>



<article>
<header>
	<h1>CotEditor 1.5.1</h1>
	<p>release: <time>2014-05-09</time></p>
</header>

<section>
<h2>Fixes</h2>
<ul>
	<li>Fix a critical issue that CotEditor 1.5 cannot be launched on OS X 10.7.</li>
</ul>
</section>
</article>



<article>
<header>
	<h1>CotEditor 1.5.0</h1>
	<p>release: <time>2014-05-08</time></p>
</header>

<section>
<h2>New Features</h2>

<ul>
	<li>“Inspect Glyph” feature:<ul>
		<li>Popover information of the selected character, if <kbd>Cmd</kbd> + <kbd>Option</kbd> + <kbd>I</kbd> is pressed or “Inspect Glyph” menu item in “Edit” menu is selected when exactly a single character is selected.</li>
	</ul></li>
	<li>New color code panel:<ul>
		<li>Support 3-digit Hex, CSS’s rgb(), rgba(), hsl() and hsla().</li>
		<li>Fix an issue that the color selected in the color panel was applied also to texts in text view.</li>
	</ul></li>
	<li>Add “Input Char in Unicode Hex” feature to “Edit” menu.</li>
	<li>Informations to display in status bar become selectable.</li>
	<li>Add word count and file size to status bar info choices.</li>
	<li>Add word count, file size and byte size to info drawer.</li>
	<li>Tab format becomes settable via “Format” menu and toolbar to apply only to the current document.</li>
	<li>On Auto-Indent mode, indent become automatically deeper when return key is pressed exactly between <code>{</code> and <code>}</code> or just after <code>:</code> character.</li>
	<li>Add new “CoffeeScript” <a href="#v1.5fnote1"><sup>1</sup></a>, “Dart”, “Diff”, “INI” <a href="#v1.5fnote1"><sup>1</sup></a>, “JSON”, “Makefile”, “reStructuredText” <a href="#v1.5fnote1"><sup>1</sup></a>, “Textile” <a href="#v1.5fnote1"><sup>1</sup></a> and “YAML” syntax style definitions.</li>
	<li>Now, script folder whose name begins with underscore (_) are not displayed in script menu.</li>
	<li>[experimental] Add “Use Vertical Orientation” action to “Format” menu (Line numbers are always disabled while vertical orientation mode).</li>
</ul>
</section>

<section>
<h2>Improvements</h2>

<ul>
	<li>Add “Western (ASCII)” and “Chinese (GB 18030)” to encoding list.</li>
	<li>Brush-up terms on UI.</li>
	<li>Update “HTML” syntax coloring definition.<ul>
		<li>Support HTML5 and HTML5.1</li>
		<li>Better coloring.</li>
	</ul></li>
	<li>Update “Perl” syntax coloring definition.<ul>
		<li>Color numbers and variables.</li>
		<li>Add some keywords.</li>
		<li>Improve comments coloring.</li>
	</ul></li>
	<li>Add “Speech” to “Edit” menu.</li>
	<li>Add “Syntax Style only” choice to completion list setting.</li>
	<li>Add setting for smart quotes/dashes to preferences.</li>
	<li>Regard numbers and underscore <code>_</code> as string is continuing in non-regex keywords on syntax coloring.</li>
	<li>Force disable smart quotes/dashes expect the document view.</li>
	<li>Change the default order of the encodings detection priority, and now “UTF-8” comes to the first position.<ul>
		<li>You should perform “Set to Factory Default” to apply it. if you update CotEditor from previous version.</li>
	</ul></li>
	<li>Updates about window opaque:<ul>
		<li>Remove the feature to make whole the window semi-transparent, and now opacity setting is applied always only to the view.</li>
		<li>Now, line number view follows the text view’s opacity.</li>
		<li>Now, opacity value need not be multiple of 5%</li>
		<li>Fix term “transparency” to “opacity”.</li>
		<li>Change “Apply to all Windows” button to “Set as Default”.</li>
		<li>Update guide image for view opacity slider in preferences.</li>
		<li>Fix window’s drop-shadow whose text view is full-opaque.</li>
	</ul></li>
	<li>Updates about window open behavior:<ul>
		<li>Store last window’s position and locate new window to the place.</li>
		<li>Remove the feature that unedited blank window closes automatically when another document is going to open.</li>
	</ul></li>
	<li>Updates about print:<ul>
		<li>Implement print preview on print panel.</li>
		<li>Apply the document name to the print job.</li>
		<li>Add “Syntax Name” to the header/footer information choices.</li>
		<li>Remove hyphens next to page number.</li>
		<li>Adjust print panel layout.</li>
	</ul></li>
	<li>Toggle menu item names occasionally like “Show” / “Hide”, instead displaying checkmark.</li>
	<li>Change syntax styles management method.<ul>
		<li>Don’t to copy bundled styles to user’s “Application Support” area on launch.<ul>
			<li>From this, bundled syntax styles follow updates after CotEditor 1.5 as long as the styles are not customized.<ul>
				<li>This is not applied to the syntax styles that were copied previous. To apply it to them, perform “Set to Factory Defaults” on style editing sheet of each bundled syntax style in Preferences &gt; Format pane &gt; Installed styles.</li>
			</ul></li>
			<li><strong>for advanced users</strong>: “~/Application Support/CotEditor/SyntaxColorings (old)” will be created on the first launch of CotEditor 1.5, if you updated it from the previous version. This folder is just a backup data for this switching. you can generally remove it if you want.</li>
		</ul></li>
		<li>Handle files Sandbox level safety on style import/export.</li>
	</ul></li>
	<li>Updates about Preferences window:<ul>
		<li>More compact window.</li>
		<li>New grouping.<ul>
			<li>Remove “Syntax” pane and move its settings to “Format” pane and “Appearance” pane.</li>
			<li>Create a new “Edit” pane extracting settings about editing from “General” pane and “Format” pane.</li>
			<li>Other several setting moves.</li>
		</ul></li>
		<li>Use More OS X-friendly terms for labels.</li>
		<li>Apply selected font style to the font fields.</li>
		<li>Use selected pane name for the preferences window title.</li>
		<li>New syntax style management UI.</li>
		<li>Update syntax style editing sheet.<ul>
			<li>Change mode switching from popup button to list.</li>
			<li>Now, multiple lines can be selected and removed at once.</li>
			<li>Validate new syntax name immediately on editing and show an error message if it isn’t valid.</li>
		</ul></li>
		<li>Improve UI of the extension conflicts sheet.</li>
		<li>Add stepper next to number field.</li>
	</ul></li>
	<li>Updates about AppleScript:<ul>
		<li>Remove <code>transparency</code> and <code>alpha only textView</code> properties.</li>
		<li>Add <code>view opacity</code> property to window object.</li>
		<li>Remove <code>selection</code> object direct under the Application object.</li>
	</ul></li>
	<li>Updates about saving position of the script samples and documents:<ul>
		<li>Now, documents for CotEditor scripting can be found in “Help” menu.</li>
		<li>Now, sample scripts will be copied only on the first CotEditor launch.</li>
		<li>Add hidden “Copy Sample to Scripts Folder” menu item that will be appeared only when option key is pressed.</li>
	</ul></li>
	<li>Remove unimportant settings.<ul>
		<li>Remove setting about file Type/Creator that are used until OS X 10.5 to determine document type on system.</li>
		<li>Remove setting about wrapped mark in the line number view and now wrapped marks are always shown.</li>
		<li>Remove the coloring option setting “Include Input Method chars” and now they are always included.</li>
	</ul></li>
	<li>Updates about script error panel:<ul>
		<li>Implement text search in error messages.</li>
		<li>Increase text size and insert a blank line between error messages.</li>
	</ul></li>
	<li>Add information about number of selected lines to status bar and information drawer.</li>
	<li>Support surrogate pair on Unicode display in information drawer.</li>
	<li>Make matching brace highlight more noticeable.</li>
	<li>Add “Report Bug…” menu item to “Help” menu.</li>
	<li>Use light scroller style when background color is dark.</li>
	<li>Change line/character selection on Go To panel from radio buttons to popup menu.</li>
	<li>Improve inspector drawer layout.</li>
	<li>Now line number view updates while window resizing.</li>
	<li>Improve syntax coloring on text inputing.</li>
	<li>Migrate memory management to ARC (Automatic Reference Counting).</li>
	<li>Optimize processes on application launch.</li>
	<li>Update Sparkle framework to version 1.6.0:<ul>
		<li>Add Japanese localization.</li>
		<li>Fix “Automatically download and install updates in the future.” checkbox.</li>
	</ul></li>
	<li>Update OgreKit framework to version 2.1.6.<ul>
		<li>Now find panel is displayed always on current desktop space.</li>
		<li>Disable automatic substitutions in find panel.</li>
	</ul></li>
	<li>A huge bunch of code and document changes.</li>
	<li>Many code and document changing.</li>
</ul>
</section>

<section>
<h2>Fixes</h2>

<ul>
	<li>Fix an issue that all print page number becomes “-1-”.</li>
	<li>Fix an issue that check mark on line endings popup menu in toolbar was disappear.</li>
	<li>Fix an issue that re-coloring didn’t proceed after the text replacement.</li>
	<li>Fix an issue that the <code>close</code> command via AppleScript was ignored.</li>
	<li>Fix an issue that unwanted window objects were visible and could be handled via AppleScript.</li>
	<li>Fix an issue that <code>^</code> (beginning of a line) on AppleScript’s search/replacement was not recognized when the document’s line endings are set to CR.</li>
	<li>Fix an issue that visual tab width didn’t follow new font when font is temporary changed via font panel.</li>
	<li>Fix an issue that strings between quotes/dashes were not colored when comment coloring definition is not contained in the syntax coloring definition.</li>
	<li>Fix an issue that invalid style name was accepted and the saving was failed on syntax style editing under the specific conditions.</li>
	<li>Fix an issue that syntax style file override another existing one without alert on syntax style editing under the specific conditions.</li>
	<li>Fix an issue that application freeze when one of the installed syntax styles contains an extension definition with the empty string.</li>
	<li>Fix an issue that key-bindings contain back-slash didn’t work under the Japanese locale.</li>
	<li>Fix an issue that encoding names in the encoding list on the preferences was editable.</li>
	<li>Fix an issue that document saving is failed when the document that is set to “Non-lossy ASCII” contains non-ASCII characters.</li>
	<li>Fix an issue that application didn’t terminate on quite even “Don’t Save and Close” button was selected when a document whose Finder lock couldn’t be unlocked exists.</li>
	<li>Fix an issue that error message is output to console when completion list is called while the document is empty.</li>
	<li>Fix PHP code on the application icon.</li>
</ul>

</section>

<footer>
	<ol>
		<li id="v1.5fnote1">same as ones that were distributed on <a href="http://wolfrosch.com/works/goodies/coteditor_syntax" rel="external" hreflang="ja" title="Syntax Definition Files for CotEditor //Wolfrosch">wolfrosch.com</a></li>
	</ol>
</footer>
</article>



<article>
<header>
	<h1>CotEditor 1.4.1</h1>
	<p>release: <time>2014-03-22</time></p>
</header>


<section>
<h2>Improvements</h2>
<ul>
	<li>Disable smart dash/quotes feature of Mavericks as default.
	<ul>
		<li><strong>for advanced users</strong>: Run <code>defaults write com.aynimac.CotEditor enableSmartQuotes YES</code> in Terminal to enable this feature again.</li>
		<li>On the next CotEditor 1.5, this feature will be able to be changed on Preferences.</li>
	</ul></li>
</ul>
</section>

<section>
<h2>Fixes</h2>
<ul>
	<li>Fix an issue on ver. 1.4 that line count was always zero.</li>
</ul>
</section>
</article>



<article>
<header>
	<h1>CotEditor 1.4.0</h1>
	<p>release: <time>2014-03-19</time></p>
</header>


<section>
<h2>Improvements</h2>
<ul>
	<li>Change support OS: OS X 10.7 and later.</li>
	<li>Support 64-bit.</li>
	<li>Support Retina display.</li>
	<li>Update regular expression library used on search &amp; replace feature from Oniguruma to Onigmo.<a href="#v1.4fnote1"><sup>1</sup></a>
	<ul>
		<li>Now the most regular expression syntax defined on Perl 5.10+ like look-behind/look-ahead are available.</li>
	</ul></li>
	<li>Update application, document and toolbar icons.</li>
	<li>Add small size toolbar icons.</li>
	<li>Add new “Apache”, “Markdown”, “Scala” and “XML” syntax coloring definitions.<a href="#v1.4fnote2"><sup>2</sup></a></li>
	<li>Update “PHP” syntax coloring definition.<a href="#v1.4fnote2"><sup>2</sup></a>
	<ul>
		<li>Support until PHP5.5.</li>
		<li>Color properties and numbers.</li>
		<li>Improve outline menu.</li>
	</ul></li>
	<li>Update “Python” syntax coloring definition.<a href="#v1.4fnote2"><sup>2</sup></a>
	<ul>
		<li>Support Python3. (>=3.3)</li>
		<li>Color decorators.</li>
		<li>Improve and fix number coloring.</li>
		<li>distinguish between “print” statement and “print” command.</li>
	</ul></li>
	<li>Update “LaTeX” syntax coloring definition.
	<ul>
		<li>Fixed <code>{}</code> symbol escaping</li>
	</ul></li>
	<li>Add py, markdown, md, xml, scala and conf extensions to document type.</li>
	<li>Add “Enter Full Screen” command to menu &gt; View.</li>
	<li>Remove “Preferences”, “Save”, “Save As”, “Page Setup” and “Transparency Panel” icons from toolbar.</li>
	<li>Hide dot files and folders in script menu.</li>
	<li>Improve alert descriptions.</li>
	<li>Adjust styles of windows and panels.</li>
	<li>Rename HexColorCode Editor to Color Code Editor</li>
	<li>Update documents.</li>
</ul>
</section>

<section>
<h2>Fixes</h2>
<ul>
	<li>Fixed an issue that unexpected “Update by external process” alert comes up even file is actually not updated.</li>
	<li>Fixed “from an unidentified developer” alert on the first launch.</li>
	<li>Fixed an issue that toolbar background becomes transparent on fullscreen mode (Lion binary).</li>
	<li>Fixed an issue that text view doesn't become transparent (Lion binary).</li>
	<li>Fixed an issue that top and bottom margin are flipped on printing since OS X Lion.</li>
	<li>Fixed an issue that readonly icon in status bar doesn't represent the state correctly, if status bar was hidden when window opened.</li>
	<li>Fixed a miss placed label on Preferences (Japanese localization).</li>
	<li>Add blank between words on toolbar labels.</li>
	<li>Fixed an issue that RegexKitLite was actually not updated to 4.0 on CotEditor 1.1.</li>
	<li>Fixed an issue that after the specific operation, closed find panel appears again and become not closable.</li>
</ul>

</section>

<footer>
	<ol>
		<li id="v1.4fnote1">The regular expression match on the syntax coloring has no effect by this change, since ICU library is used for it.</li>
		<li id="v1.4fnote2">same as ones that were distributed on <a href="http://wolfrosch.com/works/goodies/coteditor_syntax" rel="external" hreflang="ja" title="Syntax Definition Files for CotEditor //Wolfrosch">wolfrosch.com</a></li>
	</ol>
</footer>
</article>



<article>
<header>
	<h1>CotEditor 1.3.1</h1>
	<p>release: <time>2012-02-12</time></p>
</header>

<section>
<h2>Fixes</h2>
<ul>
	<li>Fix a bug that cannot install via automatic update.</li>
</ul>

</section>
</article>



<article>
<header>
	<h1>CotEditor 1.3.0</h1>
	<p>release: <time>2012-02-10</time></p>
</header>


<section>
<h2>New Features</h2>
<ul>
	<li>Full screen feature. (For 10.7 only)</li>
	<li>Add option to append extension “txt” when saving a file.</li>
</ul>
</section>

<section>
<h2>Improvements</h2>
<ul>
	<li>On Find Panel, don't close panel when you press return key. (If you'd like to close panel, press shift+return key.) (thanks to akinull-san)</li>
	<li>Add binary for 10.7. (build separately for 10.4–10.6 and for 10.7)</li>
</ul>
</section>
</article>



<article>
<header>
	<h1>CotEditor 1.2.0</h1>
	<p>release: <time>2011-05-23</time></p>
</header>


<section>
<h2>New Features</h2>
<ul>
	<li>Add automatic update feature.</li>
</ul>
</section>

<section>
<h2>Improvements</h2>
<ul>
	<li>Change the application icon. (thanks to 1024jp-san)</li>
	<li>Update 'About The ScriptMenu Folder' document.</li>
</ul>
</section>

<section>
<h2>Fixes</h2>
<ul>
	<li>Fix a bug that ignores tab in auto indent.</li>
	<li>Fix a bug that cannot open AppleScript Editor for 10.6 by Option+Click on script menu.</li>
</ul>
</section>
</article>



<article>
<header>
	<h1>CotEditor 1.1.1</h1>
	<p>release: <time>2011-04-06</time></p>
</header>


<section>
<h2>Fixes</h2>
<ul>
	<li>Fix a bug that cannot start in some environment.</li>
</ul>
</section>
</article>



<article>
<header>
	<h1>CotEditor 1.1.0</h1>
	<p>release: <time>2011-04-03</time></p>
</header>

<section>
<h2>Improvements</h2>
<ul>
	<li>Include documents to the application, and open them from the Help menu.</li>
	<li>Include sample scripts to application, and copy them to script folder on the first launch.</li>
	<li>Change SDK version and the deployment target to 10.4.</li>
	<li>Update OgreKit to 2.1.4.</li>
	<li>Update RegexKitLite to 4.0.</li>
	<li>Add usami-k to copyright.</li>
</ul>

</section>

<section>
<h2>Fixes</h2>
<ul>
	<li>Fix a crash bug on MacBook Air.</li>
	<li>Fix the default style file for CSS.</li>
</ul>
</section>
</article>



<article>
<header>
	<h1>CotEditor 1.0.1</h1>
	<p>release: <time>2009-05-01</time></p>
</header>


<section>
<h2>Improvements</h2>
<ul>
	<li>Adjusted vertical character display position in a line.</li>
	<li>Modified some Utility menu items' names (English).</li>
</ul>
</section>

<section>
<h2>Fixes</h2>
<ul>
	<li>The default style file for PHP was missing. This problem has been fixed.</li>
	<li>Updated the default style file for “C, C++, Objective-C”, Java, Haskell.</li>
	<li>A newly added user couldn't launch CotEditor due to the permission issue of the default style file for eRuby. This problem has been fixed.</li>
	<li>Fixed a bug where scripts failed to handle selected strings of a document with CR/LF line endings.</li>
</ul>
</section>
</article>



<article>
<header>
	<h1>CotEditor 1.0.0</h1>
	<p>release: <time>2009-02-28</time></p>
</header>


<section>
<h2>Improvements</h2>
<ul>
	<li>Updated development environment to 10.5.6 + Xcode 3.1.2.</li>
</ul>
</section>

<section>
<h2>Fixes</h2>
<ul>
	<li>When the option “Fix line height with composite font” is enabled, the text display with particular fonts was not updated as it should be. This problem has been fixed.</li>
	<li>Fixed a bug where changing font cluttered the Page Guide display.</li>
</ul>
</section>
</article>



<article>
<header>
	<h1>CotEditor 0.9.6</h1>
	<p>release: <time>2008-12-27</time></p>
</header>


<section>
<h2>New Features</h2>
<ul>
	<li>Added an option allows you to save UTF-8 files with a BOM. (UTF-8 with BOM may cause various problems, use this option with care. OFF by default.)</li>
</ul>
</section>

<section>
<h2>Improvements</h2>
<ul>
	<li>Removed the “A colon (:) is considered as a delimiter when you select a word by double-clicking” feature added on version 0.9.5 (this made expanding the selection with SHIFT-click impossible).</li>
	<li>Improved syntax coloring accuracy on 10.5.x.</li>
	<li>Upgraded RegexKitLite to version 2.2.</li>
	<li>Updated development environment.</li>
</ul>
</section>

<section>
<h2>Fixes</h2>
<ul>
	<li>Fixed a problem where you could drop a folder on the CotEditor icon.</li>
	<li>Fixed a bug where a newly created Syntax Style couldn't be saved.</li>
	<li>Fixed a bug where the name of a copied Syntax Style couldn't be changed.</li>
	<li>Cleared unused variables, uninitialized variables and memory leaks from my own code using clang's scan-build.</li>
	<li>Fixed a bug where pasting text containing line endings would break the highlight of the current line.</li>
	<li>When you delete strings from the last line, the first line was highlighted as the current line on 10.5.x. This problem has been fixed.</li>
	<li>Hitting RETURN while selecting the indent part of line auto-indented the new line. This problem has been fixed.</li>
</ul>
</section>
</article>



<article>
<header>
	<h1>CotEditor 0.9.5</h1>
	<p>release: <time>2008-07-20</time></p>
</header>


<section>
<h2>New Features</h2>
<ul>
<li>You can now highlight the current line.</li>
<li>The number of characters from the beginning of the line to the current insertion point is now displayed in the status bar and the Get Info drawer.</li>
<li>You can now inline Script menu items into contextual menu.</li>
</ul>
</section>

<section>
<h2>Improvements</h2>
<ul>
	<li>Revised coloring process on 10.4 or later and adopted RegexKitLite for regular expression search of the syntax coloring function, which made coloring speed about 1.5-4.0 times faster compared to version 0.9.3. (Note that there are slight differences between the new and old regular expression syntax. The default coloring rules are not affected by the differences. See “ReadMe-en.rtf” for more details.)</li>
	<li>When opening a read-only document, the warning message is now displayed immediately (used to be displayed when making a change).</li>
	<li>Resized the Print dialog smaller.</li>
	<li>Modified the way of displaying invisible characters (10.4 or later).</li>
	<li>Improved the performance of text inputting.</li>
	<li>A colon (:) is now considered as a delimiter when you select a word by double-clicking.</li>
	<li>Modified the way of updating Outline Menu during inputting text in order to prevent screen flickering.</li>
	<li>“Show wrapped-line mark” in the Window preference and “Fix line height with composite font” in the Format preference are now turned on by default.</li>
	<li>Removed “Bounce Dock icon on each file change by another process” from the General preference pane (the setting still works internally, turned on by default).</li>
	<li>Modified the item layout of the Get Info drawer.</li>
	<li>If the “Sync Find strings with other apps” option is turned on, the strings in the Find field are now all selected only when they are retrieved, and making CotEditor frontmost does not cancel the selection anymore.</li>
	<li>When closing the Edit Style sheet by pressing OK, a warning message is now displayed if some errors were detected.</li>
	<li>Placed the shortcut button for Help on each Preferences pane.</li>
	<li>When CotEditor Preferences is already opened, selecting “Preferences…” now just makes the Preferences window frontmost without centering it.</li>
	<li>CotEditor Preferences no longer shows the oval button in the top-right corner of the window (10.4 or later).</li>
	<li>Modified the look of the default Style Name on the Edit Style sheet.</li>
	<li>Optimized source code.</li>
</ul>

</section>

<section>
<h2>Fixes</h2>
<ul>
	<li>Fixed a bug where the line endings of strings generated by drag-and-dropping or copy-and-pasting were always LF.</li>
	<li>Fixed a coloring issue when pasting at the end of a sentence.</li>
	<li>Fixed a bug where syntax coloring had not been updated after performing Replace.</li>
	<li>Fixed a bug where the Line Number display and the Outline Menu display and the Incompatible Char list had not been updated after performing Replace All.</li>
	<li>Revised the English resource of About window.</li>
	<li>Fixed a bug where updating Line Number display would cause an endless loop when invisible characters are showed.</li>
	<li>When a read-only document was saved as another file, the new file also showed the read-only icon. This problem has been fixed.</li>
	<li>If you closed the Find panel while the Find All window opened, switching applications recreated the panel and there was no way to close it. This problem has been fixed.</li>
	<li>Fixed a bug where editing text erased the highlight.</li>
	<li>Fixed a bug where performing Unhighlight after highlighting colored strings erased the color.</li>
	<li>Fixed an Edit Style sheet issue where the “Set to Factory Defaults” button would become active incorrectly on 10.5.</li>
	<li>On 10.5, when you pressed “+” button on the Edit Style sheet the added item did not become instantly editable, now it does.</li>
	<li>After editing a syntax style in the Syntax preference an already opened document using that style will be re-colored when it is made frontmost, but all documents were actually re-colored regardless of their styles. This problem has been fixed.</li>
	<li>When CotEditor is not in front, selecting “New” or “Open…” from the Dock icon did not make the new window frontmost. This problem has been fixed.</li>
	<li>Fixed an image lag issue when changing the transparency of text view.</li>
	<li>When the window was split, changing the transparency of text view did not apply to all views. This problem has been fixed.</li>
	<li>Removed a redundant item from the default coloring definition for PHP.</li>
</ul>
</section>
</article>



<article>
<header>
	<h1>CotEditor 0.9.4</h1>
	<p>release: <time>2008-02-01</time></p>
</header>


<section>
<h2>New Features</h2>
<ul>
	<li>Added support for the “com.apple.TextEncoding” extended attribute in order to read/write the encoding of a file (requires Mac OS X 10.5 or later).</li>
	<li>The progress sheet showing coloring activity now has the Cancel button.</li>
	<li>You can now print a file with syntax coloring enabled.</li>
</ul>
</section>

<section>
<h2>Improvements</h2>
<ul>
	<li>Bundled utility scripts written in Ruby.</li>
	<li>The Go To panel now automatically closes after the operation.</li>
	<li>“Auto expand tabs to spaces” in the Format preference is now turned off by default.</li>
	<li>Single clicking on a character in the Incompatible Char drawer selects the corresponding character (double clicking used to be needed).</li>
	<li>Made some performance optimizations, for example, a document having no syntax coloring rule (such as a ‘Plain Text’ file) no longer displays coloring progress.</li>
	<li>Implemented new highlight style for Find results (requires Mac OS X 10.5 or later).</li>
	<li>Selecting other than “Auto-Detect” for “File Encoding &gt; when opening a file” in the Format preference now brings up a warning message.</li>
	<li>The Find function can now automatically retrieve the latest Find string searched in another Cocoa application.</li>
	<li>Modified some of the alternative characters to a half-width space.</li>
	<li>Readjusted invisible character display position.</li>
	<li>Adjusted the layout of the Preferences panes.</li>
	<li>Updated build environment to 10.5.1 + Xcode 3.0.</li>
	<li>Changed some build options (SDKROOT=10.4u, SDKROOT_i386=&quot;&quot;, SDKROOT_ppc=&quot;&quot;, etc.).</li>
</ul>
</section>

<section>
<h2>Fixes</h2>
<ul>
	<li>Fixed a bug where the “Create a new document on startup” and “Open blank window with a reopen AppleEvent” settings in the General preference wouldn't be reflected.</li>
	<li>Auto-detection of UTF-16 (on Intel machines) and UTF-8 BOM didn't work properly. This problem has been fixed.</li>
	<li>When a document has only one multi-page-long line, the text view would be forcibly scrolled to the last page. This problem has been fixed.</li>
	<li>Fixed a bug where changing “Encoding” in the Open dialog also changed the “File Encoding” setting for opening files.</li>
	<li>Fixed a bug where drag-and-dropping text containing line endings in the same document wouldn't work properly on Mac OS X 10.5.1.</li>
	<li>Fixed the line number display on Mac OS X 10.5.1.</li>
	<li>Fixed a bug where the “Line numbers” and “Invisible Chars” settings in the Print dialog didn't work properly.</li>
	<li>Some of the warning messages were not localized into Japanese. This problem has been fixed.</li>
</ul>
</section>
</article>



<article>
<header>
	<h1>CotEditor 0.9.3</h1>
	<p>release: <time>2007-10-01</time></p>
</header>


<section>
<h2>New Features</h2>
<ul>
	<li>The character encoding (IANA character encoding name) and the line ending style in use are now displayed on the status bar.</li>
	<li>You can now exclude line endings from character count.</li>
</ul>
</section>

<section>
<h2>Improvements</h2>
<ul>
	<li>Added syntax style files for Haskell and Python.</li>
	<li>Revised English localization.</li>
	<li>Added the Unhighlight button to the Find panel.</li>
	<li>The parameter string of a shell script for storing output data in the clipboard has been changed to 'Pasteboard' (the existing parameter 'Pasteboard puts' can also be used as before).</li>
	<li>While an input method is translating, the composed text is no longer considered as a selection in the status bar and the Get Info drawer.</li>
	<li>CotEditor runs an AppleScript when launching (as in version 0.9.1 or earlier).</li>
</ul>
</section>

<section>
<h2>Fixes</h2>
<ul>
	<li>When switching panes in the CotEditor preferences using the Tab/arrow/Space key, the toolbar items didn't appear as currently selected. This problem has been fixed.</li>
	<li>Corrected a problem where an image could be pasted into the Find panel's Replace field.</li>
	<li>Fixed some scrolling bugs.</li>
	<li>Fixed a bug where the menu wasn't updated after importing a new syntax file.</li>
	<li>Some of the “pre-formatted string” menu items in the File Drop preferences pane didn't show tooltips. This problem has been fixed.</li>
	<li>Showing invisible characters such as control characters would slow down the application performance. This problem has been slightly fixed.</li>
</ul>
</section>
</article>



<article>
<header>
	<h1>CotEditor 0.9.2</h1>
	<p>release: <time>2006-10-14</time></p>
</header>


<section>
<h2>New Features</h2>

<ul>
	<li>Invisible characters such as control characters can now be displayed.</li>
	<li>When one character is selected, the Unicode code point of the character is now displayed on the Get Info drawer and the status bar.</li>
	<li>Added an option for specifying whether to read the encoding declaration.</li>
	<li>Added Print preferences.</li>
	<li>Implemented the function for highlighting matching braces (ported from Smultron).</li>
	<li>Double clicking near a brace selects to the matching brace (ported from Smultron).</li>
</ul>
</section>

<section>
<h2>Improvements</h2>

<ul>
	<li>When switching between Find/Replace fields using the Tab key in the Find panel, text already in the field (if any) is now all selected.</li>
	<li>Text in the Find field used to be all selected whenever the Find panel was made frontmost, but it now applies only when the Find panel was called via the Find menu or using the keyboard shortcut, which is the default behavior of OgreKit.</li>
	<li>Updated the Outline Menu settings in the default style files for C, C++, Objective-C.</li>
	<li>Updated toolbar icons.</li>
	<li>Improved auto-detection of ISO 2022-JP, UTF-8, and UTF-16 encoding.</li>
	<li>Added Japanese help.</li>
	<li>AppleScript no longer runs when launching CotEditor.</li>
	<li>Updated development environment.</li>
</ul>
</section>

<section>
<h2>Fixes</h2>

<ul>
	<li>After deleting a string including line endings, edit flag wouldn't be set properly when undoing operations. This problem has been fixed.</li>
	<li>Fixed a bug where edit flag vanished when you edit a file, save it, undo it, and edit again.</li>
	<li>When you paste to the current selection, if the selected string was identical to the clipboard's text and contained line endings, the pasted string remained selected. This problem has been fixed.</li>
	<li>Fixed an implicit bug of index conversion between character and glyph under the process of displaying invisible characters.</li>
	<li>Fixed a bug where closing a window would cause an application crash.</li>
	<li>When beginning a new line at the end of a file, text view didn't always scroll properly. This problem has been fixed.</li>
	<li>On version 0.9.1, the status bar wasn't fully localized in Japanese. This problem has been fixed.</li>
</ul>
</section>
</article>



<article>
<header>
	<h1>CotEditor 0.9.1</h1>
	<p>release: <time>2006-05-14</time></p>
</header>


<section>
<h2>New Features</h2>

<ul>
	<li>Implemented the Split View function.</li>
	<li>Changed the way of generating the completion list, the strings containing signs can now be listed.</li>
</ul>
</section>

<section>
<h2>Improvements</h2>

<ul>
	<li>Added syntax style files for eRuby and Java.</li>
	<li>Updated syntax style files for C, C++, Objective-C.</li>
	<li>“Additional Text Key Bindings” now doesn't work while the Japanese input method is active.</li>
	<li>Double clicking on a character in the “Incompatible Char” drawer now selects the corresponding character and scrolls the window if needed so that the character can be seen.</li>
	<li>When editing “Menu Key Bindings” in the Preferences, you can now double click on a collapsed line to expand.</li>
	<li>Added tooltips to some navigation view items.</li>
	<li>Slightly modified the Preferences layout.</li>
	<li>Updated development environment.</li>
</ul>
</section>

<section>
<h2>Fixes</h2>

<ul>
	<li>When selecting multiple lines, the selection's background color would break between lines. This problem has been fixed.</li>
	<li>Turning on the “All controls” option for “Full keyboard access” in System Preferences could cause some problems (e.g. hiding the caret in a new document or incorrect behavior of input method). This problem has been fixed.</li>
	<li>Fixed a bug where user-configured key bindings couldn't be deleted in the “Menu Key Bindings” setting.</li>
	<li>Fixed a bug where current syntax coloring was canceled on each overwrite saving.</li>
	<li>With the “Fix line height with composite font” option turned off, line height couldn't be changed. This problem has been fixed.</li>
	<li>Corrected the warning message appears when changing file encoding.</li>
	<li>Modified the inner workings.</li>
</ul>
</section>
</article>



<article>
<header>
	<h1>CotEditor 0.9.0</h1>
	<p>release: <time>2006-02-22</time></p>
</header>


<section>
<h2>New Features</h2>

<ul>
	<li>Added a menu/toolbar items for toggling “Show Invisible Characters” and “Show Page Guide.”</li>
	<li>Added an option which allows you to exchange the key bindings for inputting a half-width yen/backslash.</li>
	<li>The AppleScript ‘document’ object now has a new property ‘line spacing.’</li>
	<li>Implemented the function for customizing the background color of selection.</li>
	<li>Implemented the function which fixes the line height regardless of the specified font.</li>
	<li>Implemented the function which displays marks beside wrapped lines.</li>
</ul>
</section>

<section>
<h2>Improvements</h2>

<ul>
	<li>CotEditor is now Universal Binary.</li>
	<li>Updated the default style file for PHP.</li>
	<li>Upgraded OgreKit to version 2.1.1.</li>
	<li>Updated some toolbar icons.</li>
	<li>Text encoding is now variable when reading script files, so the scripts including characters that C-string cannot interpret are now executable.</li>
	<li>In the case a possible completion includes parentheses, only the string inside them is now selected.</li>
	<li>After changing the line height or the font size, the scroll position is now adjusted so that the caret/selection can be seen.</li>
	<li>Slightly enlarged the “Chars” and “Lines” fields on the Get Info drawer.</li>
	<li>The Key Bindings preferences pane now has explanations of changing/assigning the Script menu's keyboard shortcuts.</li>
	<li>Bundled an instruction for ATOK users.</li>
	<li>Updated development environment, changed some build options.</li>
</ul>
</section>

<section>
<h2>Fixes</h2>

<ul>
	<li>An incorrect Undo item was recorded when inputting a line ending, and the scroll position wasn't properly adjusted when beginning a new line at the end of the file. These problems have been fixed.</li>
	<li>When hiding line numbers, text area was widened and scrolled incorrectly on toggling the “Wrap Lines.” This problem has been fixed.</li>
	<li>Fixed a bug where line numbers were not displayed when changing the font size.</li>
	<li>Fixed a bug where the last line's line number would not be displayed.</li>
	<li>Corrected some English localizations.</li>
	<li>Fixed a bug where the last few lines would be lost when printing a rather long document.</li>
	<li>Fixed a bug where the separator line of footer wasn't printed when printing a document less than one page long.</li>
	<li>There was an incorrect iteration in the printing process which reduced the speed of printing. This problem has been fixed.</li>
	<li>Some of the Japanese resources didn't fit the button size. This problem has been fixed.</li>
	<li>Modified the inner workings.</li>
</ul>
</section>
</article>



<article>
<header>
	<h1>CotEditor 0.8.6</h1>
	<p>release: <time>2005-12-26</time></p>
</header>


<section>
<h2>New Features</h2>

<ul>
	<li>Implemented the function for changing line spacing.</li>
</ul>
</section>

<section>
<h2>Improvements</h2>

<ul>
	<li>Reworked the Completion List setting in the Preferences, and the pop-up list now shows completions in the following order: words in the file, words generated from coloring style, standard words.</li>
	<li>Line number of the last empty line is now displayed.</li>
	<li>Adjusted invisible character display position.</li>
	<li>Added “Use Antialias” and “Show Page Guide” menu items (both apply to the frontmost window).</li>
	<li>Enabling/Disabling “Use Antialias” or “Show Page Guide” option in the Preferences now applies to a newly created document.</li>
	<li>Reorganized some of the Preferences panes.</li>
	<li>When printing, print area now scales reflecting the header/footer setting.</li>
	<li>Reworked updating performance of the status bar and the Get Info drawer.</li>
	<li>Byte counting during opening a file is no longer performed under 10.4.x so that most files can be opened.</li>
</ul>
</section>

<section>
<h2>Fixes</h2>

<ul>
	<li>Fixed a bug where some umlaut characters couldn't be input using a French keyboard.</li>
	<li>Fixed a bug where choosing other than “Auto-Detect” under the File Encoding section in the Format preferences was not reflected.</li>
	<li>When only the text view is made transparent, the drawing of character shadows was not updated when scrolling. This problem has been fixed.</li>
	<li>Fixed a bug where a key binding including ‘@’ couldn't be set properly.</li>
	<li>Document icons appeared as generic icons under some environments. This problem has been fixed.</li>
	<li>After inserting a line ending character not by a key input but by other ways, such as pasting or using a script, the line ending characters couldn't be searched/replaced till you'd saved the file. This problem has been fixed (CotEditor now always use LF when inserting/replacing).</li>
	<li>Fixed a bug where specifying ‘InsertAfterSelection’ or ‘AppendToAllText’ in a script didn't work properly.</li>
	<li>Corrected some English localizations.</li>
</ul>
</section>
</article>



<article>
<header>
	<h1>CotEditor 0.8.5</h1>
	<p>release: <time>2005-12-06</time></p>
</header>


<section>
<h2>New Features</h2>

<ul>
	<li>You can now configure possible completions separately from the coloring definition (if no configuration, completions will be generated from the coloring definition as before).</li>
	<li>Implemented the Page Guide function which shows a vertical line at a specified character width (as reference).</li>
</ul>
</section>

<section>
<h2>Improvements</h2>

<ul>
	<li>Improved the speed of syntax coloring.</li>
	<li>Updated the default style files for PHP, LaTex, HTML.</li>
	<li>Assigned Command-D to “Don't Save” on the Close dialogue of unwritable files.</li>
	<li>Pressing Shift-Return now inserts ‘<code>&lt;br /&gt;</code>’ by the default “Additional Text Key Bindings” setting.</li>
	<li>Increased the bottom margin of text area.</li>
	<li>Expressly added main file extensions to the build setting (in order to make CotEditor appear in the “Open With” contextual menu in Finder).</li>
	<li>Toggling the “Use Antialiasing Text” option is now reflected immediately.</li>
</ul>
</section>

<section>
<h2>Fixes</h2>

<ul>
	<li>Fixed a bug where pressing Delete didn't properly close the completion list.</li>
	<li>After operating “Save As,” the right file is now monitored for file change notification.</li>
	<li>When closing a locked file that you cannot unlock, a proper alert is now displayed.</li>
	<li>Fixed a bug where the ‘find’ AppleScript command couldn't search the line ending characters.</li>
	<li>Fixed a bug where Japanese characters were displayed as the hexadecimal Unicode character values in the “Show Extension Error” window.</li>
	<li>Corrected some localizations.</li>
</ul>
</section>
</article>



<article>
<header>
	<h1>CotEditor 0.8.4</h1>
	<p>release: <time>2005-11-17</time></p>
</header>


<section>
<h2>New Features</h2>

<ul>
	<li>CotEditor can now read CSS-style ‘@charset’ encoding declaration (interpreting priorities are: ‘charset=’ &gt; ‘encoding=’ &gt; ‘@charset’).</li>
	<li>CotEditor now supports file change notification.</li>
</ul>
</section>

<section>
<h2>Improvements</h2>

<ul>
	<li>Updated some Preferences icons.</li>
	<li>The document window's text area now has small margin on top and bottom.</li>
	<li>Changed the statement of the URL for OgreKit site.</li>
	<li>Upgraded development environment to 10.4.3 + Xcode 2.2.</li>
</ul>
</section>

<section>
<h2>Fixes</h2>

<ul>
	<li>Fixed a bug where syntax coloring wasn't reflected when saving a new document.</li>
	<li>The AppleScript command ‘replace’ can now replace with blank (delete the matching part).</li>
	<li>Fixed a bug where only certain part of a word was colored.</li>
	<li>While editing, the bottom of the document was not colored properly. This problem has been fixed.</li>
	<li>Fixed wrong implementation of OgreKit.</li>
</ul>
</section>
</article>



<article>
<header>
	<h1>CotEditor 0.8.3</h1>
	<p>release: <time>2005-10-28</time></p>
</header>


<section>
<h2>New Features</h2>

<ul>
	<li>Python scripts can now be added to the Script menu.</li>
	<li>The “Open” dialogue can now display hidden files (Clicking the Shift key while showing the File menu toggles this on/off. Can be turned always on by customizing the keyboard shortcut).</li>
	<li>The default coloring style can be specified.</li>
	<li>You can now customize keyboard shortcuts.</li>
	<li>You can now insert text snippets using key bindings.</li>
	<li>You can now print documents.</li>
</ul>
</section>

<section>
<h2>Improvements</h2>

<ul>
	<li>The Preferences panes now have icons.</li>
	<li>Added syntax style files for LaTeX and Ruby.</li>
	<li>Updated the default style file for PHP.</li>
	<li>Modified the bundled script “current time.applescript.”</li>
	<li>Changed the order of the default encoding list (See the bundled documentation for details).</li>
	<li>The “Incompatible Char” drawer now shows converted characters as well.</li>
	<li>Incompatible characters were not displayed under some encodings, but they are now always displayed depending only on the result of conversion.</li>
	<li>CotEditor now checks the IANA character encoding name when saving a file and displays an alert if it differs from the current encoding.</li>
	<li>The file's creation date is no longer changed when saving.</li>
	<li>Changed the default keyboard shortcuts for “Input Backslash,” “Input YenMark,” “Reset to Default (font).”</li>
	<li>Assigned shortcut to each Panel sub menu.</li>
	<li>Changed the display font size of the navigation bar (Outline Menu).</li>
	<li>Removed “Open Recent” from the Dock menu under 10.3.9.</li>
	<li>Added “Owner” to the Get Info drawer.</li>
</ul>
</section>

<section>
<h2>Fixes</h2>

<ul>
	<li>Fixed a bug which would prevent from editing certain files owned by another user.</li>
	<li>Fixed a bug where the update and close notification of the External Editor Protocol were not sent.</li>
	<li>Fixed a bug where the warning message didn't show up when failed to open a file dropped on the application icon.</li>
	<li>After canceling the dialogue of “Copy Style” in the Syntax preferences pane, the style name was not reverted until relaunching CotEditor. This problem has been fixed.</li>
	<li>Fixed a bug where the Get Info drawer of a new (and not yet saved) document wouldn't show Creator/Type correctly.</li>
	<li>Worked around the problem where coloring indicator seemed to go backward depending on the document's size.</li>
	<li>Other minor changes/fixes.</li>
</ul>
</section>
</article>



<article>
<header>
	<h1>CotEditor 0.8.2</h1>
	<p>release: <time>2005-08-30</time></p>
</header>


<section>
<h2>Fixes</h2>

<ul>
	<li>Fixed a bug where Outline Menu's meta character ‘$LN’ didn't work properly.</li>
	<li>Corrected some localizations.</li>
</ul>
</section>
</article>



<article>
<header>
	<h1>CotEditor 0.8.1</h1>
	<p>release: <time>2005-08-29</time></p>
</header>


<section>
<h2>New Features</h2>

<ul>
	<li>Implemented the navigation bar which contains Outline Menu that allows quick access to a characteristic part of the document.</li>
	<li>Added the “Delay Coloring” option to the Syntax preferences pane, which delays the timing of real-time coloring in order to let CotEditor (seem to) respond faster to your input.</li>
	<li>You can now use authentication to open a file even when not having sufficient privilege.</li>
	<li>Implemented the function which highlights the characters that are not supported by the specified encoding.</li>
</ul>
</section>

<section>
<h2>Improvements</h2>

<ul>
	<li>Improved performance for inputting text and changing the selection range.</li>
	<li>Removed the “Font” menu from the contextual menu.</li>
	<li>Changed some names of the preferences panes.</li>
</ul>
</section>

<section>
<h2>Fixes</h2>

<ul>
	<li>Fixed a bug where improper Undo histories remained after reinterpreting the file encoding.</li>
	<li>Fixed a bug that would make text displayed with wrong font/size when repeating changing the file encoding.</li>
	<li>Fixed a bug where the AppleScript command ‘line range’ would return wrong values.</li>
	<li>Modified the inner workings.</li>
</ul>
</section>
</article>



<article>
<header>
	<h1>CotEditor 0.8.0</h1>
	<p>release: <time>2005-08-14</time></p>
</header>


<section>
<h2>New Features</h2>

<ul>
	<li>Added a menu item for inserting the file's encoding as the IANA character encoding name.</li>
	<li>Now supports for the AppleScript command ‘IANA charset’ which is to get the IANA character encoding name of the file's encoding.</li>
	<li>The completion list can now contain the words which are in the syntax style file.</li>
</ul>
</section>

<section>
<h2>Improvements</h2>

<ul>
	<li>Added syntax style files for C, C++, Objective-C.</li>
	<li>“Finder's Lock” in the Get Info drawer now shows ‘-’ when the file is not locked.</li>
	<li>When saving, the “Save” dialogue now shows the file name as its name part selected (excluding the suffix part).</li>
	<li>When failed to open a file, the alert now shows proper text.</li>
	<li>As opening a file with encoding auto-detection enabled, CotEditor now reads the declaration ‘charset=’ or ‘encoding=’ written in the file and uses it (if any) to determine the character encoding.</li>
	<li>File Drop now recognizes uppercase file extensions.</li>
	<li>Added ‘FILEEXTENSION’ and ‘FILEEXTENSION-LOWER’ and ‘FILEEXTENSION-UPPER’ to File Drop's pre-formatted strings.</li>
	<li>Additional support for the following encodings:<ul>
		<li>Traditional Chinese (EUC)</li>
		<li>Simplified Chinese (EUC)</li>
		<li>Traditional Chinese (Windows, DOS)</li>
		<li>Simplified Chinese (Windows, DOS)</li>
		<li>Korean (EUC)</li>
		<li>Korean (Windows, DOS)</li>
		</ul>
		(Mac OS X 10.4.x or later now supports the followings as well)<ul>
		<li>Unicode (UTF-16BE)</li>
		<li>Unicode (UTF-16LE)</li>
		<li>Unicode (UTF-32)</li>
		<li>Unicode (UTF-32BE)</li>
		<li>Unicode (UTF-LE)</li>
	</ul></li>
	<li>The Encoding List sheet in the Preferences now shows IANA character encoding name as well.</li>
	<li>The size of the Encoding List sheet in the Preferences is now memorized.</li>
	<li>The “Set to Factory Defaults” button on the Encoding List sheet in the Preferences is now properly turned into clickable/unclickable.</li>
	<li>A script for inserting XHTML <code>&lt;pre&gt;</code> tag is now bundled.</li>
</ul>

</section>

<section>
<h2>Fixes</h2>

<ul>
	<li>When changing the character encoding via the toolbar, the new encoding's name sometimes remained shown in the toolbar after clicking Cancel. This problem has been fixed.</li>
	<li>Fixed a bug where line endings were always set to LF when changing the character encoding.</li>
	<li>Fixed a bug where coloring wasn't performed after changing the character encoding.</li>
	<li>Some buttons on the “HexColorCode Editor” panel were not displayed correctly on Mac OS X 10.3.9. This problem has been fixed.</li>
	<li>Fixed a bug where you couldn't drop a file onto the document window.</li>
	<li>Fixed a bug where the File Drop preferences pane didn't accept new settings.</li>
	<li>Half-width yen signs couldn't be replaced under some character encodings. This problem has been fixed.</li>
</ul>
</section>
</article>



<article>
<header>
	<h1>CotEditor 0.7.3</h1>
	<p>release: <time>2005-08-06</time></p>
</header>


<section>
<h2>New Features</h2>

<ul>
	<li>Added toolbar icons for “Edit HexColorCode as Fore” and “Edit HexColorCode as BG.”</li>
	<li>Implemented the function which allows you to save files that are read-only or locked in Finder (doesn't work when you are not the file's owner).</li>
	<li>Added an option for specifying whether to apply anti-aliasing to text.</li>
	<li>Added an option for enabling Smart Insert/Delete.</li>
	<li>Added “Select All” to the contextual menu.</li>
</ul>
</section>

<section>
<h2>Improvements</h2>

<ul>
	<li>Enhanced the function of line number displaying, modified the color of line numbers.</li>
	<li>Updated the default style file for PHP.</li>
	<li>Divided the View preference pane into Window and View.</li>
	<li>Under the Syntax preferences pane, enabling/disabling coloring now toggles availability of other controllers.</li>
	<li>The Get Info drawer now shows the “Finder's Lock” status of the file.</li>
	<li>Modified the status icon which indicates you don't have write permission for the file.</li>
	<li>When the document is unwritable, a warning message is displayed on the first attempt to edit or to change its encoding/line ending style, and if you click OK there, the modifications you've made is reflected.</li>
	<li>CotEditor now only supports Mac OS X 10.3.9 or later.</li>
</ul>
</section>

<section>
<h2>Fixes</h2>

<ul>
	<li>Fixed a bug where coloring didn't work when saving a new document for the first time.</li>
	<li>Temporarily fixed a bug that would prevent from setting dirty flag when editing right after saving (there still is a problem that blank Undo history is created).</li>
	<li>Fixed a memory leak bug of displaying the contextual menu.</li>
	<li>Modified the inner workings.</li>
</ul>
</section>
</article>



<article>
<header>
	<h1>CotEditor 0.7.2</h1>
	<p>release: <time>2005-07-23</time></p>
</header>


<section>
<h2>Improvements</h2>

<ul>
	<li>Updated the default style file for PHP.</li>
	<li>The menu items for color code editing are now always available when a window is opened, and they can now open the “HexColorCode Editor” panel (when the selection is not a color code, they only open the panel).</li>
	<li>Modified the layout and interface of the “HexColorCode Editor” panel.</li>
	<li>Modified the layout of the Get Info drawer.</li>
	<li>The Window menu now has the Panels sub menu including Transparency and GoTo.</li>
	<li>Rebuilded OgreKit under Mac OS X 10.3.9.</li>
</ul>
</section>

<section>
<h2>Fixes</h2>

<ul>
	<li>Fixed a bug that would cause a crash when changing the coloring style.</li>
	<li>Fixed a bug where the setting of “Line endings for new document” was not reflected.</li>
	<li>“Shift Right/Left” now works properly.</li>
	<li>The initial position of the “HexColorCode Editor” panel is now memorized correctly.</li>
	<li>You couldn't open “Script Error Window” via the Window menu. This problem has been fixed.</li>
	<li>Modified the inner workings.</li>
</ul>
</section>
</article>



<article>
<header>
	<h1>CotEditor 0.7.1</h1>
	<p>release: <time>2005-07-18</time></p>
</header>


<section>
<h2>New Features</h2>

<ul>
	<li>Implemented the function for editing a hexadecimal color code as foreground/background color.</li>
	<li>You can now Undo actions taken before saving the file.</li>
</ul>
</section>

<section>
<h2>Improvements</h2>

<ul>
	<li>Updated application icon.</li>
	<li>“ReadOnly” is now displayed with icon.</li>
	<li>“Script Error Window” is now a panel.</li>
	<li>Changed the background color of the status bar.</li>
	<li>The 'position' display on the status bar is now localizable.</li>
</ul>
</section>

<section>
<h2>Fixes</h2>

<ul>
	<li>Fixed a bug where the AppleScript commands ‘length of document,’ ‘contents of document,’ ‘Range of Selection,’ and ‘Contents of Selection’ didn't return proper values.</li>
	<li>The status bar now shows correct numbers when the line endings are CRLF.</li>
	<li>Fixed a bug where the line endings were not set properly when saving.</li>
	<li>Toggling “Line” and “Character” using keyboard shortcut on the “Go to” panel did not actually perform the action. This problem has been fixed.</li>
	<li>Syntax coloring is now refreshed when inserting text via a script.</li>
	<li>Fixed a bug that would cause an error when redoing.</li>
	<li>If CotEditor was launched under Japanese environment, the menu item “Input Backslash” would be displayed garbled. This problem has been fixed.</li>
	<li>Fixed a memory leak bug of nib file objects.</li>
	<li>Modified the inner workings.</li>
</ul>
</section>
</article>



<article>
<header>
	<h1>CotEditor 0.7.0</h1>
	<p>release: <time>2005-07-10</time></p>
</header>


<section>
<h2>New Features</h2>

<ul>
	<li>Added an option “Drag selected text immediately” which enables dragging just like in Classic or Carbon.apps (experimental implementation).</li>
	<li>Added menu items for inputting backslash and half-width yen sign (Option-¥ or Option-y works as well).</li>
	<li>Added menu/toolbar item for re-coloring the whole document.</li>
	<li>When the “Go to” panel is in front, pressing the shortcut for displaying the panel (Command-L) now toggles between “Character” and “Line.”</li>
	<li>Added Japanese localization.</li>
</ul>
</section>

<section>
<h2>Improvements</h2>

<ul>
	<li>Under an encoding that doesn't support half-width yen signs, they are now forcibly replaced with backslashes.</li>
	<li>Improved syntax coloring mechanism and removed “Coloring update interval.”</li>
	<li>Added syntax style files for Perl, Shell Script, and JavaScript.</li>
	<li>Updated the default syntax style file for PHP.</li>
	<li>An unwritable document containing change flag now displays the proper “Save” dialogue.</li>
	<li>Upgraded OgreKit to version 2.0.2.</li>
	<li>When the Find panel is made frontmost, the whole text in the Find field is now selected (reorganized OgreKit).</li>
	<li>The Find field is now empty at the initial condition (reorganized OgreKit).</li>
	<li>(Updated the documentation concerning the capability of searching a line ending or a tab character.)</li>
	<li>Updated toolbar icons.</li>
	<li>Slightly improved the performance of the first time invoking an AppleScript script via the Script menu.</li>
	<li>When the AppleScript command ‘Replace’ received the Find and Replace strings that are identical to each other, it now returns an error.</li>
	<li>After executing the AppleScript command ‘Replace,’ the caret now moves to the head of the inserted text.</li>
	<li>The Script menu can now display the appropriate name of a script even if its file name contains ‘. (dot)’ unrelated to file extension or keyboard shortcut.</li>
	<li>After editing/deleting a coloring style in the Preferences, coloring will now be updated when a document using that style is made frontmost.</li>
	<li>When editing a coloring style in the Preferences, you can now start editing right after adding an element.</li>
	<li>The “Show Extension Error” button in the Syntax preferences is now active only when an error occurred.</li>
	<li>When all windows are minimized and the CotEditor icon in the Dock is clicked, one window is now always opened out of the Dock regardless of the “Open blank window with reopen AppleEvents” setting in the Preferences.</li>
	<li>When checking syntax elements, an alert is now displayed if there are multiple identical strings.</li>
	<li>When opening ‘ScriptMenu’ directory via the Script menu, the command is now invoked by AppleScript in order not to choose the About document.</li>
	<li>Upgraded development environment to 10.4.1 + Xcode 2.1.</li>
	<li>Changed the target processor from G4 to G3.</li>
</ul>
</section>

<section>
<h2>Fixes</h2>

<ul>
	<li>Fixed a memory leak bug due to the process of closing documents.</li>
	<li>You could not save documents when using certain combinations of character and encoding. This problem has been fixed.</li>
	<li>Fixed a bug where the “Go to” menu didn't appear in some previous versions.</li>
	<li>The “Open blank window with reopen AppleEvents” option now works properly when the “Create New document at startup” option was turned off in the Preferences.</li>
	<li>Fixed a bug that caused an application crash when a shell script you added to the Script menu didn't have any specifying strings for input/output.</li>
	<li>Fixed a bug where some menu items were not turned on/off properly.</li>
	<li>Fixed a bug that would make replacing-all using the AppleScript command ‘Replace’ extremely slow or hung.</li>
	<li>When you copied a coloring style, the default display of the style name contained a file extension. This problem has been fixed.</li>
	<li>Fixed a bug that would not update line numbers on reinterpreting document's encoding.</li>
	<li>Modified the inner workings.</li>
</ul>
</section>
</article>



<article>
<header>
	<h1>CotEditor 0.6.5</h1>
	<p>release: <time>2005-05-21</time></p>
</header>


<section>
<h2>New Features</h2>

<ul>
	<li>Ruby scripts can now be added to the Script menu.</li>
</ul>
</section>

<section>
<h2>Improvements</h2>

<ul>
	<li>Disabled displaying “Open Recent” in the Dock menu on Mac OS X 10.4.x.</li>
	<li>Changed the resource file of the About window to rtf.</li>
</ul>
</section>

<section>
<h2>Fixes</h2>

<ul>
	<li>The bundled AppleScript droplet now launches properly.</li>
</ul>
</section>
</article>



<article>
<header>
	<h1>CotEditor 0.6.4</h1>
	<p>release: <time>2005-04-21</time></p>
</header>


<section>
<h2>New Features</h2>

<ul>
	<li>Added support for the AppleScript command ‘<code>string &lt;xx&gt; in {x,x}</code>’ which returns text not by selecting but by specifying the position/length.</li>
	<li>Shell scripts (.sh, .pl, .php) can now be added to the Script menu.</li>
	<li>Added support for the External Editor Protocol (ODB Editor Suite).</li>
	<li>You can now specify whether to open a blank window with a “Re-Open” AppleEvent.</li>
	<li>You can now enable/disable automatic spell checking by default.</li>
	<li>Added “New,” “Open,” “Open Recent” to the Dock menu.</li>
</ul>
</section>

<section>
<h2>Improvements</h2>

<ul>
	<li>When a new window that CotEditor automatically opens is staying unmodified, the next window will be opened at the same position.</li>
	<li>Increased the speed of initial displaying of invisible characters.</li>
	<li>With the “Space” of “Show Invisible Characters” turned on, Non-Breaking Spaces (<code>0x00A0</code>) are now also displayed.</li>
	<li>Added ‘<code>&lt;br /&gt;</code>’ to the HTML style.</li>
	<li>Bundled templates of script files.</li>
</ul>
</section>

<section>
<h2>Fixes</h2>

<ul>
	<li>Fixed a bug where the check mark of “Check Spelling as You Type” didn't appear in the menu.</li>
	<li>Fixed a bug where some process didn't run when CotEditor was launched by double-clicking a document.</li>
	<li>When CotEditor failed to open a file dropped on the application icon, an error message is now displayed properly.</li>
	<li>Opening a certain type of binary file could cause an application crash. This problem has been temporarily fixed.</li>
	<li>Wrong icon resource files are bundled in the previous version. This problem has been fixed.</li>
</ul>
</section>
</article>



<article>
<header>
	<h1>CotEditor 0.6.3</h1>
	<p>release: <time>2005-07-18</time></p>
</header>


<section>
<h2>New Features</h2>

<ul>
	<li>Added toolbar icons.</li>
	<li>Selecting an item via the AppleScript menu while pressing Option and Shift keys now shows the corresponding script in Finder.</li>
	<li>Implemented the function which enables you to insert a boilerplate string by dropping a file onto the document window.</li>
</ul>
</section>

<section>
<h2>Improvements</h2>

<ul>
	<li>Slightly increased the process speed of opening a document.</li>
	<li>The application icon now has smaller resources than 128 pixel.</li>
	<li>“Add” and “Delete” buttons in the Preferences are now displayed as images for better visibility.</li>
	<li>History information is now an individual document.</li>
	<li>Modified the inner workings.</li>
</ul>
</section>

<section>
<h2>Fixes</h2>

<ul>
	<li>If you executed a shortcut containing the Option key in the AppleScript menu, Script Editor.app was launched to open the script. This problem has been fixed.</li>
</ul>
</section>
</article>



<article>
<header>
	<h1>CotEditor 0.6.2</h1>
	<p>release: <time>2005-03-28</time></p>
</header>


<section>
<h2>New Features</h2>

<ul>
	<li>Coloring styles can now be set to factory defaults.</li>
	<li>Syntax coloring can now be disabled.</li>
</ul>
</section>

<section>
<h2>Improvements</h2>

<ul>
	<li>Updated the syntax style file for CSS (double/single quotation, comment, etc.).</li>
	<li>“Basic coloring” configuration is now in the View preferences pane.</li>
</ul>
</section>

<section>
<h2>Fixes</h2>

<ul>
	<li>CotEditor would fail to open a file when it contains only 2 bytes characters. This problem has been fixed.</li>
</ul>
</section>
</article>



<article>
<header>
	<h1>CotEditor 0.6.2</h1>
	<p>release: <time>2005-07-18</time></p>
</header>


<section>
<h2>New Features</h2>

<ul>
	<li>Additional support for AppleScript commands:<ul>
		<li><code>change kana &lt;selection-object&gt; to [hiragana | katakana]</code></li>
		<li><code>unicode normalization &lt;selection-object&gt; to [NFD / NFC / NFKD / NFKC]</code></li>
		<li><code>scroll to caret &lt;document&gt;</code></li>
	</ul></li>
	<li>Selecting an item in the AppleScript menu while pressing Option key now opens the corresponding script with Script Editor.app.</li>
	<li>The Utility and AppleScript menu items are now appear in the contextual menu.</li>
	<li>The Get Info drawer now shows “Permission.”</li>
	<li>An unwritable document now shows “&lt;ReadOnly&gt;” on the status area.</li>
	<li>An alert is now displayed when modifying an unwritable document.</li>
</ul>
</section>

<section>
<h2>Improvements</h2>

<ul>
	<li>Changing the line ending style to the style already using is now ignored.</li>
	<li>Modified the default toolbar to “Line Endings, File Encoding, Syntax Coloring, (flexible space), Get Info.”</li>
	<li>Added syntax style file for CSS.</li>
	<li>Updated the default style file for HTML (added ‘&amp;yen;’ and corrected ‘acronym’).</li>
	<li>The AppleScript command ‘select all’ is no longer supported.</li>
	<li>Disabled scrolling when changing the selection range with AppleScript commands.</li>
	<li>Updated the bundled AppleScript scripts (corrected closing <code>&lt;dl&gt;</code> tag, added <code>&lt;hr /&gt;</code>, clarified the documents to that ‘selection’ objects belong).</li>
	<li>Slightly modified the About window.</li>
	<li>Slightly modified the buttons of the Edit Syntax Coloring sheet.</li>
	<li>Increased the minimum number of characters which toggles coloring indicator sheet on opening documents.</li>
</ul>
</section>

<section>
<h2>Fixes</h2>

<ul>
	<li>You couldn't open a window when the specific font for displaying line numbers was not installed. This problem has been fixed.</li>
	<li>Fixed a bug where the selection would corrupt after executing AppleScript command ‘<code>shift right</code>’ or ‘<code>shift left</code>.’</li>
	<li>The document's coloring style became the extension-based style after saving, even when manually selecting a style other than the one determined by the extension. This problem has been fixed.</li>
	<li>The backwards search option of AppleScript command ‘<code>find</code>’ and ‘<code>replace</code>’ is now ‘<code>backwards</code>.’</li>
	<li>Fixed a bug that would hide part of text in the Get Info drawer after resizing the document window.</li>
	<li>Undo now works properly after failing to save an unwritable file.</li>
	<li>Fixed a bug of “Go to” where inputting negative values didn't work.</li>
</ul>
</section>
</article>



<article>
<header>
	<h1>CotEditor 0.6.0</h1>
	<p>release: <time>2005-03-19</time></p>
</header>

<p><strong>initial release</strong></p>
</article>
</body>
</html><|MERGE_RESOLUTION|>--- conflicted
+++ resolved
@@ -16,18 +16,12 @@
 
 <article>
 	<header>
-<<<<<<< HEAD
 		<h1>CotEditor 4.4.0</h1>
 		<p>release: <time>2022-10</time></p>
-=======
-		<h1>CotEditor 4.3.6</h1>
-		<p>release: <time>2022-10-01</time></p>
->>>>>>> 21cb43fe
 	</header>
 
 
 	<section>
-<<<<<<< HEAD
 		<h2>New Features</h2>
 
 		<ul>
@@ -81,13 +75,24 @@
 
 		<ul>
 			<li>Fix an issue that the empty draft documents silently discarded remained in the Open Recents menu.</li>
-=======
+		</ul>
+	</section>
+</article>
+
+
+<article>
+	<header>
+		<h1>CotEditor 4.3.6</h1>
+		<p>release: <time>2022-10-01</time></p>
+	</header>
+
+
+	<section>
 		<h2>Fixes</h2>
 
 		<ul>
 			<li>Fix an issue on CotEditor 4.3.5 that the option “Give execute permission” in the save dialog was occasionally ignored.</li>
 			<li>Fix a typo in PHP syntax style (Thanks to DAnn2012!).</li>
->>>>>>> 21cb43fe
 		</ul>
 	</section>
 </article>
