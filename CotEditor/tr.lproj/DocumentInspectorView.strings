--- conflicted
+++ resolved
@@ -32,38 +32,10 @@
 "hgp-Cc-KHJ.title" = "Oluşturma";
 /* Class = "NSTextFieldCell"; title = "Modified"; ObjectID = "BtZ-Pl-H7s"; */
 "BtZ-Pl-H7s.title" = "Değiştirme";
-<<<<<<< HEAD
-
-/* Class = "NSTextFieldCell"; title = "64 (32)"; ObjectID = "EPU-Cz-L7h"; */
-"EPU-Cz-L7h.title" = "64 (32)";
-
-/* Class = "NSTextFieldCell"; title = "Location"; ObjectID = "ERr-yA-dIa"; */
-"ERr-yA-dIa.title" = "Konum";
-
-/* Class = "CocoaBindingsConnection"; ibShadowedIsNilPlaceholder = "-"; ObjectID = "GeV-8X-P1X"; */
-"GeV-8X-P1X.ibShadowedIsNilPlaceholder" = "-";
-
-/* Class = "NSTextFieldCell"; title = "420 (-rw-r--r--)"; ObjectID = "GuE-7g-f3W"; */
-"GuE-7g-f3W.title" = "420 (-rw-r--r--)";
-
-/* Class = "NSTextFieldCell"; title = "Length"; ObjectID = "H0d-Eg-DcW"; */
-"H0d-Eg-DcW.title" = "Uzunluk";
-
-/* Class = "NSTextFieldCell"; title = "Character"; ObjectID = "H2Z-jU-biZ"; */
-"H2Z-jU-biZ.title" = "Karakter";
-
-/* Class = "CocoaBindingsConnection"; ibShadowedIsNilPlaceholder = "-"; ObjectID = "IXM-Of-uQb"; */
-"IXM-Of-uQb.ibShadowedIsNilPlaceholder" = "-";
-
-/* Class = "NSTextFieldCell"; title = "57"; ObjectID = "KLW-KC-WGQ"; */
-"KLW-KC-WGQ.title" = "57";
-
-=======
 /* Class = "NSTextFieldCell"; title = "Size"; ObjectID = "uZa-Q9-nHs"; */
 "uZa-Q9-nHs.title" = "Boyut";
 /* Class = "NSTextFieldCell"; title = "Owner"; ObjectID = "AjV-U0-lC7"; */
 "AjV-U0-lC7.title" = "Sahip";
->>>>>>> 8e55b53a
 /* Class = "NSTextFieldCell"; title = "Permissions"; ObjectID = "N0Y-nO-k3L"; */
 "N0Y-nO-k3L.title" = "İzinler";
 /* Class = "NSTextFieldCell"; title = "Full Path"; ObjectID = "zwU-xo-iZu"; */
@@ -92,13 +64,8 @@
 "tZ6-05-eKf.title" = "Sözcük";
 
 
-<<<<<<< HEAD
-/* Class = "NSTextFieldCell"; title = "Code Points"; ObjectID = "kna-yU-liB"; */
-"kna-yU-liB.title" = "Kod Noktaları";
-=======
 /* Class = "NSTextFieldCell"; title = "Location"; ObjectID = "ERr-yA-dIa"; */
 "ERr-yA-dIa.title" = "Konum";
->>>>>>> 8e55b53a
 
 /* Class = "NSTextFieldCell"; title = "Location"; ObjectID = "nXT-Oq-0l6"; */
 "nXT-Oq-0l6.title" = "Konum";
@@ -107,20 +74,6 @@
 /* Class = "NSTextFieldCell"; title = "Column"; ObjectID = "Wwr-gI-HPc"; */
 "Wwr-gI-HPc.title" = "Sütun";
 
-<<<<<<< HEAD
-/* Class = "CocoaBindingsConnection"; ibShadowedIsNilPlaceholder = "-"; ObjectID = "r3W-JM-h9l"; */
-"r3W-JM-h9l.ibShadowedIsNilPlaceholder" = "-";
-
-/* Class = "CocoaBindingsConnection"; ibShadowedIsNilPlaceholder = "Not selected"; ObjectID = "sru-km-SZJ"; */
-"sru-km-SZJ.ibShadowedIsNilPlaceholder" = "Seçili karakter yok";
-
-/* Class = "NSTextFieldCell"; title = "Words"; ObjectID = "tZ6-05-eKf"; */
-"tZ6-05-eKf.title" = "Sözcük";
-
-/* Class = "NSTextFieldCell"; title = "Size"; ObjectID = "uZa-Q9-nHs"; */
-"uZa-Q9-nHs.title" = "Boyut";
-=======
->>>>>>> 8e55b53a
 
 /* Class = "NSTextFieldCell"; title = "Character"; ObjectID = "H2Z-jU-biZ"; */
 "H2Z-jU-biZ.title" = "Karakter";
@@ -128,7 +81,7 @@
 /* Class = "NSTextFieldCell"; title = "Code Points"; ObjectID = "kna-yU-liB"; */
 "kna-yU-liB.title" = "Kod Noktaları";
 
-/* Class = "CocoaBindingsConnection"; ibShadowedIsNilPlaceholder = "Not selected"; ObjectID = "Gog-5a-Rts"; */
-"Gog-5a-Rts.ibShadowedIsNilPlaceholder" = "Seçili karakter yok";
+/* Class = "CocoaBindingsConnection"; ibShadowedIsNilPlaceholder = "Not selected"; ObjectID = "sru-km-SZJ"; */
+"sru-km-SZJ.ibShadowedIsNilPlaceholder" = "Seçili karakter yok";
 /* Class = "NSTextField"; ibShadowedToolTip = "Select a single character to show Unicode information."; ObjectID = "2ZU-Mi-aJz"; */
 "2ZU-Mi-aJz.ibShadowedToolTip" = "Unicode bilgisini göstermek için tek bir karakter seçin.";