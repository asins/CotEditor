--- conflicted
+++ resolved
@@ -23,11 +23,7 @@
 
 	SUHost *host;
 }
-<<<<<<< HEAD
-@property (weak) IBOutlet id delegate;
-=======
-@property (assign) IBOutlet id<SUUpdaterDelegate> delegate;
->>>>>>> bb990ad1
+@property (weak) IBOutlet id<SUUpdaterDelegate> delegate;
 
 + (SUUpdater *)sharedUpdater;
 + (SUUpdater *)updaterForBundle:(NSBundle *)bundle;
