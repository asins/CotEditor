--- conflicted
+++ resolved
@@ -1379,25 +1379,16 @@
 		1DEB91B208733DA50010E9CD /* Debug */ = {
 			isa = XCBuildConfiguration;
 			buildSettings = {
-<<<<<<< HEAD
 				MACOSX_DEPLOYMENT_TARGET = 10.5;
 				SDKROOT = macosx;
-=======
-				MACOSX_DEPLOYMENT_TARGET = 10.7;
-				ONLY_ACTIVE_ARCH = YES;
->>>>>>> 52bee988
 			};
 			name = Debug;
 		};
 		1DEB91B308733DA50010E9CD /* Release */ = {
 			isa = XCBuildConfiguration;
 			buildSettings = {
-<<<<<<< HEAD
 				MACOSX_DEPLOYMENT_TARGET = 10.5;
 				SDKROOT = macosx;
-=======
-				MACOSX_DEPLOYMENT_TARGET = 10.7;
->>>>>>> 52bee988
 			};
 			name = Release;
 		};
@@ -1452,31 +1443,6 @@
 			};
 			name = Release;
 		};
-<<<<<<< HEAD
-		55C14BBD136EEF1500649790 /* Release (GC dual-mode; 10.5+) */ = {
-			isa = XCBuildConfiguration;
-			baseConfigurationReference = FA1941D40D94A70100DD942E /* ConfigRelaunchRelease.xcconfig */;
-			buildSettings = {
-				ALWAYS_SEARCH_USER_PATHS = NO;
-				COMBINE_HIDPI_IMAGES = YES;
-				GCC_MODEL_TUNING = G5;
-				GCC_PRECOMPILE_PREFIX_HEADER = YES;
-				GCC_PREFIX_HEADER = finish_installation.pch;
-				INFOPLIST_FILE = "finish_installation-Info.plist";
-				INSTALL_PATH = "$(HOME)/Applications";
-				OTHER_LDFLAGS = (
-					"-framework",
-					Foundation,
-					"-framework",
-					AppKit,
-				);
-				PRODUCT_NAME = finish_installation;
-				SDKROOT = macosx;
-			};
-			name = "Release (GC dual-mode; 10.5+)";
-		};
-=======
->>>>>>> 52bee988
 		5D06E8D20FD68C7D005AE3F6 /* Debug */ = {
 			isa = XCBuildConfiguration;
 			baseConfigurationReference = 5D06E8F20FD68D21005AE3F6 /* ConfigBinaryDeltaDebug.xcconfig */;
@@ -1493,52 +1459,6 @@
 			};
 			name = Release;
 		};
-<<<<<<< HEAD
-		5D06E8D40FD68C7D005AE3F6 /* Release (GC dual-mode; 10.5+) */ = {
-			isa = XCBuildConfiguration;
-			baseConfigurationReference = 5D06E8F30FD68D21005AE3F6 /* ConfigBinaryDeltaRelease.xcconfig */;
-			buildSettings = {
-				SDKROOT = macosx;
-			};
-			name = "Release (GC dual-mode; 10.5+)";
-		};
-		61072EAD0DF263BD008FE88B /* Release (GC dual-mode; 10.5+) */ = {
-			isa = XCBuildConfiguration;
-			buildSettings = {
-				MACOSX_DEPLOYMENT_TARGET = 10.5;
-				SDKROOT = macosx;
-			};
-			name = "Release (GC dual-mode; 10.5+)";
-		};
-		61072EAE0DF263BD008FE88B /* Release (GC dual-mode; 10.5+) */ = {
-			isa = XCBuildConfiguration;
-			baseConfigurationReference = 61072EB20DF2640C008FE88B /* ConfigFrameworkReleaseGCSupport.xcconfig */;
-			buildSettings = {
-				COMBINE_HIDPI_IMAGES = YES;
-				SDKROOT = macosx;
-			};
-			name = "Release (GC dual-mode; 10.5+)";
-		};
-		61072EAF0DF263BD008FE88B /* Release (GC dual-mode; 10.5+) */ = {
-			isa = XCBuildConfiguration;
-			baseConfigurationReference = 615409A8103BA09100125AF1 /* ConfigTestAppReleaseGCSupport.xcconfig */;
-			buildSettings = {
-				COMBINE_HIDPI_IMAGES = YES;
-				SDKROOT = macosx;
-			};
-			name = "Release (GC dual-mode; 10.5+)";
-		};
-		61072EB10DF263BD008FE88B /* Release (GC dual-mode; 10.5+) */ = {
-			isa = XCBuildConfiguration;
-			baseConfigurationReference = FA302AFD109D13190060F891 /* ConfigUnitTestReleaseGCSupport.xcconfig */;
-			buildSettings = {
-				COMBINE_HIDPI_IMAGES = YES;
-				SDKROOT = macosx;
-			};
-			name = "Release (GC dual-mode; 10.5+)";
-		};
-=======
->>>>>>> 52bee988
 		612279DB0DB5470300AB99EA /* Debug */ = {
 			isa = XCBuildConfiguration;
 			baseConfigurationReference = FA3AAF3A1050B273004B3130 /* ConfigUnitTestDebug.xcconfig */;
